""" Fluid Logo
Incompressible fluid simulation with obstacles and buoyancy.
"""
from phi.flow import *
# from phi.torch.flow import *
# from phi.tf.flow import *
from phi.jax.flow import *

DOMAIN = dict(x=128, y=128, bounds=Box(x=100, y=100))

OBSTACLE_GEOMETRIES = [Box(x=(15 + x * 7, 15 + (x + 1) * 7), y=(41, 83)) for x in range(1, 10, 2)] + [Box['x,y', 43:50, 41:48], Box['x,y', 15:43, 83:90], Box['x,y', 50:85, 83:90]]
OBSTACLE = Obstacle(union(OBSTACLE_GEOMETRIES))
OBSTACLE_MASK = resample(OBSTACLE.geometry, to=CenteredGrid(0, ZERO_GRADIENT, **DOMAIN))

INFLOW = CenteredGrid(Box['x,y', 14:21, 6:10], ZERO_GRADIENT, **DOMAIN) + \
         CenteredGrid(Box['x,y', 81:88, 6:10], ZERO_GRADIENT, **DOMAIN) * 0.9 + \
         CenteredGrid(Box['x,y', 44:47, 49:51], ZERO_GRADIENT, **DOMAIN) * 0.4
velocity = StaggeredGrid(0, 0, **DOMAIN)
smoke = pressure = divergence = remaining_divergence = CenteredGrid(0, ZERO_GRADIENT, **DOMAIN)

@jit_compile
def step(smoke, velocity, pressure, dt=1.):
    smoke = advect.semi_lagrangian(smoke, velocity, 1) + INFLOW
    buoyancy_force = resample(smoke * (0, 0.1), to=velocity)
    velocity = advect.semi_lagrangian(velocity, velocity, 1) + buoyancy_force
<<<<<<< HEAD
    velocity, pressure = fluid.make_incompressible(velocity, (OBSTACLE,), Solve('CG-adaptive', 1e-5, 0, x0=pressure))
    remaining_divergence = field.divergence(velocity)
    return smoke, velocity, pressure, remaining_divergence


for _ in view('smoke, velocity, pressure, OBSTACLE_MASK', play=True, namespace=globals()).range(warmup=1):
    smoke, velocity, pressure, remaining_divergence = step(smoke, velocity, pressure)
=======
    velocity, pressure = fluid.make_incompressible(velocity, (OBSTACLE,), Solve('CG-adaptive', 1e-5, x0=pressure))
    remaining_divergence = field.divergence(velocity)
>>>>>>> 7c4de0d7
<|MERGE_RESOLUTION|>--- conflicted
+++ resolved
@@ -23,15 +23,10 @@
     smoke = advect.semi_lagrangian(smoke, velocity, 1) + INFLOW
     buoyancy_force = resample(smoke * (0, 0.1), to=velocity)
     velocity = advect.semi_lagrangian(velocity, velocity, 1) + buoyancy_force
-<<<<<<< HEAD
-    velocity, pressure = fluid.make_incompressible(velocity, (OBSTACLE,), Solve('CG-adaptive', 1e-5, 0, x0=pressure))
+    velocity, pressure = fluid.make_incompressible(velocity, (OBSTACLE,), Solve('CG-adaptive', 1e-5, x0=pressure))
     remaining_divergence = field.divergence(velocity)
     return smoke, velocity, pressure, remaining_divergence
 
 
 for _ in view('smoke, velocity, pressure, OBSTACLE_MASK', play=True, namespace=globals()).range(warmup=1):
-    smoke, velocity, pressure, remaining_divergence = step(smoke, velocity, pressure)
-=======
-    velocity, pressure = fluid.make_incompressible(velocity, (OBSTACLE,), Solve('CG-adaptive', 1e-5, x0=pressure))
-    remaining_divergence = field.divergence(velocity)
->>>>>>> 7c4de0d7
+    smoke, velocity, pressure, remaining_divergence = step(smoke, velocity, pressure)