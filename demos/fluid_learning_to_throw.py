import os

import torch.jit

os.environ['CUDA_VISIBLE_DEVICES'] = '2'
# os.environ['JAX_CHECK_TRACER_LEAKS'] = '1'
# os.environ['JAX_DISABLE_JIT'] = '1'

from typing import List
# from phi.flow import *
<<<<<<< HEAD
# from phi.jax.flow import *
=======
>>>>>>> 7904bc11
from phi.torch.flow import *
from tqdm.auto import trange, tqdm
from warnings import filterwarnings

filterwarnings('error')
filterwarnings('default', category=DeprecationWarning)
filterwarnings('default', category=UserWarning)

filterwarnings('default', category=torch.jit.TracerWarning)  # This seems like it may be a problem


DOMAIN = dict(x=20, y=20, bounds=Box(x=100, y=100))
DT = 0.1
G = 0.5
obstacle = Obstacle(Box(x=(20, 40), y=(20, 40)), angular_velocity=0.000, mass=1e10, moment_of_inertia=1e100)
# obstacle = Obstacle(LevelSet(), angular_velocity=0.000, mass=1e10, moment_of_inertia=1e100)
initial_obstacles = [obstacle]
# OBSTACLE_MASK = CenteredGrid(obstacle.geometry, 0, **DOMAIN)  # to show in user interface
# velocity = StaggeredGrid(0,
#                          extrapolation=extrapolation.combine_sides(
#                              x=extrapolation.ConstantExtrapolation(math.tensor([1.0, 0.0], channel(vector='x,y'))),
#                              y=extrapolation.ZERO),
#                          **DOMAIN)

original_geometry = obstacle.geometry
pressure = None



# Try to keep the box in the center of the domain in the final timestep
def simulate(obstacle_shift, initial_velocity: StaggeredGrid):
    pressure = None
    obstacles = [math.copy_with(obstacle, geometry=obstacle.geometry.shifted(obstacle_shift)) for obstacle in initial_obstacles]
    def step_sim(obstacles, velocity, pressure):
        velocity = advect.semi_lagrangian(velocity, velocity, DT)
        velocity, pressure = fluid.make_incompressible(velocity, obstacles, Solve('CG-adaptive', 1e-5, 1e-5, x0=None))
        obstacle_forces = fluid.pressure_to_obstacles(velocity, pressure, obstacles, dt=DT)
        # Add gravity to the obstacle
        obstacle_forces = [obstacle_force.copy_with(force=obstacle_force.force + math.tensor([0, -0], channel(vector='x,y')))
                           for obstacle_force in obstacle_forces]
        # print(obstacle_forces)
        # obstacle_forces[0].force = obstacle_forces[0].force +
        obstacles = update_obstacles_forces(obstacles, obstacle_forces=obstacle_forces)
<<<<<<< HEAD
        # print(obstacles)
        return obstacles, velocity, pressure

    # this exists, but stops gradients... that could be changed
    # math.choose_backend(velocity).while_loop(lambda i, obstacles: (i + 1, step_sim(obstacles, velocity)))

    # obstacles = jax.lax.fori_loop(0, 20, lambda i, obstacles: step_sim(obstacles, velocity), obstacles)
    velocity = initial_velocity
    # obstacles = initial_obstacles
    for _ in trange(2):
        obstacles, velocity, pressure = step_sim(obstacles, velocity, pressure)
        print(obstacles)
=======
        # fluid.masked_laplace.tracers.clear()  # we will need to retrace because the matrix changes each step. This is not needed when JIT-compiling the physics.
>>>>>>> 7904bc11

    # Incentivize being close to the center of the domain at timestep 20
    loss = math.vec_squared(obstacles[0].geometry.center - math.tensor([50, 50], channel(vector='x,y')))
    return loss


# def dummy_simulation(initial_velocity):
#     return math.sum(math.vec_squared(initial_velocity.at_centers().values - math.tensor([50, 50], channel(vector='x,y')), channel(vector='x,y')))

# initial_vector_potential = CenteredGrid(0., **DOMAIN)  # Only has a z-component in 2D
# initial_velocity = field.curl(initial_vector_potential, type=StaggeredGrid)
# print(initial_velocity.values[0])
initial_velocity = StaggeredGrid(math.tensor([1., 0.], channel(vector='x,y')),
                                 extrapolation=extrapolation.ZERO_GRADIENT,
                                 **DOMAIN)


sim_grad = field.functional_gradient(simulate, wrt='obstacle_shift')
# dummy_sim_grad = field.functional_gradient(dummy_simulation, wrt='initial_velocity')

# 20 steps of optimization
print(initial_velocity.data)
# tensors = [tensor.native(tensor.shape) for tensor in initial_velocity.data._tensors]

@jit_compile
def run_optimization():
    position_shift = math.tensor([10., 10.], channel(vector='x,y'))
    best_shift = position_shift.native(position_shift.shape).detach()
    best_val = math.inf
    tensors = [position_shift.native(position_shift.shape)]
    optimizer = torch.optim.Adam(tensors, lr=1.0)
    for _ in trange(200, desc='Optimizing velocity field'):
        # Calculate the gradient of the loss w.r.t. the velocity
        val, grad = sim_grad(position_shift, initial_velocity)
        # val, grad = dummy_sim_grad(initial_velocity)
        # grad_tensors = [tensor.native(tensor.shape) for tensor in grad.data._tensors]
        print(val, grad)
        grad_tensors = [grad.native(grad.shape)]
        print(tensors, grad_tensors)
        # grad = sim_grad(obstacles, initial_velocity)
        for t, g in zip(tensors, grad_tensors):
            t.grad = g

        # Update the velocity
        # print(grad.at_centers().values)
        # initial_velocity = initial_velocity - grad
        print('Making optimizer step')
        optimizer.step()
        optimizer.zero_grad()
        # print(initial_velocity.at_centers().values)
        print(f'{val =}')
        if float(val) < best_val:
            best_val = float(val)
            best_shift = tensors[0].detach()
    return best_shift

print(run_optimization())

# Show the final result
# vis.plot(best_vel, size=(20, 10))
# vis.show()


# @jit_compile
def step(obstacles, velocity, frame):
    print(math.max(field.curl(velocity).data, 'x,y'))
    velocity = advect.mac_cormack(velocity, velocity, DT) + G * DT
    velocity, pressure = fluid.make_incompressible(velocity, obstacles)
    obstacle_forces = fluid.pressure_to_obstacles(velocity, pressure, obstacles, dt=DT)
    obstacles = update_obstacles_forces(obstacles, obstacle_forces=obstacle_forces)
    # fluid.masked_laplace.tracers.clear()  # we will need to retrace because the matrix changes each step. This is not needed when JIT-compiling the physics.
    OBSTACLE_MASK = CenteredGrid(obstacles[0].geometry, extrapolation.ZERO, **DOMAIN)
    return obstacles, velocity, pressure, OBSTACLE_MASK

# for frame in view(velocity, OBSTACLE_MASK, namespace=globals(), framerate=10,
#                   display=('velocity', 'pressure', 'OBSTACLE_MASK')).range():
#     obstacles, velocity, pressure, OBSTACLE_MASK = step(obstacles, velocity, frame)<|MERGE_RESOLUTION|>--- conflicted
+++ resolved
@@ -8,10 +8,6 @@
 
 from typing import List
 # from phi.flow import *
-<<<<<<< HEAD
-# from phi.jax.flow import *
-=======
->>>>>>> 7904bc11
 from phi.torch.flow import *
 from tqdm.auto import trange, tqdm
 from warnings import filterwarnings
@@ -55,7 +51,6 @@
         # print(obstacle_forces)
         # obstacle_forces[0].force = obstacle_forces[0].force +
         obstacles = update_obstacles_forces(obstacles, obstacle_forces=obstacle_forces)
-<<<<<<< HEAD
         # print(obstacles)
         return obstacles, velocity, pressure
 
@@ -68,9 +63,6 @@
     for _ in trange(2):
         obstacles, velocity, pressure = step_sim(obstacles, velocity, pressure)
         print(obstacles)
-=======
-        # fluid.masked_laplace.tracers.clear()  # we will need to retrace because the matrix changes each step. This is not needed when JIT-compiling the physics.
->>>>>>> 7904bc11
 
     # Incentivize being close to the center of the domain at timestep 20
     loss = math.vec_squared(obstacles[0].geometry.center - math.tensor([50, 50], channel(vector='x,y')))
