# pylint: disable-msg = wildcard-import, unused-wildcard-import, unused-import
"""
Standard import for PyTorch mode.

Extends the import `from phi.flow import *` by PyTorch-related functions and modules.

The following PyTorch modules are included: `torch`, *torch.nn.functional* as `torchf`, `optim`.

Importing this module registers the PyTorch backend as the default backend unless called within a backend context.
New tensors created via `phi.math` functions will be backed by PyTorch tensors.

See `phi.flow`, `phi.tf.flow`, `phi.jax.flow`.
"""

from phi.flow import *
from . import TORCH
<<<<<<< HEAD
from .nets import parameter_count, get_parameters, save_state, load_state, dense_net, u_net, update_weights, adam, \
    conv_net, res_net, sgd, sgd as SGD, rmsprop, adagrad, conv_classifier
=======

from . import nets
from .nets import parameter_count, get_parameters, save_state, load_state, dense_net, u_net, update_weights, adam, conv_net, res_net, sgd, sgd as SGD, rmsprop, adagrad, conv_classifier, invertible_net, fno
>>>>>>> 7c4de0d7

import torch
import torch.nn.functional as torchf
import torch.optim as optim

if not backend.context_backend():
    backend.set_global_default_backend(TORCH)
else:
    from ..math.backend import PHI_LOGGER as _LOGGER

    _LOGGER.warning(f"Importing '{__name__}' within a backend context will not set the default backend.")<|MERGE_RESOLUTION|>--- conflicted
+++ resolved
@@ -14,14 +14,9 @@
 
 from phi.flow import *
 from . import TORCH
-<<<<<<< HEAD
-from .nets import parameter_count, get_parameters, save_state, load_state, dense_net, u_net, update_weights, adam, \
-    conv_net, res_net, sgd, sgd as SGD, rmsprop, adagrad, conv_classifier
-=======
 
 from . import nets
 from .nets import parameter_count, get_parameters, save_state, load_state, dense_net, u_net, update_weights, adam, conv_net, res_net, sgd, sgd as SGD, rmsprop, adagrad, conv_classifier, invertible_net, fno
->>>>>>> 7c4de0d7
 
 import torch
 import torch.nn.functional as torchf
@@ -31,5 +26,4 @@
     backend.set_global_default_backend(TORCH)
 else:
     from ..math.backend import PHI_LOGGER as _LOGGER
-
     _LOGGER.warning(f"Importing '{__name__}' within a backend context will not set the default backend.")