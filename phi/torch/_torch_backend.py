--- conflicted
+++ resolved
@@ -2,7 +2,7 @@
 import warnings
 from contextlib import contextmanager
 from functools import wraps
-from typing import List, Callable, Optional, Set, Tuple, Any, Union
+from typing import List, Callable, Optional, Set, Tuple, Any
 
 import numpy as np
 import torch
@@ -22,9 +22,7 @@
         devices = [ComputeDevice(self, "CPU", 'CPU', cpu.memory, cpu.processor_count, cpu.description, ref='cpu')]
         for index in range(torch.cuda.device_count()):
             properties = torch.cuda.get_device_properties(index)
-            devices.append(
-                ComputeDevice(self, properties.name, 'GPU', properties.total_memory, properties.multi_processor_count,
-                              f"compute capability {properties.major}.{properties.minor}", f'cuda:{index}'))
+            devices.append(ComputeDevice(self, properties.name, 'GPU', properties.total_memory, properties.multi_processor_count, f"compute capability {properties.major}.{properties.minor}", f'cuda:{index}'))
         Backend.__init__(self, 'PyTorch', devices, devices[1 if len(devices) > 1 else 0])
 
     def prefers_channels_last(self) -> bool:
@@ -42,11 +40,7 @@
             return True
         if isinstance(x, (tuple, list)) and all(isinstance(c, numbers.Number) for c in x):
             return True
-<<<<<<< HEAD
-        if isinstance(x, np.ndarray) and x.dtype != np.object_:
-=======
         if isinstance(x, np.ndarray) and x.dtype != object:
->>>>>>> 7c4de0d7
             return True  # this is pretty much required, else we couldn't perform NP+PyTorch operations
         return False
 
@@ -166,10 +160,8 @@
     def jit_compile(self, f: Callable) -> Callable:
         return JITFunction(self, f)
 
-    def custom_gradient(self, f: Callable, gradient: Callable = None, get_external_cache: Callable = None,
-                        on_call_skipped: Callable = None) -> Callable:
+    def custom_gradient(self, f: Callable, gradient: Callable = None, get_external_cache: Callable = None, on_call_skipped: Callable = None) -> Callable:
         """ See PyTorch_Jit.md """
-
         def select_jit(*args):
             args = [self.as_tensor(arg) for arg in args]
             if not CURRENT_JIT_CALLS:
@@ -179,8 +171,7 @@
                 compiled_function, ext_cache = jit.get_compiled_function(torch_function, args)  # increases counter
                 if on_call_skipped:
                     on_call_skipped(ext_cache)
-                return compiled_function.apply(
-                    *args)  # this adds the compiled function to TorchScript. The function must not call any torch functions while being traced lest they be double-executed later.
+                return compiled_function.apply(*args)  # this adds the compiled function to TorchScript. The function must not call any torch functions while being traced lest they be double-executed later.
             else:  # first call: record this function
                 output = torch_function.apply(*args)
                 ext_cache = get_external_cache() if get_external_cache else None
@@ -197,18 +188,13 @@
         x, y = self.auto_cast(x, y)
         return x == y
 
-    def random_uniform(self, shape, low, high, dtype: Union[DType, None]):
+    def random_uniform(self, shape, low, high, dtype: DType or None):
         dtype = dtype or self.float_type
         if dtype.kind == float:
-            return low + (high - low) * torch.rand(size=shape, dtype=to_torch_dtype(dtype),
-                                                   device=self.get_default_device().ref)
+            return low + (high - low) * torch.rand(size=shape, dtype=to_torch_dtype(dtype), device=self.get_default_device().ref)
         elif dtype.kind == complex:
-            real = low.real + (high.real - low.real) * torch.rand(size=shape,
-                                                                  dtype=to_torch_dtype(DType(float, dtype.precision)),
-                                                                  device=self.get_default_device().ref)
-            imag = low.imag + (high.imag - low.imag) * torch.rand(size=shape,
-                                                                  dtype=to_torch_dtype(DType(float, dtype.precision)),
-                                                                  device=self.get_default_device().ref)
+            real = low.real + (high.real - low.real) * torch.rand(size=shape, dtype=to_torch_dtype(DType(float, dtype.precision)), device=self.get_default_device().ref)
+            imag = low.imag + (high.imag - low.imag) * torch.rand(size=shape, dtype=to_torch_dtype(DType(float, dtype.precision)), device=self.get_default_device().ref)
             return real + 1j * imag
         elif dtype.kind == int:
             return torch.randint(low, high, shape, dtype=to_torch_dtype(dtype))
@@ -216,8 +202,7 @@
             raise ValueError(dtype)
 
     def random_normal(self, shape, dtype: DType):
-        return torch.randn(size=shape, dtype=to_torch_dtype(dtype or self.float_type),
-                           device=self.get_default_device().ref)
+        return torch.randn(size=shape, dtype=to_torch_dtype(dtype or self.float_type), device=self.get_default_device().ref)
 
     def stack(self, values, axis=0):
         values = [self.as_tensor(v) for v in values]
@@ -240,8 +225,7 @@
         Returns:
           torch.Tensor: padded tensor
         """
-        mode = {'constant': 'constant', 'reflect': 'reflect', 'boundary': 'replicate', 'periodic': 'circular'}.get(mode,
-                                                                                                                   None)
+        mode = {'constant': 'constant', 'reflect': 'reflect', 'boundary': 'replicate', 'periodic': 'circular'}.get(mode, None)
         if not mode:
             return NotImplemented
         # for PyTorch, we have to reshape value such that the outer 2 dimensions are not padded.
@@ -263,15 +247,13 @@
             undo_transform = lambda x: x
         else:
             old_shape = value.shape
-            value = self.reshape(value, (
-                1, np.prod([value.shape[i] for i in range(len(no_pad_dims))]), *value.shape[len(no_pad_dims):]))
+            value = self.reshape(value, (1, np.prod([value.shape[i] for i in range(len(no_pad_dims))]), *value.shape[len(no_pad_dims):]))
             undo_transform = lambda x: x.view(*[old_shape[i] for i in range(len(no_pad_dims))], *x.shape[2:])
         pad_width_reordered = [pad_width[i] for i in pad_dims]
         pad_width_spatial = [item for sublist in reversed(pad_width_reordered) for item in sublist]  # flatten
         try:
             constant_values = self.dtype(value).kind(constant_values)
-            result = torchf.pad(value, pad_width_spatial, mode,
-                                value=constant_values)  # supports 3D to 5D (batch, channel, 1D to 3D)
+            result = torchf.pad(value, pad_width_spatial, mode, value=constant_values)  # supports 3D to 5D (batch, channel, 1D to 3D)
         except RuntimeError as err:
             warnings.warn(f"PyTorch error {err}", RuntimeWarning)
             return NotImplemented
@@ -284,8 +266,7 @@
         assert extrapolation in ('undefined', 'zeros', 'boundary', 'periodic', 'symmetric', 'reflect'), extrapolation
         if get_functional_derivative_order() > 1:
             return NotImplemented  # PyTorch's grid_sample operator does not define higher-order derivatives
-        extrapolation = {'undefined': 'zeros', 'zeros': 'zeros', 'boundary': 'border', 'reflect': 'reflection'}.get(
-            extrapolation, None)
+        extrapolation = {'undefined': 'zeros', 'zeros': 'zeros', 'boundary': 'border', 'reflect': 'reflection'}.get(extrapolation, None)
         if extrapolation is None:
             return NotImplemented
         grid = channels_first(self.as_tensor(grid))
@@ -300,11 +281,9 @@
         coordinates = 2 * coordinates / (resolution - 1) - 1
         coordinates = torch.flip(coordinates, dims=[-1])
         batch_size = combined_dim(coordinates.shape[0], grid.shape[0])
-        coordinates = coordinates.repeat(batch_size, *[1] * (len(coordinates.shape - 1))) if coordinates.shape[
-                                                                                                 0] < batch_size else coordinates
-        grid = grid.repeat(batch_size, *[1] * (len(grid.shape) - 1)) if grid.shape[0] < batch_size else grid
-        result = torchf.grid_sample(grid, coordinates, mode='bilinear', padding_mode=extrapolation,
-                                    align_corners=True)  # can cause segmentation violation if NaN or inf are present
+        coordinates = coordinates.repeat(batch_size, *[1] * (len(coordinates.shape-1))) if coordinates.shape[0] < batch_size else coordinates
+        grid = grid.repeat(batch_size, *[1] * (len(grid.shape)-1)) if grid.shape[0] < batch_size else grid
+        result = torchf.grid_sample(grid, coordinates, mode='bilinear', padding_mode=extrapolation, align_corners=True)  # can cause segmentation violation if NaN or inf are present
         result = channels_last(result)
         return result
 
@@ -400,18 +379,13 @@
             return torch.meshgrid(*coordinates)
 
     def linspace(self, start, stop, number):
-<<<<<<< HEAD
-        return torch.linspace(start, stop, number, dtype=to_torch_dtype(self.float_type),
-                              device=self.get_default_device().ref)
-=======
         if self.is_tensor(stop, only_native=True) or self.is_tensor(start, only_native=True):
             unit = torch.linspace(0, 1, number, dtype=to_torch_dtype(self.float_type), device=self.get_default_device().ref)
             return unit * (stop - start) + start
         else:
             return torch.linspace(start, stop, number, dtype=to_torch_dtype(self.float_type), device=self.get_default_device().ref)
->>>>>>> 7c4de0d7
-
-    def tensordot(self, a, a_axes: Union[tuple, list], b, b_axes: Union[tuple, list]):
+
+    def tensordot(self, a, a_axes: tuple or list, b, b_axes: tuple or list):
         a, b = self.auto_cast(a, b)
         return torch.tensordot(a, b, (a_axes, b_axes))
 
@@ -429,28 +403,6 @@
     def cumsum(self, x, axis: int):
         return torch.cumsum(x, dim=axis)
 
-<<<<<<< HEAD
-    def while_loop(self, loop: Callable, values: tuple):
-        if torch._C._get_tracing_state() is not None:
-            if isinstance(loop, torch.ScriptFunction):
-                jit_loop = loop
-                while torch.any(values[0]):
-                    values = jit_loop(*values)
-                return values
-            else:
-                warnings.warn(
-                    "Tracing a PyTorch while loop requires an additional tracing pass. You can avoid this by passing a torch.ScriptFunction.",
-                    RuntimeWarning)
-                raise NotImplementedError()
-                # def trace_later():
-                #     jit_loop = torch.jit.trace(loop, check_trace=False)
-                #     @torch.jit.script
-                #     def loop_script(values: Tuple[torch.Tensor], loop_script: Callable):
-                #         while torch.any(values[0]):
-                #             values = loop_script(*values)
-                #         return values
-                # CURRENT_JIT_CALLS[-1].post_trace.append(trace_later)
-=======
     def while_loop(self, loop: Callable, values: tuple, max_iter: int or Tuple[int, ...] or List[int]):
         tracing = torch._C._get_tracing_state() is not None
         if not tracing:
@@ -466,7 +418,6 @@
                     trj.append(self.copy_leaves(values, only_mutable=True))
             trj.extend([trj[-1]] * (len(max_iter) - len(trj)))  # fill trj with final values
             return self.stop_gradient_tree(self.stack_leaves(trj))
->>>>>>> 7c4de0d7
         else:
             for i in range(1, max_iter + 1):
                 values = loop(*values)
@@ -553,7 +504,7 @@
         else:
             result = []
             for b in range(kernel.shape[0]):
-                result.append(convf(value[b:b + 1, ...], kernel[b, ...], padding=padding))
+                result.append(convf(value[b:b+1, ...], kernel[b, ...], padding=padding))
             result = torch.cat(result, 0)
         return result
 
@@ -617,10 +568,9 @@
         batch_size = combined_dim(combined_dim(indices.shape[0], values.shape[0]), base_grid.shape[0])
         scatter = torch.scatter_add if mode == 'add' else torch.scatter
         if indices.shape[0] < batch_size:
-            indices = indices.repeat([batch_size] + [1] * (len(indices.shape) - 1))
+            indices = indices.repeat([batch_size] + [1] * (len(indices.shape)-1))
         if values.shape[0] < batch_size or values.shape[1] == 1:
-            values = values.repeat(
-                [batch_size // values.shape[0], indices.shape[1] // indices.shape[1]] + [1] * (len(values.shape) - 2))
+            values = values.repeat([batch_size // values.shape[0], indices.shape[1] // indices.shape[1]] + [1] * (len(values.shape)-2))
         if len(base_grid.shape) > 3:
             resolution = base_grid.shape[1:-1]
             ravel = [1]
@@ -633,22 +583,18 @@
         result = scatter(base_grid_flat, dim=1, index=indices, src=values)
         return torch.reshape(result, base_grid.shape)
 
-<<<<<<< HEAD
-    def fft(self, x, axes: Union[tuple, list]):
-=======
     def arctan2(self, y, x):
         y, x = self.auto_cast(y, x)
         return torch.arctan2(y, x)
 
     def fft(self, x, axes: tuple or list):
->>>>>>> 7c4de0d7
         if not x.is_complex():
             x = self.to_complex(x)
         for i in axes:
             x = torch.fft.fft(x, dim=i)
         return x
 
-    def ifft(self, k, axes: Union[tuple, list]):
+    def ifft(self, k, axes: tuple or list):
         if not k.is_complex():
             k = self.to_complex(k)
         for i in axes:
@@ -701,18 +647,6 @@
         return torch.repeat_interleave(self.as_tensor(x), repeats, axis)
 
     def sparse_coo_tensor(self, indices, values, shape):
-<<<<<<< HEAD
-        indices_ = self.to_int64(indices)
-        values_ = self.to_float(values)
-        if not self.is_available(values_):
-            # the output of torch.sparse_coo_tensor is considered constant
-            @torch.jit.script
-            def sparse_coo_tensor(values, indices, cols: int, rows: int, dtype: torch.dtype) -> torch.sparse.Tensor:
-                size = torch.Size([cols, rows])
-                return torch.sparse_coo_tensor(indices, values, size=size, dtype=dtype)
-
-            result = sparse_coo_tensor(values_, indices_, shape[0], shape[1], to_torch_dtype(self.float_type))
-=======
         indices = self.to_int64(indices)
         indices = self.transpose(indices, [1, 0])
         values = self.to_float(values)
@@ -749,7 +683,6 @@
         batch_size, nnz, channels = values.shape
         if version.parse(torch.__version__) >= version.parse('1.13.0'):
             return torch.sparse_csc_tensor(column_pointers, row_indices, values, (batch_size, *shape, channels), device=values.device)
->>>>>>> 7c4de0d7
         else:
             warnings.warn("PyTorch >= 1.13 is required for batched CSC matrices. Visit https://pytorch.org/ to download the latest version.", RuntimeWarning)
             raise NotImplementedError
@@ -785,31 +718,14 @@
         #     # tile
         #     raise NotImplementedError
 
-<<<<<<< HEAD
-    def conjugate_gradient(self, lin, y, x0, rtol, atol, max_iter, trj: bool) -> Union[SolveResult, List[SolveResult]]:
-        if callable(lin) or trj:
-=======
     def conjugate_gradient(self, lin, y, x0, tol_sq, max_iter) -> SolveResult:
         if callable(lin) or len(max_iter) > 1:
->>>>>>> 7c4de0d7
             assert self.is_available(y), "Tracing conjugate_gradient with linear operator is not yet supported."
             return Backend.conjugate_gradient(self, lin, y, x0, tol_sq, max_iter)
         assert isinstance(lin, torch.Tensor), "Batched matrices are not yet supported"
         batch_size = self.staticshape(y)[0]
         y = self.to_float(y)
         x0 = self.copy(self.to_float(x0))
-<<<<<<< HEAD
-        rtol = self.as_tensor(rtol)
-        atol = self.as_tensor(atol)
-        max_iter = self.as_tensor(max_iter)
-        x, residual, iterations, function_evaluations, converged, diverged = torch_sparse_cg(lin, y, x0, rtol, atol,
-                                                                                             max_iter)
-        return SolveResult(f"Φ-Flow CG ({'PyTorch*' if self.is_available(y) else 'TorchScript'})", x, residual,
-                           iterations, function_evaluations, converged, diverged, "")
-
-    def conjugate_gradient_adaptive(self, lin, y, x0, rtol, atol, max_iter, trj: bool) -> Union[SolveResult, List[SolveResult]]:
-        if callable(lin) or trj:
-=======
         tol_sq = self.as_tensor(tol_sq)
         max_iter = self.as_tensor(max_iter[0])
         x, residual, iterations, function_evaluations, converged, diverged = torch_sparse_cg(lin, y, x0, tol_sq, max_iter)
@@ -817,22 +733,12 @@
 
     def conjugate_gradient_adaptive(self, lin, y, x0, tol_sq, max_iter) -> SolveResult:
         if callable(lin) or len(max_iter) > 1:
->>>>>>> 7c4de0d7
             assert self.is_available(y), "Tracing conjugate_gradient with linear operator is not yet supported."
             return Backend.conjugate_gradient_adaptive(self, lin, y, x0, tol_sq, max_iter)
         assert isinstance(lin, torch.Tensor), "Batched matrices are not yet supported"
         batch_size = self.staticshape(y)[0]
         y = self.to_float(y)
         x0 = self.copy(self.to_float(x0))
-<<<<<<< HEAD
-        rtol = self.as_tensor(rtol)
-        atol = self.as_tensor(atol)
-        max_iter = self.as_tensor(max_iter)
-        x, residual, iterations, function_evaluations, converged, diverged = torch_sparse_cg_adaptive(lin, y, x0, rtol,
-                                                                                                      atol, max_iter)
-        return SolveResult(f"Φ-Flow CG ({'PyTorch*' if self.is_available(y) else 'TorchScript'})", x, residual,
-                           iterations, function_evaluations, converged, diverged, "")
-=======
         tol_sq = self.as_tensor(tol_sq)
         max_iter = self.as_tensor(max_iter[0])
         x, residual, iterations, function_evaluations, converged, diverged = torch_sparse_cg_adaptive(lin, y, x0, tol_sq, max_iter)
@@ -842,18 +748,13 @@
         if not self.is_available(y):
             warnings.warn("Bi-CG is not optimized for PyTorch and will always run the maximum number of iterations.", RuntimeWarning)
         return Backend.bi_conjugate_gradient(self, lin, y, x0, tol_sq, max_iter, poly_order)
->>>>>>> 7c4de0d7
-
-    def matrix_solve_least_squares(self, matrix: TensorType, rhs: TensorType) -> Tuple[
-        TensorType, TensorType, TensorType, TensorType]:
+
+    def matrix_solve_least_squares(self, matrix: TensorType, rhs: TensorType) -> Tuple[TensorType, TensorType, TensorType, TensorType]:
         assert version.parse(torch.__version__) >= version.parse('1.9.0'), "least squares requires PyTorch >= 1.9.0"
         matrix, rhs = self.auto_cast(matrix, rhs)
         solution, residuals, rank, singular_values = torch.linalg.lstsq(matrix, rhs)
         return solution, residuals, rank, singular_values
 
-<<<<<<< HEAD
-    def _prepare_graph_inputs(self, args: tuple, wrt: Union[tuple, list]):
-=======
     def solve_triangular_dense(self, matrix, rhs, lower: bool, unit_diagonal: bool):
         matrix, rhs = self.auto_cast(matrix, rhs, int_to_float=True, bool_to_int=True)
         rhs = self.expand_dims(rhs, -1)
@@ -861,7 +762,6 @@
         return x[..., 0]
 
     def _prepare_graph_inputs(self, args: tuple, wrt: tuple or list):
->>>>>>> 7c4de0d7
         args = [self.as_tensor(arg, True) if i in wrt else arg for i, arg in enumerate(args)]
         args = [self.to_float(arg) if self.dtype(arg).kind == int else arg for arg in args]
         for i, arg in enumerate(args):
@@ -879,7 +779,7 @@
             assert t.requires_grad
         return args, wrt_args
 
-    def jacobian(self, f, wrt: Union[tuple, list], get_output: bool, is_f_scalar: bool):
+    def jacobian(self, f, wrt: tuple or list, get_output: bool, is_f_scalar: bool):
         @wraps(f)
         def eval_grad(*args):
             args, wrt_args = self._prepare_graph_inputs(args, wrt)
@@ -887,13 +787,12 @@
             if np.prod(self.staticshape(loss)) == 1:
                 grads = torch.autograd.grad(loss, wrt_args)  # grad() cannot be called during jit trace
             else:
-                # raise NotImplementedError() TODO: Test this thoroughly, find out why implementation was missing
-                grads = torch.autograd.grad(loss, wrt_args, retain_graph=True, grad_outputs=torch.ones_like(loss))
+                raise NotImplementedError()
+                grads = torch.autograd.grad(loss, wrt_args, retain_graph=True)
             return (*output, *grads) if get_output else grads
-
         return eval_grad
 
-    def hessian(self, f: Callable, wrt: Union[tuple, list], get_output: bool, get_gradient: bool):
+    def hessian(self, f: Callable, wrt: tuple or list, get_output: bool, get_gradient: bool):
         # if not get_output and not get_gradient:
         # @wraps(f)
         # def eval_hessian(*args):
@@ -944,8 +843,7 @@
             output = f(*args)
             loss, aux = (output[0], output[1:]) if isinstance(output, (tuple, list)) else (output, None)
             scalar_loss = loss.sum() if loss.ndim > 0 else loss
-            grads = torch.autograd.grad(scalar_loss, wrt_args, create_graph=True,
-                                        retain_graph=True)  # grad() cannot be called during jit trace
+            grads = torch.autograd.grad(scalar_loss, wrt_args, create_graph=True, retain_graph=True)  # grad() cannot be called during jit trace
             hessian = []
             for grad in grads:
                 if not grad.requires_grad:
@@ -953,8 +851,7 @@
                 hessian.append([[] for _ in grads])
                 for lin_index in range(int(np.prod(grad.shape[1:]))):
                     multi_index = np.unravel_index(lin_index, grad.shape[1:])
-                    h = torch.autograd.grad(grad[(slice(None),) + multi_index].sum(), wrt_args, allow_unused=True,
-                                            retain_graph=True)  # grad of every entry in grad
+                    h = torch.autograd.grad(grad[(slice(None),) + multi_index].sum(), wrt_args, allow_unused=True, retain_graph=True)  # grad of every entry in grad
                     # Warning: This returns incorrect values for certain inputs. Hessian of x^2 returns 0 at x=0 but is correct everywhere else.
                     # ToDo torch.autograd.functional.hessian does not seem to have this issue. Wait for torch.vmap(), then conditionally switch.
                     for i, h_ in enumerate(h):
@@ -983,11 +880,11 @@
 
         return eval_hessian
 
-    def jit_compile_grad(self, f, wrt: Union[tuple, list], get_output: bool, is_f_scalar: bool):
+    def jit_compile_grad(self, f, wrt: tuple or list, get_output: bool, is_f_scalar: bool):
         jit = self.jit_compile(f)
         return self.jacobian(jit, wrt, get_output, is_f_scalar)
 
-    def jit_compile_hessian(self, f, wrt: Union[tuple, list], get_output: bool, get_gradient: bool):
+    def jit_compile_hessian(self, f, wrt: tuple or list, get_output: bool, get_gradient: bool):
         jit = self.jit_compile(f)
         return self.hessian(jit, wrt, get_output, get_gradient)
 
@@ -1029,16 +926,13 @@
         if kwargs:
             raise NotImplementedError("kwargs not supported for traced function")
         if CURRENT_JIT_CALLS:
-            warnings.warn(
-                f"PyTorch does not support nested tracing. The inner JIT of {self.f.__name__} will be ignored.",
-                RuntimeWarning)
+            warnings.warn(f"PyTorch does not support nested tracing. The inner JIT of {self.f.__name__} will be ignored.", RuntimeWarning)
             return self.f(*args)
         args = self.backend.recursive_as_tensor(args)
         if self.traced is None:
             self_jit = self
             CURRENT_JIT_CALLS.append(self)
-            self.f(
-                *args)  # records all autograd.Function / nn.Module calls with their args -> self.autograd_function_calls, self.called_modules
+            self.f(*args)  # records all autograd.Function / nn.Module calls with their args -> self.autograd_function_calls, self.called_modules
             for i, (rec_function, rec_args, rec_output, _ext_cache) in enumerate(self.autograd_function_calls):
                 self.compiled_functions.append((rec_function, rec_function.compile(rec_args, rec_output)))
             assert self.autograd_function_call_counts == 0
@@ -1056,8 +950,7 @@
 
             module = JitModule()
             self.traced = torch.jit.trace(module, tuple(args), check_trace=False, strict=False)
-            assert self.autograd_function_call_counts == len(
-                self.autograd_function_calls), "Not all custom-gradient functions were called during tracing! Nested custom gradients are not supported."
+            assert self.autograd_function_call_counts == len(self.autograd_function_calls), "Not all custom-gradient functions were called during tracing! Nested custom gradients are not supported."
             assert CURRENT_JIT_CALLS.pop(-1) == self
         from phi.math.backend import choose_backend
         return choose_backend(self).call(self.traced, *args, name=f"run jit-compiled '{self.f.__name__}'")
@@ -1067,8 +960,7 @@
 
     def get_compiled_function(self, function: torch.autograd.Function, args) -> Tuple[torch.autograd.Function, Any]:
         assert torch._C._get_tracing_state() is not None
-        assert self.autograd_function_call_counts < len(
-            self.autograd_function_calls), f"More custom-gradient functions were called during tracing!\nLast encountered: {function}"
+        assert self.autograd_function_call_counts < len(self.autograd_function_calls), f"More custom-gradient functions were called during tracing!\nLast encountered: {function}"
         assert len(self.autograd_function_calls) == len(self.compiled_functions)
         original_function, compiled_function = self.compiled_functions[self.autograd_function_call_counts]
         assert isinstance(compiled_function, torch.autograd.Function)
@@ -1080,8 +972,7 @@
         return f"TorchScript[{self.f.__name__}]"
 
 
-CURRENT_JIT_CALLS: List[
-    JITFunction] = []  # should contain no more than 1 element; PyTorch doesn't support nested tracing
+CURRENT_JIT_CALLS: List[JITFunction] = []  # should contain no more than 1 element; PyTorch doesn't support nested tracing
 
 
 def register_module_call(module: torch.nn.Module):
@@ -1089,8 +980,7 @@
         CURRENT_JIT_CALLS[-1].called_modules.add(module)
 
 
-def construct_torch_custom_function(f: Callable, jit_f: Optional[Callable], f_example_output, g: Callable,
-                                    is_f_traced: bool, backend: TorchBackend):
+def construct_torch_custom_function(f: Callable, jit_f: Optional[Callable], f_example_output, g: Callable, is_f_traced: bool, backend: TorchBackend):
     jit_g = []
 
     class TorchCustomFunction(torch.autograd.Function):
@@ -1099,8 +989,7 @@
         @staticmethod
         def forward(ctx, *args, **kwargs):  # The result of this is used in the graph.
             if torch._C._get_tracing_state():
-                PHI_LOGGER.debug(
-                    f"torch.jit.trace encountered forward pass of {f.__name__}. Returning cached output to avoid double execution.")
+                PHI_LOGGER.debug(f"torch.jit.trace encountered forward pass of {f.__name__}. Returning cached output to avoid double execution.")
                 # jit_context = CURRENT_JIT_CALLS[-1]; jit_context.cached_output[torch_custom_function]
                 return f_example_output
             y = (jit_f or f)(*args, **kwargs)
@@ -1132,12 +1021,10 @@
 
                     PHI_LOGGER.debug(f"Tracing backward pass of '{f.__name__}' which uses a custom gradient")
                     needed_g = backend.jit_compile(filter_required_grads)
-
                     # needed_g = torch.jit.trace(filter_required_grads, tuple([x, y, grad_args]), check_trace=False, strict=False)
 
                     def g_(*args):  # called each time, not jitted
-                        needed = backend.as_registered.call(needed_g, *args,
-                                                            name=f"run jit-compiled custom backward '{g.__name__}'")
+                        needed = backend.as_registered.call(needed_g, *args, name=f"run jit-compiled custom backward '{g.__name__}'")
                         assert isinstance(needed, (tuple, list))
                         needed = list(needed)
                         for i in none_indices:
@@ -1208,21 +1095,16 @@
     residual_squared = rsq0 = torch.sum(residual ** 2, -1, keepdim=True)
     diverged = torch.any(~torch.isfinite(x), dim=1)
     converged = torch.all(residual_squared <= tolerance_sq, dim=1)
-    finished = converged | diverged | (iterations >= max_iter);
-    not_finished_1 = (~finished).to(torch.int32)
+    finished = converged | diverged | (iterations >= max_iter); not_finished_1 = (~finished).to(torch.int32)
     while ~torch.all(finished):
-        it_counter += 1;
-        iterations += not_finished_1
-        dy = sparse_matmul(lin, dx);
-        function_evaluations += not_finished_1
+        it_counter += 1; iterations += not_finished_1
+        dy = sparse_matmul(lin, dx); function_evaluations += not_finished_1
         dx_dy = torch.sum(dx * dy, dim=-1, keepdim=True)
         step_size = divide_no_nan(residual_squared, dx_dy)
-        step_size *= torch.unsqueeze(not_finished_1.to(y.dtype),
-                                     -1)  # this is not really necessary but ensures batch-independence
+        step_size *= torch.unsqueeze(not_finished_1.to(y.dtype), -1)  # this is not really necessary but ensures batch-independence
         x += step_size * dx
         if it_counter % 20 == 0:
-            residual = y - sparse_matmul(lin, x);
-            function_evaluations += 1
+            residual = y - sparse_matmul(lin, x); function_evaluations += 1
         else:
             residual = residual - step_size * dy  # in-place subtraction affects convergence
         residual_squared_old = residual_squared
@@ -1230,8 +1112,7 @@
         dx = residual + divide_no_nan(residual_squared, residual_squared_old) * dx
         diverged = torch.any(residual_squared / rsq0 > 100, dim=1) & (iterations >= 8)
         converged = torch.all(residual_squared <= tolerance_sq, dim=1)
-        finished = converged | diverged | (iterations >= max_iter);
-        not_finished_1 = (~finished).to(torch.int32)
+        finished = converged | diverged | (iterations >= max_iter); not_finished_1 = (~finished).to(torch.int32)
     return x, residual, iterations, function_evaluations, converged, diverged
 
 
@@ -1246,29 +1127,23 @@
     residual_squared = rsq0 = torch.sum(residual ** 2, -1, keepdim=True)
     diverged = torch.any(~torch.isfinite(x), dim=1)
     converged = torch.all(residual_squared <= tolerance_sq, dim=1)
-    finished = converged | diverged | (iterations >= max_iter);
-    not_finished_1 = (~finished).to(torch.int32)
+    finished = converged | diverged | (iterations >= max_iter); not_finished_1 = (~finished).to(torch.int32)
     while ~torch.all(finished):
-        it_counter += 1;
-        iterations += not_finished_1
-        dy = sparse_matmul(lin, dx);
-        function_evaluations += not_finished_1
+        it_counter += 1; iterations += not_finished_1
+        dy = sparse_matmul(lin, dx); function_evaluations += not_finished_1
         dx_dy = torch.sum(dx * dy, dim=-1, keepdim=True)
         step_size = divide_no_nan(torch.sum(dx * residual, dim=1, keepdim=True), dx_dy)
-        step_size *= torch.unsqueeze(not_finished_1.to(y.dtype),
-                                     -1)  # this is not really necessary but ensures batch-independence
+        step_size *= torch.unsqueeze(not_finished_1.to(y.dtype), -1)  # this is not really necessary but ensures batch-independence
         x += step_size * dx
         if it_counter % 20 == 0:
-            residual = y - sparse_matmul(lin, x);
-            function_evaluations += 1
+            residual = y - sparse_matmul(lin, x); function_evaluations += 1
         else:
             residual = residual - step_size * dy  # in-place subtraction affects convergence
         residual_squared = torch.sum(residual ** 2, -1, keepdim=True)
         dx = residual - divide_no_nan(torch.sum(residual * dy, dim=1, keepdim=True) * dx, dx_dy)
         diverged = torch.any(residual_squared / rsq0 > 100, dim=1) & (iterations >= 8)
         converged = torch.all(residual_squared <= tolerance_sq, dim=1)
-        finished = converged | diverged | (iterations >= max_iter);
-        not_finished_1 = (~finished).to(torch.int32)
+        finished = converged | diverged | (iterations >= max_iter); not_finished_1 = (~finished).to(torch.int32)
     return x, residual, iterations, function_evaluations, converged, diverged
 
 
