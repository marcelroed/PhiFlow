"""
PyTorch implementation of the unified machine learning API.
Equivalent functions also exist for the other frameworks.

For API documentation, see https://tum-pbs.github.io/PhiFlow/Network_API .
"""
<<<<<<< HEAD
from typing import Callable, List, Tuple, Union
=======
from typing import Callable, Union, Sequence
>>>>>>> 1c14b084

import numpy
import numpy as np
import torch
import torch.nn as nn
from torch import optim

from . import TORCH
from ._torch_backend import register_module_call
from .. import math
from ..math import channel


def parameter_count(model: nn.Module) -> int:
    """
    Counts the number of parameters in a model.

    Args:
        model: PyTorch model

    Returns:
        `int`
    """
    total = 0
    for parameter in model.parameters():
        total += numpy.prod(parameter.shape)
    return int(total)


def get_parameters(net: nn.Module, wrap=True) -> dict:
    if not wrap:
        return {name: param for name, param in net.named_parameters()}
    result = {}
    for name, param in net.named_parameters():
        if name.endswith('.weight'):
            if param.ndim == 2:
                phi_tensor = math.wrap(param, channel('input,output'))
            elif param.ndim == 3:
                phi_tensor = math.wrap(param, channel('x,input,output'))
            elif param.ndim == 4:
                phi_tensor = math.wrap(param, channel('x,y,input,output'))
            elif param.ndim == 5:
                phi_tensor = math.wrap(param, channel('x,y,z,input,output'))
        elif name.endswith('.bias'):
            phi_tensor = math.wrap(param, channel('output'))
        else:
            raise NotImplementedError
        result[name] = phi_tensor
    return result


def save_state(obj: Union[nn.Module, optim.Optimizer], path: str):
    """
    Write the state of a module or optimizer to a file.

    See Also:
        `load_state()`

    Args:
        obj: `torch.nn.Module or torch.optim.Optimizer`
        path: File path as `str`.
    """
    if not path.endswith('.pth'):
        path += '.pth'
    torch.save(obj.state_dict(), path)


def load_state(obj: Union[nn.Module, optim.Optimizer], path: str):
    """
    Read the state of a module or optimizer from a file.

    See Also:
        `save_state()`

    Args:
        obj: `torch.nn.Module or torch.optim.Optimizer`
        path: File path as `str`.
    """
    if not path.endswith('.pth'):
        path += '.pth'
    obj.load_state_dict(torch.load(path))


def update_weights(net: nn.Module, optimizer: optim.Optimizer, loss_function: Callable, *loss_args, check_nan=False, **loss_kwargs):
    """
    Computes the gradients of `loss_function` w.r.t. the parameters of `net` and updates its weights using `optimizer`.

    This is the PyTorch version. Analogue functions exist for other learning frameworks.

    Args:
        net: Learning model.
        optimizer: Optimizer.
        loss_function: Loss function, called as `loss_function(*loss_args, **loss_kwargs)`.
        *loss_args: Arguments given to `loss_function`.
        **loss_kwargs: Keyword arguments given to `loss_function`.

    Returns:
        Output of `loss_function`.
    """
    optimizer.zero_grad()
    output = loss_function(*loss_args, **loss_kwargs)
    loss = output[0] if isinstance(output, tuple) else output
    loss.sum.backward()
    if isinstance(optimizer, optim.LBFGS):
        def closure():
            result = loss_function(*loss_args, **loss_kwargs)
            loss_val = result[0] if isinstance(result, tuple) else result
            return loss_val.sum
        optimizer.step(closure=closure)
    else:
        if check_nan:
            for p in net.parameters():
                if not torch.all(torch.isfinite(p.grad)):
                    raise RuntimeError(f"NaN in network gradient detected. Parameter: {p}")
        optimizer.step()
    return output


def adam(net: nn.Module, learning_rate: float = 1e-3, betas=(0.9, 0.999), epsilon=1e-07):
    """
    Creates an Adam optimizer for `net`, alias for [`torch.optim.Adam`](https://pytorch.org/docs/stable/generated/torch.optim.Adam.html).
    Analogue functions exist for other learning frameworks.
    """
    return optim.Adam(net.parameters(), learning_rate, betas, epsilon)


def sgd(net: nn.Module, learning_rate: float = 1e-3, momentum=0, dampening=0, weight_decay=0, nesterov=False):
    """
    Creates an SGD optimizer for 'net', alias for ['torch.optim.SGD'](https://pytorch.org/docs/stable/generated/torch.optim.SGD.html)
    Analogue functions exist for other learning frameworks.
    """
    return optim.SGD(net.parameters(), learning_rate, momentum, dampening, weight_decay, nesterov)


def adagrad(net: nn.Module, learning_rate: float = 1e-3, lr_decay=0, weight_decay=0, initial_accumulator_value=0,
            eps=1e-10):
    """
    Creates an Adagrad optimizer for 'net', alias for ['torch.optim.Adagrad'](https://pytorch.org/docs/stable/generated/torch.optim.Adagrad.html)
    Analogue functions exist for other learning frameworks.
    """
    return optim.Adagrad(net.parameters(), learning_rate, lr_decay, weight_decay, initial_accumulator_value, eps)


def rmsprop(net: nn.Module, learning_rate: float = 1e-3, alpha=0.99, eps=1e-08, weight_decay=0, momentum=0,
            centered=False):
    """
    Creates an RMSProp optimizer for 'net', alias for ['torch.optim.RMSprop'](https://pytorch.org/docs/stable/generated/torch.optim.RMSprop.html)
    Analogue functions exist for other learning frameworks.
    """
    return optim.RMSprop(net.parameters(), learning_rate, alpha, eps, weight_decay, momentum, centered)


def _bias0(conv):
    def initialize(*args, **kwargs):
        module = conv(*args, **kwargs)
        module.bias.data.fill_(0)
        return module
    return initialize


CONV = [None, _bias0(nn.Conv1d), _bias0(nn.Conv2d), _bias0(nn.Conv3d)]
NORM = [None, nn.BatchNorm1d, nn.BatchNorm2d, nn.BatchNorm3d]
ACTIVATIONS = {'ReLU': nn.ReLU, 'Sigmoid': nn.Sigmoid, 'tanh': nn.Tanh, 'SiLU': nn.SiLU, 'GeLU': nn.GELU}


def dense_net(in_channels: int,
              out_channels: int,
<<<<<<< HEAD
              layers: Union[Tuple[int, ...], List[int]],
=======
              layers: Sequence[int],
>>>>>>> 1c14b084
              batch_norm=False,
              activation: Union[str, Callable] = 'ReLU',
              softmax=False) -> nn.Module:
    """
    Fully-connected neural networks are available in Φ-Flow via dense_net().
    Arguments:
        in_channels : size of input layer, int
        out_channels = size of output layer, int
        layers : tuple of linear layers between input and output neurons, list or tuple
        activation : activation function used within the layers, string
        batch_norm : use of batch norm after each linear layer, bool

    Returns:
        Dense net model as specified by input arguments
    """
    layers = [in_channels, *layers, out_channels]
    activation = ACTIVATIONS[activation] if isinstance(activation, str) else activation
    net = DenseNet(layers, activation, batch_norm, softmax)
    return net.to(TORCH.get_default_device().ref)


class DenseNet(nn.Module):

    def __init__(self,
                 layers: list,
                 activation: type,
                 batch_norm: bool,
                 use_softmax: bool):
        super(DenseNet, self).__init__()
        self._layers = layers
        self._activation = activation
        self._batch_norm = batch_norm
        for i, (s1, s2) in enumerate(zip(layers[:-2], layers[1:-1])):
            self.add_module(f'linear{i}', _bias0(nn.Linear)(s1, s2, bias=True))
            if batch_norm:
                self.add_module(f'norm{i}', nn.BatchNorm1d(s2))
        self.add_module(f'linear_out', _bias0(nn.Linear)(layers[-2], layers[-1], bias=True))
        self.softmax = nn.Softmax() if use_softmax else None

    def forward(self, x):
        register_module_call(self)
        x = TORCH.as_tensor(x)
        for i in range(len(self._layers) - 2):
            x = self._activation()(getattr(self, f'linear{i}')(x))
            if self._batch_norm:
                x = getattr(self, f'norm{i}')(x)
        x = getattr(self, f'linear_out')(x)
        if self.softmax:
            x = self.softmax(x)
        return x


def u_net(in_channels: int,
          out_channels: int,
          levels: int = 4,
          filters: Union[int, tuple, list] = 16,
          batch_norm: bool = True,
          activation: Union[str, type] = 'ReLU',
          in_spatial: Union[tuple, int] = 2,
          periodic=False,
          use_res_blocks: bool = False,
          **kwargs) -> nn.Module:
    """
    ΦFlow provides a built-in U-net architecture, classically popular for Semantic Segmentation in Computer Vision, composed of downsampling and upsampling layers.

    Arguments:

        in_channels: input channels of the feature map, dtype : int
        out_channels : output channels of the feature map, dtype : int
        levels : number of levels of down-sampling and upsampling, dtype : int
        filters : filter sizes at each down/up sampling convolutional layer, if the input is integer all conv layers have the same filter size,
        activation : activation function used within the layers, dtype : string
        batch_norm : use of batchnorm after each conv layer, dtype : bool
        in_spatial : spatial dimensions of the input feature map, dtype : int
        use_res_blocks : use convolutional blocks with skip connections instead of regular convolutional blocks, dtype : bool

    Returns:

        U-net model as specified by input arguments

    """
    if isinstance(filters, (tuple, list)):
        assert len(filters) == levels, f"List of filters has length {len(filters)} but u-net has {levels} levels."
    else:
        filters = (filters,) * levels
    activation = ACTIVATIONS[activation] if isinstance(activation, str) else activation
    if isinstance(in_spatial, int):
        d = in_spatial
    else:
        assert isinstance(in_spatial, tuple)
        d = len(in_spatial)
    net = UNet(d, in_channels, out_channels, filters, batch_norm, activation, periodic, use_res_blocks)
    return net.to(TORCH.get_default_device().ref)


class UNet(nn.Module):

    def __init__(self, d: int, in_channels: int, out_channels: int, filters: tuple, batch_norm: bool, activation: type, periodic: bool, use_res_blocks: bool):
        super(UNet, self).__init__()
        self._levels = len(filters)
        self._spatial_rank = d
        if use_res_blocks:
            self.add_module('inc', resnet_block(d, in_channels, filters[0], batch_norm, activation, periodic))
        else:
            self.add_module('inc', DoubleConv(d, in_channels, filters[0], filters[0], batch_norm, activation, periodic))
        for i in range(1, self._levels):
            self.add_module(f'down{i}', Down(d, filters[i - 1], filters[i], batch_norm, activation, periodic, use_res_blocks))
            self.add_module(f'up{i}', Up(d, filters[i] + filters[i - 1], filters[i - 1], batch_norm, activation, periodic, use_res_blocks))
        self.add_module('outc', CONV[d](filters[0], out_channels, kernel_size=1))

    def forward(self, x):
        register_module_call(self)
        x = TORCH.as_tensor(x)
        x = self.inc(x)
        xs = [x]
        for i in range(1, self._levels):
            x = getattr(self, f'down{i}')(x)
            xs.insert(0, x)
        for i in range(1, self._levels):
            x = getattr(self, f'up{i}')(x, xs[i])
        x = self.outc(x)
        return x


class DoubleConv(nn.Module):
    """(convolution => [BN] => ReLU) * 2"""

    def __init__(self, d: int, in_channels: int, out_channels: int, mid_channels: int, batch_norm: bool, activation: type, periodic: bool):
        super().__init__()
        self.add_module('double_conv', nn.Sequential(
            CONV[d](in_channels, mid_channels, kernel_size=3, padding=1, padding_mode='circular' if periodic else 'zeros'),
            NORM[d](mid_channels) if batch_norm else nn.Identity(),
            activation(),
            CONV[d](mid_channels, out_channels, kernel_size=3, padding=1, padding_mode='circular' if periodic else 'zeros'),
            NORM[d](out_channels) if batch_norm else nn.Identity(),
            nn.ReLU(inplace=True)
        ))

    def forward(self, x):
        return self.double_conv(x)


MAX_POOL = [None, nn.MaxPool1d, nn.MaxPool2d, nn.MaxPool3d]


class Down(nn.Module):
    """Downscaling with maxpool then double conv or resnet_block"""

    def __init__(self, d: int, in_channels: int, out_channels: int, batch_norm: bool, activation: Union[str, type], use_res_blocks: bool, periodic):
        super().__init__()
        self.add_module('maxpool', MAX_POOL[d](2))
        if use_res_blocks:
            self.add_module('conv', resnet_block(d, in_channels, out_channels, batch_norm, activation, periodic))
        else:
            self.add_module('conv', DoubleConv(d, in_channels, out_channels, out_channels, batch_norm, activation, periodic))

    def forward(self, x):
        x = self.maxpool(x)
        return self.conv(x)


class Up(nn.Module):
    """Upscaling then double conv"""

    _MODES = [None, 'linear', 'bilinear', 'trilinear']

    def __init__(self, d: int, in_channels: int, out_channels: int, batch_norm: bool, activation: type, periodic: bool, use_res_blocks: bool):
        super().__init__()
        up = nn.Upsample(scale_factor=2, mode=Up._MODES[d])
        if use_res_blocks:
            conv = resnet_block(d, in_channels, out_channels, batch_norm, activation, periodic)
        else:
            conv = DoubleConv(d, in_channels, out_channels, in_channels // 2, batch_norm, activation, periodic)
        self.add_module('up', up)
        self.add_module('conv', conv)

    def forward(self, x1, x2):
        x1 = self.up(x1)
        # input is CHW
        # diff = [x2.size()[i] - x1.size()[i] for i in range(2, len(x1.shape))]
        # x1 = F.pad(x1, [diffX // 2, diffX - diffX // 2,
        #                 diffY // 2, diffY - diffY // 2])
        # if you have padding issues, see
        # https://github.com/HaiyongJiang/U-Net-Pytorch-Unstructured-Buggy/commit/0e854509c2cea854e247a9c615f175f76fbb2e3a
        # https://github.com/xiaopeng-liao/Pytorch-UNet/commit/8ebac70e633bac59fc22bb5195e513d5832fb3bd
        x = torch.cat([x2, x1], dim=1)
        return self.conv(x)


class ConvNet(nn.Module):

    def __init__(self, in_spatial, in_channels, out_channels, layers, batch_norm, activation, periodic: bool):
        super(ConvNet, self).__init__()
        activation = ACTIVATIONS[activation]
        if len(layers) < 1:
            layers.append(out_channels)
        self.layers = layers
        self.add_module(f'Conv_in', nn.Sequential(
            CONV[in_spatial](in_channels, layers[0], kernel_size=3, padding=1, padding_mode='circular' if periodic else 'zeros'),
            NORM[in_spatial](layers[0]) if batch_norm else nn.Identity(),
            activation()))
        for i in range(1, len(layers)):
            self.add_module(f'Conv{i}', nn.Sequential(
                CONV[in_spatial](layers[i - 1], layers[i], kernel_size=3, padding=1, padding_mode='circular' if periodic else 'zeros'),
                NORM[in_spatial](layers[i]) if batch_norm else nn.Identity(),
                activation()))
        self.add_module(f'Conv_out', CONV[in_spatial](layers[len(layers) - 1], out_channels, kernel_size=1))

    def forward(self, x):
        x = getattr(self, f'Conv_in')(x)
        for i in range(1, len(self.layers)):
            x = getattr(self, f'Conv{i}')(x)
        x = getattr(self, f'Conv_out')(x)
        return x


def conv_net(in_channels: int,
             out_channels: int,
<<<<<<< HEAD
             layers: Union[Tuple[int, ...], List[int]],
=======
             layers: Sequence[int],
>>>>>>> 1c14b084
             batch_norm: bool = False,
             activation: Union[str, type] = 'ReLU',
             in_spatial: Union[int, tuple] = 2,
             periodic=False,
             **kwargs) -> nn.Module:
    """
    Built in Conv-Nets are also provided. Contrary to the classical convolutional neural networks, the feature map spatial size remains the same throughout the layers. Each layer of the network is essentially a convolutional block comprising of two conv layers. A filter size of 3 is used in the convolutional layers.
    Arguments:

        in_channels : input channels of the feature map, dtype : int
        out_channels : output channels of the feature map, dtype : int
        layers : list or tuple of output channels for each intermediate layer between the input and final output channels, dtype : list or tuple
        activation : activation function used within the layers, dtype : string
        batch_norm : use of batchnorm after each conv layer, dtype : bool
        in_spatial : spatial dimensions of the input feature map, dtype : int

    Returns:

        Conv-net model as specified by input arguments
    """
    if isinstance(in_spatial, int):
        d = in_spatial
    else:
        assert isinstance(in_spatial, tuple)
        d = len(in_spatial)
    net = ConvNet(d, in_channels, out_channels, layers, batch_norm, activation, periodic)
    net = net.to(TORCH.get_default_device().ref)
    return net


class resnet_block(nn.Module):

    def __init__(self, in_spatial, in_channels, out_channels, batch_norm, activation, periodic: bool):
        # Since in_channels and out_channels might be different
        # we need a sampling layer for up/down sampling input
        # in order to add it as a skip connection
        super(resnet_block, self).__init__()
        if in_channels != out_channels:
            self.sample_input = CONV[in_spatial](in_channels, out_channels, kernel_size=1, padding=0)
            self.bn_sample = NORM[in_spatial](out_channels) if batch_norm else nn.Identity()
        else:
            self.sample_input = nn.Identity()
            self.bn_sample = nn.Identity()
        self.activation = ACTIVATIONS[activation] if isinstance(activation, str) else activation
        self.bn1 = NORM[in_spatial](out_channels) if batch_norm else nn.Identity()
        self.conv1 = CONV[in_spatial](in_channels, out_channels, kernel_size=3, padding=1, padding_mode='circular' if periodic else 'zeros')
        self.bn2 = NORM[in_spatial](out_channels) if batch_norm else nn.Identity()
        self.conv2 = CONV[in_spatial](out_channels, out_channels, kernel_size=3, padding=1, padding_mode='circular' if periodic else 'zeros')

    def forward(self, x):
        x = TORCH.as_tensor(x)
        out = self.activation()(self.bn1(self.conv1(x)))
        out = self.activation()(self.bn2(self.conv2(out)))
        out = (out + self.bn_sample(self.sample_input(x)))
        return out


class Dense_resnet_block(nn.Module):

    def __init__(self, in_channels, mid_channels, batch_norm, activation):
        super(Dense_resnet_block, self).__init__()
        self.activation = activation
        self.bn1 = NORM[1](in_channels) if batch_norm else nn.Identity()
        self.linear1 = _bias0(nn.Linear)(in_channels, mid_channels)
        self.bn2 = NORM[1](mid_channels) if batch_norm else nn.Identity()
        self.linear2 = _bias0(nn.Linear)(mid_channels, in_channels)

    def forward(self, x):
        x = TORCH.as_tensor(x)
        out = self.activation()(self.bn1(self.linear1(x)))
        out = self.activation()(self.bn2(self.linear2(out)))
        out = out + x
        return out


def get_mask(inputs, reverse_mask, data_format='NHWC'):
    """ Compute mask for slicing input feature map for Invertible Nets """
    shape = inputs.shape
    if len(shape) == 2:
        N = shape[-1]
        range_n = torch.arange(0, N)
        even_ind = range_n % 2
        checker = torch.reshape(even_ind, (-1, N))
    elif len(shape) == 4:
        H = shape[2] if data_format == 'NCHW' else shape[1]
        W = shape[3] if data_format == 'NCHW' else shape[2]

        range_h = torch.arange(0, H)
        range_w = torch.arange(0, W)

        even_ind_h = range_h % 2
        even_ind_w = range_w % 2

        ind_h = even_ind_h.unsqueeze(-1).repeat(1, W)
        ind_w = even_ind_w.unsqueeze(0).repeat(H, 1)

        checker = torch.logical_xor(ind_h, ind_w)

        checker = checker.reshape(1, 1, H, W) if data_format == 'NCHW' else checker.reshape(1, H, W, 1)
        checker = checker.long()

    else:
        raise ValueError('Invalid tensor shape. Dimension of the tensor shape must be '
                         '2 (NxD) or 4 (NxCxHxW or NxHxWxC), got {}.'.format(inputs.get_shape().as_list()))

    if reverse_mask:
        checker = 1 - checker

    return checker.to(TORCH.get_default_device().ref)


class ResNet(nn.Module):

    def __init__(self, in_spatial, in_channels, out_channels, layers, batch_norm, activation, periodic: bool):
        super(ResNet, self).__init__()
        self.layers = layers
        if len(self.layers) < 1:
            layers.append(out_channels)
        self.add_module('Res_in', resnet_block(in_spatial, in_channels, layers[0], batch_norm, activation, periodic))
        for i in range(1, len(layers)):
            self.add_module(f'Res{i}', resnet_block(in_spatial, layers[i - 1], layers[i], batch_norm, activation, periodic))
        self.add_module('Res_out', CONV[in_spatial](layers[len(layers) - 1], out_channels, kernel_size=1))

    def forward(self, x):
        x = TORCH.as_tensor(x)
        x = getattr(self, 'Res_in')(x)
        for i in range(1, len(self.layers)):
            x = getattr(self, f'Res{i}')(x)
        x = getattr(self, 'Res_out')(x)
        return x


def res_net(in_channels: int,
            out_channels: int,
<<<<<<< HEAD
            layers: Union[Tuple[int, ...], List[int]],
=======
            layers: Sequence[int],
>>>>>>> 1c14b084
            batch_norm: bool = False,
            activation: Union[str, type] = 'ReLU',
            in_spatial: Union[int, tuple] = 2,
            periodic=False,
            **kwargs) -> nn.Module:
    """
    Built in Res-Nets are provided in the ΦFlow framework. Similar to the conv-net, the feature map spatial size remains the same throughout the layers.
    These networks use residual blocks composed of two conv layers with a skip connection added from the input to the output feature map.
    A default filter size of 3 is used in the convolutional layers.

    Arguments:

        in_channels : input channels of the feature map, dtype : int
        out_channels : output channels of the feature map, dtype : int
        layers : list or tuple of output channels for each intermediate layer between the input and final output channels, dtype : list or tuple
        activation : activation function used within the layers, dtype : string
        batch_norm : use of batchnorm after each conv layer, dtype : bool
        in_spatial : spatial dimensions of the input feature map, dtype : int

    Returns:

        Res-net model as specified by input arguments

    """
    if (isinstance(in_spatial, int)):
        d = in_spatial
    else:
        assert isinstance(in_spatial, tuple)
        d = len(in_spatial)
    net = ResNet(d, in_channels, out_channels, layers, batch_norm, activation, periodic)
    net = net.to(TORCH.get_default_device().ref)
    return net


def conv_classifier(in_features: int,
                    in_spatial: Union[tuple, list],
                    num_classes: int,
                    blocks=(64, 128, 256, 256, 512, 512),
                    block_sizes=(2, 2, 3, 3, 3),
                    dense_layers=(4096, 4096, 100),
                    batch_norm=True,
                    activation='ReLU',
                    softmax=True,
                    periodic=False):
    """
    Based on VGG16.
    """
    assert isinstance(in_spatial, (tuple, list))
    activation = ACTIVATIONS[activation] if isinstance(activation, str) else activation
    net = ConvClassifier(in_features, in_spatial, num_classes, batch_norm, softmax, blocks, block_sizes, dense_layers, periodic, activation)
    return net.to(TORCH.get_default_device().ref)


class ConvClassifier(nn.Module):

    def __init__(self, in_features, in_spatial: list, num_classes: int, batch_norm: bool, use_softmax: bool, blocks: tuple, block_sizes: tuple, dense_layers: tuple, periodic: bool, activation):
        super(ConvClassifier, self).__init__()
        d = len(in_spatial)
        self.in_spatial = in_spatial
        self._blocks = blocks
        self.add_module('maxpool', MAX_POOL[d](2))
        for i, (prev, next) in enumerate(zip((in_features,) + tuple(blocks[:-1]), blocks)):
            block_size = block_sizes[i]
            layers = []
            for j in range(block_size):
                layers.append(CONV[d](prev if j == 0 else next, next, kernel_size=3, padding=1, padding_mode='circular' if periodic else 'zeros'))
                layers.append(NORM[d](next) if batch_norm else nn.Identity())
                layers.append(activation())
            self.add_module(f'conv{i+1}', nn.Sequential(*layers))
        flat_size = int(np.prod(in_spatial) * blocks[-1] / (2**d) ** len(blocks))
        self.dense_net = dense_net(flat_size, num_classes, dense_layers, batch_norm, activation, use_softmax)
        self.flatten = nn.Flatten()

    def forward(self, x):
        for i in range(len(self._blocks)):
            x = getattr(self, f'conv{i+1}')(x)
            x = self.maxpool(x)
        x = self.flatten(x)
        x = self.dense_net(x)
        return x


NET = {'u_net': u_net, 'res_net': res_net, 'conv_net': conv_net}


class CouplingLayer(nn.Module):

    def __init__(self, in_channels, activation, batch_norm, in_spatial, net, reverse_mask):
        super(CouplingLayer, self).__init__()

        self.activation = activation
        self.batch_norm = batch_norm
        self.reverse_mask = reverse_mask

        if in_spatial == 0:  # for in_spatial = 0, use dense layers
            self.s1 = nn.Sequential(Dense_resnet_block(in_channels, in_channels, batch_norm, activation),
                                    torch.nn.Tanh())
            self.t1 = Dense_resnet_block(in_channels, in_channels, batch_norm, activation)

            self.s2 = nn.Sequential(Dense_resnet_block(in_channels, in_channels, batch_norm, activation),
                                    torch.nn.Tanh())
            self.t2 = Dense_resnet_block(in_channels, in_channels, batch_norm, activation)
        else:
            self.s1 = nn.Sequential(NET[net](in_channels=in_channels, out_channels=in_channels,
                                             layers=[], batch_norm=batch_norm, activation=activation,
                                             in_spatial=in_spatial), torch.nn.Tanh())
            self.t1 = NET[net](in_channels=in_channels, out_channels=in_channels,
                               layers=[], batch_norm=batch_norm, activation=activation,
                               in_spatial=in_spatial)
            self.s2 = nn.Sequential(NET[net](in_channels=in_channels, out_channels=in_channels,
                                             layers=[], batch_norm=batch_norm, activation=activation,
                                             in_spatial=in_spatial), torch.nn.Tanh())
            self.t2 = NET[net](in_channels=in_channels, out_channels=in_channels,
                               layers=[], batch_norm=batch_norm, activation=activation,
                               in_spatial=in_spatial)

    def forward(self, x, invert=False):
        x = TORCH.as_tensor(x)
        mask = get_mask(x, self.reverse_mask, 'NCHW')
        if invert:
            v1 = x * mask
            v2 = x * (1 - mask)
            u2 = (1 - mask) * (v2 - self.t1(v1)) * torch.exp(-self.s1(v1))
            u1 = mask * (v1 - self.t2(u2)) * torch.exp(-self.s2(u2))
            return u1 + u2
        else:
            u1 = x * mask
            u2 = x * (1 - mask)
            v1 = mask * (u1 * torch.exp(self.s2(u2)) + self.t2(u2))
            v2 = (1 - mask) * (u2 * torch.exp(self.s1(v1)) + self.t1(v1))
            return v1 + v2


class InvertibleNet(nn.Module):
    def __init__(self, in_channels, num_blocks, activation, batch_norm, in_spatial, net):
        super(InvertibleNet, self).__init__()
        self.num_blocks = num_blocks
        for i in range(num_blocks):
            self.add_module(f'coupling_block{i + 1}',
                            CouplingLayer(in_channels, activation,
                                          batch_norm, in_spatial, net, (i % 2 == 0)))

    def forward(self, x, backward=False):
        if backward:
            for i in range(self.num_blocks, 0, -1):
                x = getattr(self, f'coupling_block{i}')(x, backward)
        else:
            for i in range(1, self.num_blocks + 1):
                x = getattr(self, f'coupling_block{i}')(x, backward)
        return x


def invertible_net(in_channels: int,
                   num_blocks: int,
                   batch_norm: bool = False,
                   net: str = 'u_net',
                   activation: Union[str, type] = 'ReLU',
                   in_spatial: Union[tuple, int] = 2, **kwargs):
    """
    Phiflow also provides invertible neural networks that are capable of inverting the output tensor back to the input tensor initially passed.\ These networks have far reaching applications in predicting input parameters of a problem given its observations.\ Invertible nets are composed of multiple concatenated coupling blocks wherein each such block consists of arbitrary neural networks.

    Currently, these arbitrary neural networks could be set to u_net(default), conv_net, res_net or dense_net blocks with in_channels = out_channels.
    The architecture used is popularized by ["Real NVP"](https://arxiv.org/abs/1605.08803).

    Arguments:

        in_channels : input channels of the feature map, dtype : int
        num_blocks : number of coupling blocks inside the invertible net, dtype : int
        activation : activation function used within the layers, dtype : string
        batch_norm : use of batchnorm after each layer, dtype : bool
        in_spatial : spatial dimensions of the input feature map, dtype : int
        net : type of neural network blocks used in coupling layers, dtype : str
        **kwargs : placeholder for arguments not supported by the function

    Returns:

        Invertible Net model as specified by input arguments

    Note: Currently supported values for net are 'u_net'(default), 'conv_net' and 'res_net'.
    For choosing 'dense_net' as the network block in coupling layers in_spatial must be set to zero.
    """
    if isinstance(in_spatial, tuple):
        in_spatial = len(in_spatial)

    return InvertibleNet(in_channels, num_blocks, activation, batch_norm, in_spatial, net).to(TORCH.get_default_device().ref)


def coupling_layer(in_channels: int,
                   activation: Union[str, type] = 'ReLU',
                   batch_norm=False,
                   reverse_mask=False,
                   in_spatial: Union[tuple, int] = 2):
    if isinstance(in_spatial, tuple):
        in_spatial = len(in_spatial)

    net = CouplingLayer(in_channels, activation, batch_norm, in_spatial, reverse_mask)
    net = net.to(TORCH.get_default_device().ref)
    return net


##################################################################################################################
#  Fourier Neural Operators
#  source: https://github.com/zongyi-li/fourier_neural_operator
###################################################################################################################

class SpectralConv(nn.Module):

    def __init__(self, in_channels, out_channels, modes, in_spatial):

        super(SpectralConv, self).__init__()

        self.in_channels = in_channels
        self.out_channels = out_channels
        self.in_spatial = in_spatial
        assert in_spatial >= 1 and in_spatial <= 3
        if isinstance(modes, int):
            mode = modes
            modes = [mode for i in range(in_spatial)]

        self.scale = 1 / (in_channels * out_channels)

        self.modes = {i + 1: modes[i] for i in range(len(modes))}
        self.weights = {}

        rand_shape = [in_channels, out_channels]
        rand_shape += [self.modes[i] for i in range(1, in_spatial + 1)]

        for i in range(2 ** (in_spatial - 1)):
            self.weights[f'w{i + 1}'] = nn.Parameter(self.scale * torch.randn(rand_shape, dtype=torch.cfloat))
            # print('TORCH self.weights:', self.weights_[f'w{i + 1}'].shape)
            # print(self.weights[f'w{i + 1}'].shape)

    def complex_mul(self, input, weights):

        # print(input.shape)
        # print(weights.shape)
        # exit(1)
        if self.in_spatial == 1:
            return torch.einsum("bix,iox->box", input, weights)
        elif self.in_spatial == 2:
            return torch.einsum("bixy,ioxy->boxy", input, weights)
        elif self.in_spatial == 3:
            return torch.einsum("bixyz,ioxyz->boxyz", input, weights)

    def forward(self, x):
        batch_size = x.shape[0]

        # print('x.shape:', x.shape)
        ##Convert to Fourier space
        dims = [-i for i in range(self.in_spatial, 0, -1)]
        x_ft = torch.fft.rfftn(x, dim=dims)
        # print('After RFFT torch', x_ft.shape)
        outft_dims = [batch_size, self.out_channels] + \
                     [x.size(-i) for i in range(self.in_spatial, 1, -1)] + [x.size(-1) // 2 + 1]
        out_ft = torch.zeros(outft_dims, dtype=torch.cfloat, device=x.device)
        # print('outft shape before', out_ft.shape)
        ##Multiply relevant fourier modes
        if self.in_spatial == 1:
            out_ft[:, :, :self.modes[1]] = \
                self.complex_mul(x_ft[:, :, :self.modes[1]],
                                 self.weights['w1'].to(x_ft.device))
        elif self.in_spatial == 2:
            out_ft[:, :, :self.modes[1], :self.modes[2]] = \
                self.complex_mul(x_ft[:, :, :self.modes[1], :self.modes[2]],
                                 self.weights['w1'].to(x_ft.device))
            out_ft[:, :, -self.modes[1]:, :self.modes[2]] = \
                self.complex_mul(x_ft[:, :, -self.modes[1]:, :self.modes[2]],
                                 self.weights['w2'].to(x_ft.device))
        elif self.in_spatial == 3:
            out_ft[:, :, :self.modes[1], :self.modes[2], :self.modes[3]] = \
                self.complex_mul(x_ft[:, :, :self.modes[1], :self.modes[2], :self.modes[3]],
                                 self.weights['w1'].to(x_ft.device))
            out_ft[:, :, -self.modes[1]:, :self.modes[2], :self.modes[3]] = \
                self.complex_mul(x_ft[:, :, -self.modes[1]:, :self.modes[2], :self.modes[3]],
                                 self.weights['w2'].to(x_ft.device))
            out_ft[:, :, :self.modes[1], -self.modes[2]:, :self.modes[3]] = \
                self.complex_mul(x_ft[:, :, :self.modes[1], -self.modes[2]:, :self.modes[3]],
                                 self.weights['w3'].to(x_ft.device))
            out_ft[:, :, -self.modes[1]:, -self.modes[2]:, :self.modes[3]] = \
                self.complex_mul(x_ft[:, :, -self.modes[1]:, -self.modes[2]:, :self.modes[3]],
                                 self.weights['w4'].to(x_ft.device))

        ##Return to Physical Space
        x = torch.fft.irfftn(out_ft, s=[x.size(-i) for i in range(self.in_spatial, 0, -1)])
        return x


class FNO(nn.Module):

    def __init__(self, in_channels, out_channels, width, modes, activation, batch_norm, in_spatial):
        super(FNO, self).__init__()

        """
        The overall network contains 4 layers of the ["Fourier layer"](https://github.com/zongyi-li/fourier_neural_operator).
        1. Lift the input to the desire channel dimension by self.fc0 .
        2. 4 layers of the integral operators u' = (W + K)(u).
            W defined by self.w; K defined by self.conv .
        3. Project from the channel space to the output space by self.fc1 and self.fc2.
        
        input shape and output shape: (batchsize b, channels c, *spatial)
        """

        self.activation = ACTIVATIONS[activation] if isinstance(activation, str) else activation
        self.width = width
        self.in_spatial = in_spatial

        self.fc0 = _bias0(nn.Linear)(in_channels + in_spatial, self.width)

        for i in range(4):
            self.add_module(f'conv{i}', SpectralConv(self.width, self.width, modes, in_spatial))
            self.add_module(f'w{i}', CONV[in_spatial](self.width, self.width, kernel_size=1))
            self.add_module(f'bn{i}', NORM[in_spatial](self.width) if batch_norm else nn.Identity())

        self.fc1 = _bias0(nn.Linear)(self.width, 128)
        self.fc2 = _bias0(nn.Linear)(128, out_channels)

    # Adding extra spatial channels eg. x, y, z, .... to input x
    def get_grid(self, shape, device):
        batch_size = shape[0]
        grid_channel_sizes = shape[2:]  # shape =  (batch_size, channels, *spatial)
        self.grid_channels = {}
        for i in range(self.in_spatial):
            self.grid_channels[f'dim{i}'] = torch.tensor(torch.linspace(0, 1, grid_channel_sizes[i]),
                                                         dtype=torch.float)
            reshape_dim_tuple = [1, 1] + [1 if i != j else grid_channel_sizes[j] for j in range(self.in_spatial)]
            repeat_dim_tuple = [batch_size, 1] + [1 if i == j else grid_channel_sizes[j] for j in
                                                  range(self.in_spatial)]
            self.grid_channels[f'dim{i}'] = self.grid_channels[f'dim{i}'].reshape(reshape_dim_tuple) \
                .repeat(repeat_dim_tuple)

        return torch.cat([self.grid_channels[f'dim{i}'] for i in range(self.in_spatial)], dim=1).to(device)

    def forward(self, x):
        grid = self.get_grid(x.shape, x.device)
        x = torch.cat([x, grid], dim=1)

        permute_tuple = [0] + [2 + i for i in range(self.in_spatial)] + [1]
        permute_tuple_reverse = [0] + [self.in_spatial + 1] + [i + 1 for i in range(self.in_spatial)]

        # Transpose x such that channels shape lies at the end to pass it through linear layers
        x = x.permute(permute_tuple)

        x = self.fc0(x)

        # Transpose x back to its original shape to pass it through convolutional layers
        x = x.permute(permute_tuple_reverse)

        for i in range(4):
            x1 = getattr(self, f'w{i}')(x)
            x2 = getattr(self, f'conv{i}')(x)
            x = getattr(self, f'bn{i}')(x1) + getattr(self, f'bn{i}')(x2)
            x = self.activation()(x)

        x = x.permute(permute_tuple)
        x = self.activation()(self.fc1(x))
        x = self.fc2(x)

        x = x.permute(permute_tuple_reverse)

        return x


def fno(in_channels: int,
        out_channels: int,
        mid_channels: int,
<<<<<<< HEAD
        modes: Union[Tuple[int, ...], List[int]],
=======
        modes: Sequence[int],
>>>>>>> 1c14b084
        activation: Union[str, type] = 'ReLU',
        batch_norm: bool = False,
        in_spatial: int = 2):
    """
    ["Fourier Neural Operator"](https://github.com/zongyi-li/fourier_neural_operator) network contains 4 layers of the Fourier layer.
    1. Lift the input to the desire channel dimension by self.fc0 .
    2. 4 layers of the integral operators u' = (W + K)(u). W defined by self.w; K defined by self.conv .
    3. Project from the channel space to the output space by self.fc1 and self.fc2.

    Arguments:

        in_channels : input channels of the feature map, dtype : int
        out_channels : output channels of the feature map, dtype : int
        mid_channels : channels used in Spectral Convolution Layers, dtype : int
        modes : Fourier modes for each spatial channel, dtype : List[int] or int (in case all number modes are to be the same for each spatial channel)
        activation : activation function used within the layers, dtype : string
        batch_norm : use of batchnorm after each conv layer, dtype : bool
        in_spatial : spatial dimensions of the input feature map, dtype : int

    Returns:

        Fourier Neural Operator model as specified by input arguments.
    """
    net = FNO(in_channels, out_channels, mid_channels, modes, activation, batch_norm, in_spatial)
    net = net.to(TORCH.get_default_device().ref)
    return net<|MERGE_RESOLUTION|>--- conflicted
+++ resolved
@@ -4,11 +4,7 @@
 
 For API documentation, see https://tum-pbs.github.io/PhiFlow/Network_API .
 """
-<<<<<<< HEAD
-from typing import Callable, List, Tuple, Union
-=======
 from typing import Callable, Union, Sequence
->>>>>>> 1c14b084
 
 import numpy
 import numpy as np
@@ -176,11 +172,7 @@
 
 def dense_net(in_channels: int,
               out_channels: int,
-<<<<<<< HEAD
-              layers: Union[Tuple[int, ...], List[int]],
-=======
               layers: Sequence[int],
->>>>>>> 1c14b084
               batch_norm=False,
               activation: Union[str, Callable] = 'ReLU',
               softmax=False) -> nn.Module:
@@ -399,11 +391,7 @@
 
 def conv_net(in_channels: int,
              out_channels: int,
-<<<<<<< HEAD
-             layers: Union[Tuple[int, ...], List[int]],
-=======
              layers: Sequence[int],
->>>>>>> 1c14b084
              batch_norm: bool = False,
              activation: Union[str, type] = 'ReLU',
              in_spatial: Union[int, tuple] = 2,
@@ -538,11 +526,7 @@
 
 def res_net(in_channels: int,
             out_channels: int,
-<<<<<<< HEAD
-            layers: Union[Tuple[int, ...], List[int]],
-=======
             layers: Sequence[int],
->>>>>>> 1c14b084
             batch_norm: bool = False,
             activation: Union[str, type] = 'ReLU',
             in_spatial: Union[int, tuple] = 2,
@@ -908,11 +892,7 @@
 def fno(in_channels: int,
         out_channels: int,
         mid_channels: int,
-<<<<<<< HEAD
-        modes: Union[Tuple[int, ...], List[int]],
-=======
         modes: Sequence[int],
->>>>>>> 1c14b084
         activation: Union[str, type] = 'ReLU',
         batch_norm: bool = False,
         in_spatial: int = 2):
