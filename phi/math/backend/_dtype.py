--- conflicted
+++ resolved
@@ -1,4 +1,3 @@
-from __future__ import annotations
 import numpy as np
 import sys
 
@@ -37,8 +36,7 @@
             bits = int(np.round(np.log2(sys.maxsize))) + 1
         elif precision is not None:
             assert bits is None, "Specify either bits or precision when creating a DType but not both."
-            assert kind in [float,
-                            complex], f"Precision may only be specified for float or complex but got {kind}, precision={precision}"
+            assert kind in [float, complex], f"Precision may only be specified for float or complex but got {kind}, precision={precision}"
             if kind == float:
                 bits = precision
             else:
@@ -79,7 +77,7 @@
         return f"{self.kind.__name__}{self.bits}"
 
     @staticmethod
-    def as_dtype(value: Union[DType, tuple, type, None]) -> Union[DType, None]:
+    def as_dtype(value: 'DType' or tuple or type or None) -> 'DType' or None:
         if isinstance(value, DType):
             return value
         elif value is int:
@@ -134,18 +132,11 @@
     DType(int, 32): np.int32,
     DType(int, 64): np.int64,
     DType(bool): np.bool_,
-<<<<<<< HEAD
-    DType(object): np.object_,
-}
-_FROM_NUMPY = {np: dtype for dtype, np in _TO_NUMPY.items()}
-_FROM_NUMPY[np.bool_] = DType(bool)
-=======
     DType(object): object,
 }
 _FROM_NUMPY = {np: dtype for dtype, np in _TO_NUMPY.items()}
 _FROM_NUMPY[np.bool_] = DType(bool)
 _FROM_NUMPY[bool] = DType(bool)
->>>>>>> 7c4de0d7
 
 
 def combine_types(*dtypes: DType, fp_precision: int = None) -> DType:
