--- conflicted
+++ resolved
@@ -1,11 +1,7 @@
 import numbers
 import os
 import sys
-<<<<<<< HEAD
-from typing import List, Any, Callable, Union
-=======
 from typing import Union, Optional
->>>>>>> 1c14b084
 
 import numpy as np
 import numpy.random
@@ -148,14 +144,10 @@
             result = x / y
         return np.where(y == 0, 0, result)
 
-<<<<<<< HEAD
-    def random_uniform(self, shape, low, high, dtype: Union[DType, None]):
-=======
     def softplus(self, x):
         return np.log1p(np.exp(-np.abs(x))) + np.maximum(x, 0)
 
     def random_uniform(self, shape, low, high, dtype: Optional[DType]):
->>>>>>> 1c14b084
         dtype = dtype or self.float_type
         if dtype.kind == float:
             return np.random.uniform(low, high, shape).astype(to_numpy_dtype(dtype))
@@ -218,12 +210,9 @@
     def mean(self, value, axis=None, keepdims=False):
         return np.mean(value, axis, keepdims=keepdims)
 
-<<<<<<< HEAD
-=======
     def repeat(self, x, repeats, axis: int, new_length=None):
         return np.repeat(x, repeats, axis)
 
->>>>>>> 1c14b084
     def tensordot(self, a, a_axes: Union[tuple, list], b, b_axes: Union[tuple, list]):
         return np.tensordot(a, b, (a_axes, b_axes))
 
@@ -366,8 +355,6 @@
     def quantile(self, x, quantiles):
         return np.quantile(x, quantiles, axis=-1)
 
-<<<<<<< HEAD
-=======
     def argsort(self, x, axis=-1):
         return np.argsort(x, axis)
 
@@ -377,7 +364,6 @@
         else:
             return np.stack([self.searchsorted(seq, val, side, dtype) for seq, val in zip(sorted_sequence, search_values)])
 
->>>>>>> 1c14b084
     def fft(self, x, axes: Union[tuple, list]):
         x = self.to_complex(x)
         if not axes:
