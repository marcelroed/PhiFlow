--- conflicted
+++ resolved
@@ -1,7 +1,7 @@
 import numbers
 import os
 import sys
-from typing import List, Any, Callable, Union
+from typing import List, Any, Callable
 
 import numpy as np
 import numpy.random
@@ -96,9 +96,7 @@
             return True
         if issparse(x):
             return True
-        if isinstance(x, (
-        np.bool_, np.float32, np.float64, np.float16, np.int8, np.int16, np.int32, np.int64, np.complex128,
-        np.complex64)):
+        if isinstance(x, (np.bool_, np.float32, np.float64, np.float16, np.int8, np.int16, np.int32, np.int64, np.complex128, np.complex64)):
             return True
         # --- Above considered native ---
         if only_native:
@@ -131,15 +129,9 @@
 
     def equal(self, x, y):
         if isinstance(x, np.ndarray) and x.dtype.char == 'U':  # string comparison
-<<<<<<< HEAD
-            x = x.astype(np.object_)
-        if isinstance(x, str):
-            x = np.array(x, np.object_)
-=======
             x = x.astype(object)
         if isinstance(x, str):
             x = np.array(x, object)
->>>>>>> 7c4de0d7
         return np.equal(x, y)
 
     def divide_no_nan(self, x, y):
@@ -147,14 +139,12 @@
             result = x / y
         return np.where(y == 0, 0, result)
 
-    def random_uniform(self, shape, low, high, dtype: Union[DType, None]):
+    def random_uniform(self, shape, low, high, dtype: DType or None):
         dtype = dtype or self.float_type
         if dtype.kind == float:
             return np.random.uniform(low, high, shape).astype(to_numpy_dtype(dtype))
         elif dtype.kind == complex:
-            return (np.random.uniform(low.real, high.real, shape) + 1j * np.random.uniform(low.imag, high.imag,
-                                                                                           shape)).astype(
-                to_numpy_dtype(dtype))
+            return (np.random.uniform(low.real, high.real, shape) + 1j * np.random.uniform(low.imag, high.imag, shape)).astype(to_numpy_dtype(dtype))
         elif dtype.kind == int:
             return numpy.random.randint(low, high, shape, dtype=to_numpy_dtype(dtype))
         else:
@@ -209,7 +199,7 @@
     def mean(self, value, axis=None, keepdims=False):
         return np.mean(value, axis, keepdims=keepdims)
 
-    def tensordot(self, a, a_axes: Union[tuple, list], b, b_axes: Union[tuple, list]):
+    def tensordot(self, a, a_axes: tuple or list, b, b_axes: tuple or list):
         return np.tensordot(a, b, (a_axes, b_axes))
 
     def mul(self, a, b):
@@ -234,12 +224,10 @@
 
     def conv(self, value, kernel, zero_padding=True):
         assert kernel.shape[0] in (1, value.shape[0])
-        assert value.shape[1] == kernel.shape[
-            2], f"value has {value.shape[1]} channels but kernel has {kernel.shape[2]}"
+        assert value.shape[1] == kernel.shape[2], f"value has {value.shape[1]} channels but kernel has {kernel.shape[2]}"
         assert value.ndim + 1 == kernel.ndim
         if zero_padding:
-            result = np.zeros((value.shape[0], kernel.shape[1], *value.shape[2:]),
-                              dtype=to_numpy_dtype(self.float_type))
+            result = np.zeros((value.shape[0], kernel.shape[1], *value.shape[2:]), dtype=to_numpy_dtype(self.float_type))
         else:
             valid = [value.shape[i + 2] - kernel.shape[i + 3] + 1 for i in range(value.ndim - 2)]
             result = np.zeros([value.shape[0], kernel.shape[1], *valid], dtype=to_numpy_dtype(self.float_type))
@@ -306,11 +294,10 @@
             indices = self.unstack(indices, axis=-1)
         if mode == 'add':
             for b in range(batch_size):
-                np.add.at(result, (b, *[i[min(b, i.shape[0] - 1)] for i in indices]),
-                          values[min(b, values.shape[0] - 1)])
+                np.add.at(result, (b, *[i[min(b, i.shape[0]-1)] for i in indices]), values[min(b, values.shape[0]-1)])
         else:  # update
             for b in range(batch_size):
-                result[(b, *[i[min(b, i.shape[0] - 1)] for i in indices])] = values[min(b, values.shape[0] - 1)]
+                result[(b, *[i[min(b, i.shape[0]-1)] for i in indices])] = values[min(b, values.shape[0]-1)]
         # elif duplicates_handling == 'mean':
         #     count = np.zeros(shape, np.int32)
         #     np.add.at(array, tuple(indices), values)
@@ -322,7 +309,7 @@
     def quantile(self, x, quantiles):
         return np.quantile(x, quantiles, axis=-1)
 
-    def fft(self, x, axes: Union[tuple, list]):
+    def fft(self, x, axes: tuple or list):
         x = self.to_complex(x)
         if not axes:
             return x
@@ -333,7 +320,7 @@
         else:
             return np.fft.fftn(x, axes=axes).astype(x.dtype)
 
-    def ifft(self, k, axes: Union[tuple, list]):
+    def ifft(self, k, axes: tuple or list):
         if not axes:
             return k
         if len(axes) == 1:
@@ -384,7 +371,7 @@
     def stop_gradient(self, value):
         return value
 
-    # def jacobian(self, f, wrt: Union[tuple, list], get_output: bool):
+    # def jacobian(self, f, wrt: tuple or list, get_output: bool):
     #     warnings.warn("NumPy does not support analytic gradients and will use differences instead. This may be slow!", RuntimeWarning)
     #     eps = {64: 1e-9, 32: 1e-4, 16: 1e-1}[self.precision]
     #
@@ -417,22 +404,6 @@
         if method == 'direct':
             return self.direct_linear_solve(lin, y)
         elif method == 'CG-native':
-<<<<<<< HEAD
-            return self.scipy_iterative_sparse_solve(lin, y, x0, rtol, atol, max_iter,
-                                                     scipy_function=scipy.sparse.linalg.cg)
-        elif method == 'GMres':
-            return self.scipy_iterative_sparse_solve(lin, y, x0, rtol, atol, max_iter,
-                                                     scipy_function=scipy.sparse.linalg.gmres)
-        elif method == 'biCG':
-            return self.scipy_iterative_sparse_solve(lin, y, x0, rtol, atol, max_iter,
-                                                     scipy_function=scipy.sparse.linalg.bicg)
-        elif method == 'CGS':
-            return self.scipy_iterative_sparse_solve(lin, y, x0, rtol, atol, max_iter,
-                                                     scipy_function=scipy.sparse.linalg.cgs)
-        elif method == 'lGMres':
-            return self.scipy_iterative_sparse_solve(lin, y, x0, rtol, atol, max_iter,
-                                                     scipy_function=scipy.sparse.linalg.lgmres)
-=======
             return self.scipy_iterative_sparse_solve(lin, y, x0, tol_sq, max_iter, scipy_function=scipy.sparse.linalg.cg)
         elif method == 'GMres':
             return self.scipy_iterative_sparse_solve(lin, y, x0, tol_sq, max_iter, scipy_function=scipy.sparse.linalg.gmres)
@@ -442,21 +413,12 @@
             return self.scipy_iterative_sparse_solve(lin, y, x0, tol_sq, max_iter, scipy_function=scipy.sparse.linalg.cgs)
         elif method == 'lGMres':
             return self.scipy_iterative_sparse_solve(lin, y, x0, tol_sq, max_iter, scipy_function=scipy.sparse.linalg.lgmres)
->>>>>>> 7c4de0d7
         # elif method == 'minres':
         #     return self.scipy_iterative_sparse_solve(lin, y, x0, tol_sq, max_iter, scipy_function=scipy.sparse.linalg.minres)
         elif method == 'QMR':
-<<<<<<< HEAD
-            return self.scipy_iterative_sparse_solve(lin, y, x0, rtol, atol, max_iter,
-                                                     scipy_function=scipy.sparse.linalg.qmr)
-        elif method == 'GCrotMK':
-            return self.scipy_iterative_sparse_solve(lin, y, x0, rtol, atol, max_iter,
-                                                     scipy_function=scipy.sparse.linalg.gcrotmk)
-=======
             return self.scipy_iterative_sparse_solve(lin, y, x0, tol_sq, max_iter, scipy_function=scipy.sparse.linalg.qmr)
         elif method == 'GCrotMK':
             return self.scipy_iterative_sparse_solve(lin, y, x0, tol_sq, max_iter, scipy_function=scipy.sparse.linalg.gcrotmk)
->>>>>>> 7c4de0d7
         elif method == 'auto':
             return self.conjugate_gradient_adaptive(lin, y, x0, tol_sq, max_iter)
             # return self.conjugate_gradient(lin, y, x0, tol_sq, max_iter, trj)
@@ -488,12 +450,7 @@
         if len(max_iter) > 1 or callable(lin):
             return Backend.conjugate_gradient(self, lin, y, x0, tol_sq, max_iter)  # generic implementation
         else:
-<<<<<<< HEAD
-            return self.scipy_iterative_sparse_solve(lin, y, x0, rtol, atol, max_iter,
-                                                     scipy_function=scipy.sparse.linalg.bicg)  # more stable than cg
-=======
             return self.scipy_iterative_sparse_solve(lin, y, x0, tol_sq, max_iter, scipy_function=scipy.sparse.linalg.bicg)  # more stable than cg
->>>>>>> 7c4de0d7
 
     def scipy_iterative_sparse_solve(self, lin, y, x0, tol_sq, max_iter, scipy_function=cg) -> SolveResult:
         bs_y = self.staticshape(y)[0]
@@ -510,25 +467,15 @@
         converged = []
         diverged = []
         for b in range(batch_size):
-<<<<<<< HEAD
-            x, ret_val = scipy_function(lin[b], y[b], x0=x0[b], tol=rtol[b], atol=atol[b], maxiter=max_iter[b],
-                                        callback=count_callback)
-=======
             lin_b = lin[min(b, len(lin)-1)] if isinstance(lin, (tuple, list)) or (isinstance(lin, np.ndarray) and len(lin.shape) > 2) else lin
             x, ret_val = scipy_function(lin_b, y[b], x0=x0[b], tol=0, atol=np.sqrt(tol_sq[b]), maxiter=max_iter[-1, b], callback=count_callback)
->>>>>>> 7c4de0d7
             # ret_val: 0=success, >0=not converged, <0=error
             xs.append(x)
             converged.append(ret_val == 0)
             diverged.append(ret_val < 0 or np.any(~np.isfinite(x)))
         x = np.stack(xs)
         f_eval = [i + 1 for i in iterations]
-<<<<<<< HEAD
-        return SolveResult(f'scipy.sparse.linalg.{scipy_function.__name__}', x, None, iterations, f_eval, converged,
-                           diverged, "")
-=======
         return SolveResult(f'scipy.sparse.linalg.{scipy_function.__name__}', x, None, iterations, f_eval, converged, diverged, [""] * batch_size)
->>>>>>> 7c4de0d7
 
     def matrix_solve_least_squares(self, matrix: TensorType, rhs: TensorType) -> TensorType:
         solution, residuals, rank, singular_values = [], [], [], []
