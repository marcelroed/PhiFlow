import logging
import sys
import warnings
from contextlib import contextmanager
<<<<<<< HEAD
from typing import List, Callable, TypeVar, Tuple, Any, Union
=======
from dataclasses import dataclass
from typing import List, Callable, TypeVar, Tuple, Union, Optional
>>>>>>> 1c14b084

import numpy
import numpy as np
from numpy import ndarray

from ._dtype import DType, combine_types


TensorType = TypeVar('TensorType')
TensorOrArray = Union[TensorType, np.ndarray]


@dataclass
class SolveResult:
    method: str
    x: TensorType
    residual: TensorType
    iterations: TensorType
    function_evaluations: TensorType
    converged: TensorType  # (max_iter+1, batch) or (batch,)
    diverged: TensorType  # (max_iter+1, batch) or (batch,)
    message: List[str]  # (batch,)


class Preconditioner:
    def apply(self, vec):
        raise NotImplementedError

    def apply_transposed(self, vec):
        raise NotImplementedError

    def apply_inv_l(self, vec):
        raise NotImplementedError

    def apply_inv_u(self, vec):
        raise NotImplementedError


class ComputeDevice:
    """
    A physical device that can be selected to perform backend computations.
    """

    def __init__(self, backend: 'Backend', name: str, device_type: str, memory: int, processor_count: int, description: str, ref):
        assert device_type in ('CPU', 'GPU', 'TPU')
        self.name: str = name
        """ Name of the compute device. CPUs are typically called `'CPU'`. """
        self.device_type: str = device_type
        """ Type of device such as `'CPU'`, `'GPU'` or `'TPU'`. """
        self.memory: int = memory
        """ Maximum memory of the device that can be allocated (in bytes). -1 for n/a. """
        self.processor_count: int = processor_count
        """ Number of CPU cores or GPU multiprocessors. -1 for n/a. """
        self.description: str = description
        """ Further information about the device such as driver version. """
        self.ref = ref
        """ Reference to the internal device representation. Two devices are equal if their refs are equal. """
        self.backend: 'Backend' = backend
        """ Backend that this device belongs to. Different backends represent the same device with different objects. """

    def __repr__(self):
        mem = f"{(self.memory / 1024 ** 2):.0f} MB" if self.memory > 0 else "memory: n/a"
        pro = f"{self.processor_count} processors" if self.processor_count > 0 else "processors: n/a"
        ref = f" '{self.ref}'" if isinstance(self.ref, str) else ""
        descr = self.description.replace('\n', '  ')
        if len(descr) > 30:
            descr = descr[:28] + "..."
        return f"{self.backend} device '{self.name}' ({self.device_type}{ref}) | {mem} | {pro} | {descr}"

    def __eq__(self, other):
        return isinstance(other, ComputeDevice) and other.ref == self.ref

    def __hash__(self):
        return hash(self.ref)


class Backend:

    def __init__(self, name: str, devices: List[ComputeDevice], default_device: ComputeDevice):
        """
        Backends delegate low-level operations to a compute library or emulate them.

        The methods of `Backend` form a comprehensive list of available operations.

        To support a compute library, subclass `Backend` and register it by adding it to `BACKENDS`.

        Args:
            name: Human-readable string
            default_device: `ComputeDevice` being used by default
        """
        self._name = name
        self._devices = tuple(devices)
        self._default_device = default_device

    def __enter__(self):
        _DEFAULT.append(self)

    def __exit__(self, exc_type, exc_val, exc_tb):
        _DEFAULT.pop(-1)

    @property
    def name(self) -> str:
        return self._name

    def supports(self, feature: Union[str, Callable]) -> bool:
        """
        Tests if this backend supports the given feature.
        Features correspond to a method of this backend that must be implemented if the feature is supported.

        Possible features:

        * `sparse_coo_tensor`
        * `gradients

        Args:
            feature: `str` or unbound Backend method, e.g. `Backend.sparse_coo_tensor`

        Returns:
            Whether the feature is supported.
        """
        feature = feature if isinstance(feature, str) else feature.__name__
        if not hasattr(Backend, feature):
            raise ValueError(f"Not a valid feature: '{feature}'")
        backend_fun = getattr(Backend, feature)
        impl_fun = getattr(self.__class__, feature)
        return impl_fun is not backend_fun

    def prefers_channels_last(self) -> bool:
        raise NotImplementedError()

    def requires_fixed_shapes_when_tracing(self) -> bool:
        return False

    @property
    def precision(self) -> int:
        """ Short for math.backend.get_precision() """
        return get_precision()

    @property
    def float_type(self) -> DType:
        return DType(float, self.precision)

    @property
    def as_registered(self) -> 'Backend':
        from phi.math.backend import BACKENDS
        for backend in BACKENDS:
            if self.name in backend.name:
                return backend
        raise RuntimeError(f"Backend '{self}' is not visible.")

    @property
    def complex_type(self) -> DType:
        return DType(complex, max(64, self.precision))

    def combine_types(self, *dtypes: DType) -> DType:
        return combine_types(*dtypes, fp_precision=self.precision)

    def auto_cast(self, *tensors, bool_to_int=False, int_to_float=False) -> list:
        """
        Determins the appropriate values type resulting from operations involving the tensors as input.
        
        This method is called by the default implementations of basic operators.
        Backends can override this method to prevent unnecessary casting.

        Args:
            *tensors: tensors to cast and to consider when determining the common data type
            bool_to_int: Whether to convert boolean values to integers if all values are boolean.

        Returns:
            tensors cast to a common data type
        """
        dtypes = [self.dtype(t) for t in tensors]
        result_type = self.combine_types(*dtypes)
        if result_type.kind == bool and bool_to_int:
            result_type = DType(int, 32)
        if result_type.kind == int and int_to_float:
            result_type = DType(float, self.precision)
        if result_type.kind in (int, float, complex, bool):  # do not cast everything to string!
            tensors = [self.cast(t, result_type) for t in tensors]
        return tensors

    def __str__(self):
        return self.name

    def __repr__(self):
        return self.name

    def list_devices(self, device_type: Union[str, None] = None) -> List[ComputeDevice]:
        """
        Fetches information about all available compute devices this backend can use.

        Implementations:

        * NumPy: [`os.cpu_count`](https://docs.python.org/3/library/os.html#os.cpu_count)
        * PyTorch: [`torch.cuda.get_device_properties`](https://pytorch.org/docs/stable/cuda.html#torch.cuda.get_device_properties)
        * TensorFlow: `tensorflow.python.client.device_lib.list_local_devices`
        * Jax: [`jax.devices`](https://jax.readthedocs.io/en/latest/jax.html#jax.devices)

        See Also:
            `Backend.set_default_device()`.

        Args:
            device_type: (optional) Return only devices of this type, e.g. `'GPU'` or `'CPU'`. See `ComputeDevice.device_type`.

        Returns:
            `list` of all currently available devices.
        """
        if device_type is None:
            return list(self._devices)
        else:
            assert device_type in ('CPU', 'GPU', 'TPU'), "Device"
            return [d for d in self._devices if d.device_type == device_type]

    def get_default_device(self) -> ComputeDevice:
        return self._default_device

    def set_default_device(self, device: Union[ComputeDevice, str]) -> bool:
        """
        Sets the device new tensors will be allocated on.
        This function will do nothing if the target device type is not available.

        See Also:
            `Backend.list_devices()`, `Backend.get_default_device()`.

        Args:
            device: `ComputeDevice` or device type as `str`, such as `'CPU'` or `'GPU'`.

        Returns:
            `bool` whether the device was successfully set.
        """
        if isinstance(device, str):
            devices = self.list_devices(device)
            if not devices:
                warnings.warn(f"{self.name}: Cannot select '{device}' because no device of this type is available.", RuntimeWarning)
                return False
            device = devices[0]
        assert device.backend is self, f"Cannot set default device to {device.name} for backend {self.name} because the devices belongs to backend {device.backend.name}"
        self._default_device = device
        return True

    def get_device(self, tensor: TensorType) -> ComputeDevice:
        """ Returns the device `tensor` is located on. """
        raise NotImplementedError()

    def get_device_by_ref(self, ref):
        for device in self._devices:
            if device.ref == ref:
                return device
        raise KeyError(f"{self.name} has no device with ref '{ref}'. Available: {[d.ref for d in self._devices]}")

    def allocate_on_device(self, tensor: TensorType, device: ComputeDevice) -> TensorType:
        """
        Moves `tensor` to `device`. May copy the tensor if it is already on the device.

        Args:
            tensor: Existing tensor native to this backend.
            device: Target device, associated with this backend.
        """
        raise NotImplementedError()

    def seed(self, seed: int):
        raise NotImplementedError()

    def is_module(self, obj) -> bool:
        """
        Tests if `obj` is of a type that is specific to this backend, e.g. a neural network.
        If `True`, this backend will be chosen for operations involving `obj`.

        See Also:
            `Backend.is_tensor()`.

        Args:
            obj: Object to test.
        """
        raise NotImplementedError()

    def is_tensor(self, x, only_native=False):
        """
        An object is considered a native tensor by a backend if no internal conversion is required by backend methods.
        An object is considered a tensor (nativer or otherwise) by a backend if it is not a struct (e.g. tuple, list) and all methods of the backend accept it as a tensor argument.

        If `True`, this backend will be chosen for operations involving `x`.

        See Also:
            `Backend.is_module()`.

        Args:
          x: object to check
          only_native: If True, only accepts true native tensor representations, not Python numbers or others that are also supported as tensors (Default value = False)

        Returns:
          bool: whether `x` is considered a tensor by this backend

        """
        raise NotImplementedError()

    def is_sparse(self, x) -> bool:
        """
        Args:
            x: Tensor native to this `Backend`.
        """
        raise NotImplementedError(self)

    def as_tensor(self, x, convert_external=True):
        """
        Converts a tensor-like object to the native tensor representation of this backend.
        If x is a native tensor of this backend, it is returned without modification.
        If x is a Python number (numbers.Number instance), `convert_numbers` decides whether to convert it unless the backend cannot handle Python numbers.
        
        *Note:* There may be objects that are considered tensors by this backend but are not native and thus, will be converted by this method.

        Args:
          x: tensor-like, e.g. list, tuple, Python number, tensor
          convert_external: if False and `x` is a Python number that is understood by this backend, this method returns the number as-is. This can help prevent type clashes like int32 vs int64. (Default value = True)

        Returns:
          tensor representation of `x`

        """
        raise NotImplementedError()

    def is_available(self, tensor) -> bool:
        """
        Tests if the value of the tensor is known and can be read at this point.
        If true, `numpy(tensor)` must return a valid NumPy representation of the value.
        
        Tensors are typically available when the backend operates in eager mode.

        Args:
          tensor: backend-compatible tensor

        Returns:
          bool

        """
        raise NotImplementedError()

    def numpy(self, tensor) -> numpy.ndarray:
        """
        Returns a NumPy representation of the given tensor.
        If `tensor` is already a NumPy array, it is returned without modification.
        
        This method raises an error if the value of the tensor is not known at this point, e.g. because it represents a node in a graph.
        Use `is_available(tensor)` to check if the value can be represented as a NumPy array.

        Args:
            tensor: backend-compatible tensor or sparse tensor

        Returns:
          NumPy representation of the values stored in the tensor

        """
        raise NotImplementedError()

    def to_dlpack(self, tensor):
        raise NotImplementedError()

    def from_dlpack(self, capsule):
        raise NotImplementedError()

    def copy(self, tensor, only_mutable=False):
        raise NotImplementedError()

    def copy_leaves(self, tree, only_mutable=False):
        if isinstance(tree, tuple):
            return tuple([self.copy_leaves(e, only_mutable) for e in tree])
        elif isinstance(tree, list):
            return [self.copy_leaves(e, only_mutable) for e in tree]
        elif isinstance(tree, dict):
            return {k: self.copy_leaves(e, only_mutable) for k, e in tree.items()}
        else:
            return self.copy(tree, only_mutable=only_mutable)

    def call(self, f: Callable, *args, name=None):
        """
        Calls `f(*args)` and returns the result.
        This method may be used to register internal calls with the profiler.

        Usage:

            choose_backend(key).call(custom_function, *args)
        """
        return f(*args)

    def block_until_ready(self, values):
        pass

    def vectorized_call(self, f, *args, output_dtypes=None, **aux_args):
        """
        Args:
            f: Function with only positional tensor argument, returning one or multiple tensors.
            *args: Batched inputs for `f`. The first dimension of all `args` is vectorized.
                All tensors in `args` must have the same size or `1` in their first dimension.
            output_dtypes: Single `DType` or tuple of DTypes declaring the dtypes of the tensors returned by `f`.
        """
        batch_dim = self.determine_size(args, 0)
        result = []
        for b in range(batch_dim):
            result.append(f(*[t[min(b, self.staticshape(t)[0] - 1)] for t in args], **aux_args))
        return self.stack(result)

    def determine_size(self, tensors, axis):
        sizes = [self.staticshape(t)[axis] for t in tensors]
        non_singleton_sizes = [b for b in sizes if b != 1]
        size = non_singleton_sizes[0] if non_singleton_sizes else 1
        assert all([b in (1, size) for b in sizes])
        return size

    def tile_to(self, x, axis, size):
        current_size = self.staticshape(x)[axis]
        if current_size == size:
            return x
        assert size > current_size
        assert size % current_size == 0
        multiples = [size // current_size if i == axis else 1 for i in range(self.ndims(x))]
        return self.tile(x, multiples)

    def jit_compile(self, f: Callable) -> Callable:
        return NotImplemented

    def jacobian(self, f: Callable, wrt: Union[tuple, list], get_output: bool, is_f_scalar: bool):
        """
        Args:
            f: Function to differentiate. Returns a tuple containing `(reduced_loss, output)`
            wrt: Argument indices for which to compute the gradient.
            get_output: Whether the derivative function should return the output of `f` in addition to the gradient.
            is_f_scalar: Whether `f` is guaranteed to return a scalar output.

        Returns:
            A function `g` with the same arguments as `f`.
            If `get_output=True`, `g` returns a `tuple`containing the outputs of `f` followed by the gradients.
            The gradients retain the dimensions of `reduced_loss` in order as outer (first) dimensions.
        """
        raise NotImplementedError(self)

    def hessian(self, f: Callable, wrt: Union[tuple, list], get_output: bool, get_gradient: bool) -> tuple:
        """
        First dimension of all inputs/outputs of `f` is assumed to be a batch dimension.
        Element-wise Hessians will be computed along the batch dimension.
        All other dimensions are parameter dimensions and will appear twice in the Hessian matrices.

        Args:
            f: Function whose first output is a scalar float or complex value.
            wrt:
            get_output:
            get_gradient:

        Returns:
            Function returning `(f(x), g(x), H(x))` or less depending on `get_output` and `get_gradient`.
            The result is always a `tuple` holding at most these three items.
        """
        raise NotImplementedError(self)

    def custom_gradient(self, f: Callable, gradient: Callable, get_external_cache: Callable = None, on_call_skipped: Callable = None) -> Callable:
        """
        Creates a function based on `f` that uses a custom gradient for backprop.

        Args:
            f: Forward function.
            gradient: Function for backprop. Will be called as `gradient(*d_out)` to compute the gradient of `f`.

        Returns:
            Function with similar signature and return values as `f`. However, the returned function does not support keyword arguments.
        """
        return NotImplemented

    def jit_compile_grad(self, f: Callable, wrt: Union[tuple, list], get_output: bool, is_f_scalar: bool):
        raise NotImplementedError()

    def jit_compile_hessian(self, f: Callable, wrt: Union[tuple, list], get_output: bool, get_gradient: bool):
        raise NotImplementedError()

    def transpose(self, tensor, axes):
        """ Transposes the dimensions of `tensor` given the new axes order. The tensor will be cast to the default precision in the process. """
        raise NotImplementedError()

    def random_uniform(self, shape, low, high, dtype: Union[DType, None]):
        """ Float tensor of selected precision containing random values in the range [0, 1) """
        raise NotImplementedError(self)

    def random_normal(self, shape, dtype: DType):
        """ Float tensor of selected precision containing random values sampled from a normal distribution with mean 0 and std 1. """
        raise NotImplementedError(self)

    def stack(self, values, axis=0):
        raise NotImplementedError(self)

    def stack_leaves(self, trees: Union[tuple, list], axis=0):
        tree0 = trees[0]
        if isinstance(tree0, tuple):
            return tuple([self.stack_leaves([tree[i] for tree in trees], axis=axis) for i in range(len(tree0))])
        elif isinstance(tree0, list):
            return [self.stack_leaves([tree[i] for tree in trees], axis=axis) for i in range(len(tree0))]
        elif isinstance(tree0, dict):
            return {k: self.stack_leaves([tree[k] for tree in trees], axis=axis) for k in tree0}
        else:
            return self.stack(trees, axis=axis)

    def concat(self, values, axis):
        raise NotImplementedError(self)

    def pad(self, value, pad_width, mode: str = 'constant', constant_values=0):
        """
        Pad a tensor with values as specified by `mode` and `constant_values`.
        
        If the mode is not supported, returns NotImplemented.

        Args:
          value: tensor
          pad_width: 2D tensor specifying the number of values padded to the edges of each axis in the form [[axis 0 lower, axis 0 upper], ...] including batch and component axes.
          mode: constant', 'boundary', 'periodic', 'symmetric', 'reflect'
          constant_values: used for out-of-bounds points if mode='constant' (Default value = 0)
          mode: str:  (Default value = 'constant')

        Returns:
          padded tensor or NotImplemented

        """
        raise NotImplementedError(self)

    def reshape(self, value, shape):
        raise NotImplementedError(self)

    def flip(self, value, axes: Union[tuple, list]):
        slices = tuple(slice(None, None, -1 if i in axes else None) for i in range(self.ndims(value)))
        return value[slices]

    def sum(self, value, axis=None, keepdims=False):
        raise NotImplementedError(self)

    def prod(self, value, axis=None):
        raise NotImplementedError(self)

    def divide_no_nan(self, x, y):
        """ Computes x/y but returns 0 if y=0. """
        raise NotImplementedError(self)

    def where(self, condition, x=None, y=None):
        raise NotImplementedError(self)

    def nonzero(self, values):
        """
        Args:
            values: Tensor with only spatial dimensions

        Returns:
            non-zero multi-indices as tensor of shape (nnz, vector)
        """
        raise NotImplementedError(self)

    def mean(self, value, axis=None, keepdims=False):
        raise NotImplementedError(self)

    def range(self, start, limit=None, delta=1, dtype: DType = DType(int, 32)):
        raise NotImplementedError(self)

    def zeros(self, shape, dtype: DType = None):
        raise NotImplementedError(self)

    def zeros_like(self, tensor):
        raise NotImplementedError(self)

    def ones(self, shape, dtype: DType = None):
        raise NotImplementedError(self)

    def ones_like(self, tensor):
        raise NotImplementedError(self)

    def meshgrid(self, *coordinates):
        raise NotImplementedError(self)

    def linspace(self, start, stop, number):
        raise NotImplementedError(self)

<<<<<<< HEAD
=======
    def linspace_without_last(self, start, stop, number):
        return self.linspace(start, stop, number+1)[:-1]

>>>>>>> 1c14b084
    def tensordot(self, a, a_axes: Union[tuple, list], b, b_axes: Union[tuple, list]):
        """ Multiply-sum-reduce a_axes of a with b_axes of b. """
        raise NotImplementedError(self)

    def mul_matrix_batched_vector(self, A, b):
        raise NotImplementedError(self)

    def einsum(self, equation, *tensors):
        raise NotImplementedError(self)

    def cumsum(self, x, axis: int):
        raise NotImplementedError(self)

    def while_loop(self, loop: Callable, values: tuple, max_iter: Union[int, Tuple[int, ...], List[int]]):
        """
        If `max_iter is None`, runs

        ```python
        while any(values[0]):
            values = loop(*values)
        return values
        ```

        This operation does not support backpropagation.

        Args:
            loop: Loop function, must return a `tuple` with entries equal to `values` in shape and data type.
            values: Initial values of loop variables.
            max_iter: Maximum number of iterations to run, single `int` or sequence of integers.
        Returns:
            Loop variables upon loop completion if `max_iter` is a single integer.
            If `max_iter` is a sequence, stacks the variables after each entry in `max_iter`, adding an outer dimension of size `<= len(max_iter)`.
            If the condition is fulfilled before the maximum max_iter is reached, the loop may be broken or not, depending on the implementation.
            If the loop is broken, the values returned by the last loop are expected to be constant and filled.
        """
        values = self.stop_gradient_tree(values)
        if isinstance(max_iter, (tuple, list)):
            trj = [self.copy_leaves(values, only_mutable=True)] if 0 in max_iter else []
            for i in range(1, max(max_iter) + 1):
                values = loop(*values)
                if i in max_iter:
                    trj.append(self.copy_leaves(values, only_mutable=True))
                if not self.any(values[0]):
                    break
            trj.extend([trj[-1]] * (len(max_iter) - len(trj)))  # fill trj with final values
            return self.stop_gradient_tree(self.stack_leaves(trj))
        else:
            for i in range(1, max_iter + 1):
                if not self.any(values[0]):
                    break
                values = loop(*values)
            return self.stop_gradient_tree(values)

    def abs(self, x):
        raise NotImplementedError(self)

    def sign(self, x):
        raise NotImplementedError(self)

    def round(self, x):
        raise NotImplementedError(self)

    def ceil(self, x):
        raise NotImplementedError(self)

    def floor(self, x):
        raise NotImplementedError(self)

    def max(self, x, axis=None, keepdims=False):
        raise NotImplementedError(self)

    def min(self, x, axis=None, keepdims=False):
        raise NotImplementedError(self)

    def maximum(self, a, b):
        raise NotImplementedError(self)

    def minimum(self, a, b):
        raise NotImplementedError(self)

    def clip(self, x, minimum, maximum):
        raise NotImplementedError(self)

    def sqrt(self, x):
        raise NotImplementedError(self)

    def exp(self, x):
        raise NotImplementedError(self)

    def softplus(self, x):
        raise NotImplementedError(self)

    def log_gamma(self, x):
        raise NotImplementedError(self)

    def factorial(self, x: TensorType) -> TensorType:
        if self.dtype(x).kind == int:
            max_factorial = {32: 12, 64: 19}[self.dtype(x).bits]
            factorial_list = [numpy.math.factorial(i) for i in range(max_factorial+1)]
            return self.gather(self.cast(self.as_tensor(factorial_list), self.dtype(x)), x, 0)
        else:
            return self.exp(self.log_gamma(self.to_float(x) + 1))

    def conv(self, value, kernel, zero_padding=True):
        """
        Convolve value with kernel.
        Depending on the tensor rank, the convolution is either 1D (rank=3), 2D (rank=4) or 3D (rank=5).
        Higher dimensions may not be supported.

        Args:
            value: tensor of shape (batch_size, in_channel, spatial...)
            kernel: tensor of shape (batch_size or 1, out_channel, in_channel, spatial...)
            zero_padding: If True, pads the edges of `value` with zeros so that the result has the same shape as `value`.

        Returns:
            Convolution result as tensor of shape (batch_size, out_channel, spatial...)
        """
        raise NotImplementedError(self)

    def expand_dims(self, a, axis=0, number=1):
        raise NotImplementedError(self)

    def shape(self, tensor):
        """
        Returns the shape of a tensor.
        The shape is iterable and implements `len()`.
        For non-eager tensors, undefined dimensions should return a placeholder value representing the size.

        See Also:
            `Backend.staticshape()`.

        Args:
            tensor: Native tensor compatible with this backend.

        Returns:
            Shape of `tensor`
        """
        raise NotImplementedError(self)

    def staticshape(self, tensor) -> tuple:
        """
        Evaluates the static shape of a native tensor.
        If the tensor is eager, the shape is a `tuple[int]`.
        For placeholder tensors, unknown dimensions are represented as `None`.

        See Also:
            `Backend.shape()`.

        Args:
            tensor: Native tensor compatible with this backend.

        Returns:
            `tuple` of sizes. Each size is an `int` if the size is defined, else `None`.
        """
        raise NotImplementedError(self)

    def cast(self, x, dtype: DType):
        raise NotImplementedError(self)

    def to_float(self, x):
        """
        Converts a tensor to floating point values with precision equal to the currently set default precision.

        See Also:
            `Backend.precision()`.

        If `x` is mutable and of the correct floating type, returns a copy of `x`.

        To convert float tensors to the backend precision but leave non-float tensors untouched, use `Backend.as_tensor()`.

        Args:
            x: tensor of bool, int or float

        Returns:
            Values of `x` as float tensor
        """
        return self.cast(x, self.float_type)

    def to_int32(self, x):
        return self.cast(x, DType(int, 32))

    def to_int64(self, x):
        return self.cast(x, DType(int, 64))

    def to_complex(self, x):
        return self.cast(x, DType(complex, max(64, self.precision * 2)))

    def unravel_index(self, flat_index, shape):
        strides = [1]
        for size in reversed(shape[1:]):
            strides.append(strides[-1] * size)
        strides = strides[::-1]
        result = []
        for i in range(len(shape)):
            result.append(flat_index // strides[i] % shape[i])
        return self.stack(result, -1)

    def ravel_multi_index(self, multi_index, shape, mode: Union[str, int] = 'undefined'):
        """
        Args:
            multi_index: (batch..., index_dim)
            shape: 1D tensor or tuple/list
            mode: `'undefined'`, `'periodic'`, `'clamp'` or an `int` to use for all invalid indices.

        Returns:
            Integer tensor of shape (batch...)
        """
        strides = [self.ones((), self.dtype(multi_index))]
        for size in reversed(shape[1:]):
            strides.append(strides[-1] * size)
        strides = self.stack(strides[::-1])
        if mode == 'periodic':
            multi_index %= self.as_tensor(shape)
        elif mode == 'clamp':
            multi_index = self.clip(multi_index, 0, self.as_tensor(shape) - 1)
        result = self.sum(multi_index * strides, -1)
        if isinstance(mode, int):
            inside = self.all((0 <= multi_index) & (multi_index < self.as_tensor(shape)), -1)
            result = self.where(inside, result, mode)
        return result

    def gather(self, values, indices, axis: int):
        """
        Gathers values from the tensor `values` at locations `indices`.

        Args:
            values: tensor
            indices: 1D tensor
            axis: Axis along which to gather slices

        Returns:
            tensor, with size along `axis` being the length of `indices`
        """
        raise NotImplementedError(self)

    def gather_by_component_indices(self, values, *component_indices):
        return values[component_indices]

    def batched_gather_nd(self, values, indices):
        """
        Gathers values from the tensor `values` at locations `indices`.
        The first dimension of `values` and `indices` is the batch dimension which must be either equal for both or one for either.

        Args:
            values: tensor of shape (batch, spatial..., channel)
            indices: int tensor of shape (batch, any..., multi_index) where the size of multi_index is values.rank - 2.

        Returns:
            Gathered values as tensor of shape (batch, any..., channel)
        """
        raise NotImplementedError(self)

    def batched_gather_1d(self, values, indices):
        return self.batched_gather_nd(values[:, :, None], indices[:, :, None])[..., 0]

    def gather_1d(self, values, indices):
        return self.gather(values, indices, 0)

    def flatten(self, x):
        return self.reshape(x, (-1,))

    def std(self, x, axis=None, keepdims=False):
        raise NotImplementedError(self)

    def boolean_mask(self, x, mask, axis=0, new_length=None, fill_value=0):
        """
        Args:
            x: tensor with any number of dimensions
            mask: 1D mask tensor
            axis: Axis index >= 0
            new_length: Maximum size of the output along `axis`. This must be set when jit-compiling with Jax.
            fill_value: If `new_length` is larger than the filtered result, the remaining values will be set to `fill_value`.
        """
        raise NotImplementedError(self)

    def isfinite(self, x):
        raise NotImplementedError(self)

    def isnan(self, x):
        raise NotImplementedError(self)

    def isinf(self, x):
        raise NotImplementedError(self)

    def scatter(self, base_grid, indices, values, mode: str):
        """
        Depending on `mode`, performs scatter_update or scatter_add.

        Args:
            base_grid: Tensor into which scatter values are inserted at indices. Tensor of shape (batch_size, spatial..., channels)
            indices: Tensor of shape (batch_size or 1, update_count, index_vector)
            values: Values to scatter at indices. Tensor of shape (batch_size or 1, update_count or 1, channels or 1)
            mode: One of ('update', 'add')

        Returns:
            Copy of base_grid with values at `indices` updated by `values`.
        """
        raise NotImplementedError(self)

    def histogram1d(self, values, weights, bin_edges):
        """
        Args:
            values: (batch, values)
            bin_edges: (batch, edges)
            weights: (batch, values)

        Returns:
            (batch, edges) with dtype matching weights
        """
        raise NotImplementedError(self)

    def bincount(self, x, weights: Optional[TensorType], bins: int):
        raise NotImplementedError(self)

    def batched_bincount(self, x, weights: Optional[TensorType], bins: int):
        if weights is None:
            return self.vectorized_call(self.bincount, x, weights=None, bins=bins)
        else:
            return self.vectorized_call(self.bincount, x, weights, bins=bins)

    def any(self, boolean_tensor, axis=None, keepdims=False):
        raise NotImplementedError(self)

    def all(self, boolean_tensor, axis=None, keepdims=False):
        raise NotImplementedError(self)

    def quantile(self, x, quantiles):
        """
        Reduces the last / inner axis of x.

        Args:
            x: Tensor
            quantiles: List or 1D tensor of quantiles to compute.

        Returns:
            Tensor with shape (quantiles, *x.shape[:-1])
        """
        raise NotImplementedError(self)

<<<<<<< HEAD
=======
    def argsort(self, x, axis=-1):
        raise NotImplementedError(self)

    def searchsorted(self, sorted_sequence, search_values, side: str, dtype=DType(int, 32)):
        raise NotImplementedError(self)

>>>>>>> 1c14b084
    def fft(self, x, axes: Union[tuple, list]):
        """
        Computes the n-dimensional FFT along all but the first and last dimensions.

        Args:
          x: tensor of dimension 3 or higher
          axes: Along which axes to perform the FFT

        Returns:
            Complex tensor `k`
        """
        raise NotImplementedError(self)

    def ifft(self, k, axes: Union[tuple, list]):
        """
        Computes the n-dimensional inverse FFT along all but the first and last dimensions.

        Args:
          k: tensor of dimension 3 or higher
          axes: Along which axes to perform the inverse FFT

        Returns:
            Complex tensor `x`
        """
        raise NotImplementedError(self)

    def imag(self, x):
        raise NotImplementedError(self)

    def real(self, x):
        raise NotImplementedError(self)

    def conj(self, x):
        raise NotImplementedError(self)

    def sin(self, x):
        raise NotImplementedError(self)

    def arcsin(self, x):
        raise NotImplementedError(self)

    def cos(self, x):
        raise NotImplementedError(self)

    def arccos(self, x):
        raise NotImplementedError(self)

    def tan(self, x):
        raise NotImplementedError(self)

    def arctan(self, x):
        raise NotImplementedError(self)

    def arctan2(self, y, x):
        raise NotImplementedError(self)

    def sinh(self, x):
        raise NotImplementedError(self)

    def arcsinh(self, x):
        raise NotImplementedError(self)

    def cosh(self, x):
        raise NotImplementedError(self)

    def arccosh(self, x):
        raise NotImplementedError(self)

    def tanh(self, x):
        raise NotImplementedError(self)

    def arctanh(self, x):
        raise NotImplementedError(self)

    def log(self, x):
        """ Natural logarithm """
        raise NotImplementedError(self)

    def log2(self, x):
        raise NotImplementedError(self)

    def log10(self, x):
        raise NotImplementedError(self)

    def sigmoid(self, x):
        return 1 / (1 + self.exp(-x))

    def dtype(self, array) -> DType:
        raise NotImplementedError(self)

    def tile(self, value, multiples):
        """
        Repeats the full tensor along each axis the number of times given by multiples.
        If `multiples` has more dimensions than `value`, these dimensions are added to `value` as outer dimensions.

        Args:
            value: tensor
            multiples: tuple or list of integers

        Returns:
            tiled tensor
        """
        raise NotImplementedError(self)

    def repeat(self, x, repeats, axis: int, new_length=None):
        """
        Repeats the elements along `axis` `repeats` times.

        Args:
            x: Tensor
            repeats: How often to repeat each element. 1D tensor of length x.shape[axis]
            axis: Which axis to repeat elements along
            new_length: Set the length of `axis` after repeating. This is required for jit compilation with Jax.

        Returns:
            repeated Tensor
        """
        raise NotImplementedError(self)

    def get_diagonal(self, matrices, offset=0):
        """

        Args:
            matrices: (batch, rows, cols, channels)
            offset: 0=diagonal, positive=above diagonal, negative=below diagonal

        Returns:
            diagonal: (batch, max(rows,cols), channels)
        """
        raise NotImplementedError(self)

    def indexed_segment_sum(self, x, indices, axis: int):
        """
        Args:
            x: Values to sum. Segments are laid out contiguously along `axis`. (batch, ...)
            indices: should start with 0 along `axis`. (batch, indices)
            axis: Axis along which to sum

        Returns:
            Tensor with `len(indices)` elements along `axis`. (batch, ..., indices, ...)
        """
        raise NotImplementedError(self)

    def sparse_coo_tensor(self, indices: Union[tuple, list], values, shape: tuple):
        """
        Create a sparse matrix in coordinate list (COO) format.

        Optional feature.

        See Also:
            `Backend.csr_matrix()`, `Backend.csc_matrix()`.

        Args:
            indices: 2D tensor of shape `(nnz, dims)`.
            values: 1D values tensor matching `indices`
            shape: Shape of the sparse matrix

        Returns:
            Native representation of the sparse matrix
        """
        raise NotImplementedError(self)

    def sparse_coo_tensor_batched(self, indices: Union[tuple, list], values, shape: tuple):
        """
        Args:
            indices: shape (batch_size, dims, nnz)
            values: Values tensor matching `indices`, shape (batch_size, nnz)
            shape: tuple of two ints representing the dense shape, (dims...)
        """
        raise NotImplementedError(self)

    def mul_coo_dense(self, indices, values, shape, dense):
        """
        Multiply a batch of sparse coordinate matrices by a batch of dense matrices.
        Every backend should implement this feature.
        This is the fallback if CSR multiplication is not supported.

        Args:
            indices: (batch, nnz, ndims)
            values: (batch, nnz, channels)
            shape: Shape of the full matrix, tuple of length ndims
            dense: (batch, dense_rows=sparse_cols, channels, dense_cols)

        Returns:
            (batch, channels, dense_rows=sparse_cols, dense_cols)
        """
        values, dense = self.auto_cast(values, dense)
        batch_size, nnz, channel_count = self.staticshape(values)
        _, dense_rows, _, dense_cols = self.staticshape(dense)
        dense_formatted = self.reshape(dense, (batch_size, dense_rows, dense_cols * channel_count))
        dense_gathered = self.batched_gather_nd(dense_formatted, indices[:, :, 1:2])
        base_grid = self.zeros((batch_size, shape[0], dense.shape[3] * dense_cols), self.dtype(dense))
        assert dense_cols == 1
        result = self.scatter(base_grid, indices[:, :, 0:1], values * dense_gathered, mode='add')
        return self.reshape(result, (batch_size, channel_count, dense_rows, dense_cols))

    def coo_to_dense(self, indices, values, shape, contains_duplicates: bool):
        batch_size, nnz, channel_count = self.staticshape(values)
        base = self.zeros((batch_size, *shape, channel_count))
        result = self.scatter(base, indices, values, mode='add' if contains_duplicates else 'update')
        return result

    def csr_matrix(self, column_indices: TensorOrArray, row_pointers: TensorOrArray, values: TensorOrArray, shape: Tuple[int, int]):
        """
        Create a sparse matrix in compressed sparse row (CSR) format.

        Optional feature.

        See Also:
            `Backend.sparse_coo_tensor()`, `Backend.csc_matrix()`.

        Args:
            column_indices: Column indices corresponding to `values`, 1D tensor
            row_pointers: Indices in `values` where any row starts, 1D tensor of length `rows + 1`
            values: Non-zero values, 1D tensor
            shape: Shape of the full matrix

        Returns:
            Native representation of the sparse matrix
        """
        raise NotImplementedError(self)

    def csr_matrix_batched(self, column_indices, row_pointers, values, shape: Tuple[int, int]):
        """
        Args:
            column_indices: Column indices corresponding to `values`, shape (batch_size, nnz)
            row_pointers: Indices in `values` where any row starts, shape (batch_size, rows+1)
            values: Non-zero values, shape (batch_size, nnz, channels)
            shape: tuple of two ints representing the dense shape, (cols, rows)
        """
        raise NotImplementedError(self)

    def mul_csr_dense(self, column_indices, row_pointers, values, shape: Tuple[int, int], dense):
        """
        Multiply a batch of compressed sparse row matrices by a batch of dense matrices.

        Optional feature.

        See Also:
            `Backend.sparse_coo_tensor()`, `Backend.csc_matrix()`.

        Args:
            column_indices: (batch, nnz)
            row_pointers: (batch, rows + 1)
            values: (batch, nnz, channels)
            shape: Shape of the full matrix (cols, rows)
            dense: (batch, dense_rows=sparse_cols, channels, dense_cols)

        Returns:
            (batch, channels, dense_rows=sparse_cols, dense_cols)
        """
        # if not self.supports(Backend.indexed_segment_sum):
        native_coo_indices = self.csr_to_coo(column_indices, row_pointers)
        return self.mul_coo_dense(native_coo_indices, values, shape, dense)
        # values, dense = self.auto_cast(values, dense)
        # batch_size, nnz, channel_count = self.staticshape(values)
        # _, dense_rows, _, dense_cols = self.staticshape(dense)
        # assert dense_cols == 1
        # dense_formatted = self.reshape(dense, (batch_size, dense_rows, channel_count * dense_cols))
        # dense_gathered = self.batched_gather_nd(dense_formatted, self.expand_dims(column_indices, -1))  # (batch, nnz, channels*rhs_cols)
        # dense_gathered = self.reshape(dense_gathered, (batch_size, nnz, channel_count, dense_cols))
        # values = self.reshape(values, (batch_size, nnz, channel_count, 1))
        # result = self.indexed_segment_sum(values * dense_gathered, row_pointers[:, :-1], 1)
        # return self.reshape(result, (batch_size, channel_count, rhs_rows, rhs_cols))

    def csr_to_coo(self, column_indices, row_pointers):
        """
        Convert a batch of compressed sparse matrices to sparse coordinate matrices.

        Args:
            column_indices: (batch, nnz)
            row_pointers: (batch, rows + 1)

        Returns:
            indices: (batch, nnz, 2)
        """
        batch_size = self.staticshape(column_indices)[0]
        repeats = row_pointers[:, 1:] - row_pointers[:, :-1]
        row_count = self.shape(repeats)[-1]
        row_indices = [self.repeat(self.range(row_count, dtype=self.dtype(column_indices)), repeats[b], -1) for b in range(batch_size)]
        return self.stack([self.stack(row_indices), column_indices], axis=-1)

    def csr_to_dense(self, column_indices, row_pointers, values, shape: Tuple[int, int]):
        indices = self.csr_to_coo(column_indices, row_pointers)
        return self.coo_to_dense(indices, values, shape, contains_duplicates=False)

    def csc_matrix(self, column_pointers, row_indices, values, shape: Tuple[int, int]):
        """
        Create a sparse matrix in compressed sparse column (CSC) format.

        Optional feature.

        See Also:
            `Backend.sparse_coo_tensor()`, `Backend.csr_matrix()`.

        Args:
            column_pointers: Indices in `values` where any column starts, 1D tensor of length `cols + 1`
            row_indices: Row indices corresponding to `values`.
            values: Non-zero values, 1D tensor
            shape: Shape of the full matrix

        Returns:
            Native representation of the sparse matrix
        """
        raise NotImplementedError(self)

    def csc_matrix_batched(self, column_pointers, row_indices, values, shape: Tuple[int, int]):
        """
        Args:
            column_pointers: Indices in `values` where any row starts, shape (batch_size, cols+1)
            row_indices: Row indices corresponding to `values`, shape (batch_size, nnz)
            values: Non-zero values, shape (batch_size, nnz, channels)
            shape: tuple of two ints representing the dense shape, (cols, rows)
        """
        raise NotImplementedError(self)

    def minimize(self, method: str, f, x0, atol, max_iter, trj: bool):
        if method == 'auto':
            method = 'L-BFGS-B'
        if method == 'GD':
            from ._minimize import gradient_descent
            return gradient_descent(self, f, x0, atol, max_iter, trj)
        else:
            from ._minimize import scipy_minimize
            return scipy_minimize(self, method, f, x0, atol, max_iter, trj)

    def linear_solve(self,
                     method: str,
                     lin: Union[Callable, TensorType],
                     y: TensorType,
                     x0: TensorType,
                     rtol: Union[ndarray, TensorType],
                     atol: Union[ndarray, TensorType],
                     max_iter: ndarray,
                     pre: Optional[Preconditioner]) -> SolveResult:
        """
        Solve the system of linear equations A · x = y.
        This method need not provide a gradient for the operation.

        Args:
            method: Which algorithm to use. One of:
                * 'auto'
                * 'CG'
                * 'CG-adaptive'
                * 'biCG-stab' or 'biCG-stab(1)'
                * 'biCG-stab(n)'
                * 'scipy-direct'
                * 'scipy-CG', 'scipy-GMres', 'scipy-biCG', 'scipy-biCG-stab', 'scipy-CGS', 'scipy-QMR', 'scipy-GCrotMK'
            lin: Linear operation. One of
                * sparse/dense matrix valid for all instances
                * tuple/list of sparse/dense matrices for varying matrices along batch, must have the same nonzero locations.
                * linear function A(x), must be called on all instances in parallel
            y: target result of A * x. 2nd order tensor (batch, vector) or list of vectors.
            x0: Initial guess of size (batch, parameters)
            rtol: Relative tolerance of size (batch,)
            atol: Absolute tolerance of size (batch,)
            max_iter: Maximum number of iterations of shape (checkpoints, batch).
            pre: Preconditioner, function taking one native tensor like `y` as input and returning a native tensor like `x0`.

        Returns:
            `SolveResult`
        """
        if method == 'auto':
            return self.conjugate_gradient_adaptive(lin, y, x0, rtol, atol, max_iter, pre)
        elif method.startswith('scipy-'):
            from ._linalg import scipy_spsolve
            if not callable(lin):
                lin = self.numpy(lin)
            y = self.numpy(y)
            x0 = self.numpy(x0)
            rtol = self.numpy(rtol) if self.is_tensor(rtol, only_native=True) else rtol
            atol = self.numpy(atol) if self.is_tensor(atol, only_native=True) else atol
            result = scipy_spsolve(self, method[len('scipy-'):], lin, y, x0, rtol, atol, max_iter, pre)
            return SolveResult(result.method, self.as_tensor(result.x), self.as_tensor(result.residual), result.iterations, result.function_evaluations, result.converged, result.diverged, result.message)
        elif method == 'CG':
            return self.conjugate_gradient(lin, y, x0, rtol, atol, max_iter, pre)
        elif method == 'CG-adaptive':
            return self.conjugate_gradient_adaptive(lin, y, x0, rtol, atol, max_iter, pre)
        elif method in ['biCG', 'biCG-stab(0)']:
            return self.bi_conjugate_gradient(lin, y, x0, rtol, atol, max_iter, pre, poly_order=0)
        elif method == 'biCG-stab':
            return self.bi_conjugate_gradient(lin, y, x0, rtol, atol, max_iter, pre, poly_order=1)
        elif method.startswith('biCG-stab('):
            order = int(method[len('biCG-stab('):-1])
            return self.bi_conjugate_gradient(lin, y, x0, rtol, atol, max_iter, pre, poly_order=order)
        else:
            raise NotImplementedError(f"Method '{method}' not supported for linear solve.")

    def conjugate_gradient(self, lin, y, x0, rtol, atol, max_iter, pre) -> SolveResult:
        """ Standard conjugate gradient algorithm. Signature matches to `Backend.linear_solve()`. """
        from ._linalg import cg
        return cg(self, lin, y, x0, rtol, atol, max_iter, pre)

    def conjugate_gradient_adaptive(self, lin, y, x0, rtol, atol, max_iter, pre) -> SolveResult:
        """ Conjugate gradient algorithm with adaptive step size. Signature matches to `Backend.linear_solve()`. """
        from ._linalg import cg_adaptive
        return cg_adaptive(self, lin, y, x0, rtol, atol, max_iter, pre)

    def bi_conjugate_gradient(self, lin, y, x0, rtol, atol, max_iter, pre, poly_order=2) -> SolveResult:
        """ Generalized stabilized biconjugate gradient algorithm. Signature matches to `Backend.linear_solve()`. """
        from ._linalg import bicg
        return bicg(self, lin, y, x0, rtol, atol, max_iter, pre, poly_order)

    def linear(self, lin, vector):
        if callable(lin):
            return lin(vector)
        elif isinstance(lin, (tuple, list)):
            for lin_i in lin:
                lin_shape = self.staticshape(lin_i)
                assert len(lin_shape) == 2
            return self.stack([self.mul_matrix_batched_vector(m, v) for m, v in zip(lin, self.unstack(vector))])
        else:
            lin_shape = self.staticshape(lin)
            assert len(lin_shape) == 2, f"A must be a matrix but got shape {lin_shape}"
            return self.mul_matrix_batched_vector(lin, vector)

    def matrix_solve_least_squares(self, matrix: TensorType, rhs: TensorType) -> Tuple[TensorType, TensorType, TensorType, TensorType]:
        """
        Args:
            matrix: Shape (batch, vec, constraints)
            rhs: Shape (batch, vec, batch_per_matrix)

        Returns:
            solution: Solution vector of Shape (batch, constraints, batch_per_matrix)
            residuals: Optional, can be `None`
            rank: Optional, can be `None`
            singular_values: Optional, can be `None`
        """
        raise NotImplementedError(self)

    def solve_triangular(self, matrix, rhs, lower: bool, unit_diagonal: bool):
        """Performs a sparse or dense triangular solve, depending on the format of `matrix`."""
        if self.is_sparse(matrix):
            return self.solve_triangular_sparse(matrix, rhs, lower, unit_diagonal)
        else:
            return self.solve_triangular_dense(matrix, rhs, lower, unit_diagonal)

    def solve_triangular_dense(self, matrix, rhs, lower: bool, unit_diagonal: bool):
        """
        Args:
            matrix: (batch_size, rows, cols)
            rhs: (batch_size, cols)
            lower:
            unit_diagonal:

        Returns:
            (batch_size, cols)
        """
        raise NotImplementedError(self)

    def solve_triangular_sparse(self, matrix, rhs, lower: bool, unit_diagonal: bool):
        np_matrix = self.numpy(matrix)
        np_rhs = self.numpy(rhs)
        from scipy.sparse.linalg import spsolve_triangular
        np_result = spsolve_triangular(np_matrix, np_rhs.T, lower=lower, unit_diagonal=unit_diagonal).T
        return self.as_tensor(np_result)

    def stop_gradient(self, value):
        raise NotImplementedError(self)

    def stop_gradient_tree(self, tree):
        if isinstance(tree, tuple):
            return tuple([self.stop_gradient_tree(v) for v in tree])
        if isinstance(tree, list):
            return [self.stop_gradient_tree(v) for v in tree]
        if isinstance(tree, dict):
            return {k: self.stop_gradient_tree(v) for k, v in tree.items()}
        return self.stop_gradient(tree)

    def grid_sample(self, grid, coordinates, extrapolation: str):
        """
        Interpolates a regular grid at the specified coordinates.

        Args:
            grid: Tensor of shape (batch, spatial..., channel)
            coordinates: Tensor of floating grid indices of shape (batch, instance..., vector).
                The last dimension must match `spatial_dims`.
                The first grid point of dimension i lies at position 0, the last at values.shape[i]-1.
            extrapolation: Values to use for coordinates outside the grid.
                One of `('undefined', 'zeros', 'boundary', 'periodic', 'symmetric', 'reflect')`.

        Returns:
            sampled values with linear interpolation
        """
        return NotImplemented

    def variable(self, value):
        return NotImplemented

    def ndims(self, tensor):
        return len(self.staticshape(tensor))

    def size(self, array):
        return self.prod(self.shape(array))

    def multi_slice(self, tensor, slices: tuple):
        """
        Args:
            tensor: value to slice
            slices: `tuple` of `slice`, `int`, or scalar integer tensors
        """
        return tensor[slices]

    def batch_gather(self, tensor, batches):
        if isinstance(batches, int):
            batches = [batches]
        return tensor[batches, ...]

    def unstack(self, tensor, axis=0, keepdims=False) -> tuple:
        if axis < 0:
            axis += len(tensor.shape)
        if axis >= len(tensor.shape) or axis < 0:
            raise ValueError("Illegal axis value")
        result = []
        for slice_idx in range(tensor.shape[axis]):
            if keepdims:
                component = tensor[tuple([slice(slice_idx, slice_idx + 1) if d == axis else slice(None) for d in range(len(tensor.shape))])]
            else:
                component = tensor[tuple([slice_idx if d == axis else slice(None) for d in range(len(tensor.shape))])]
            result.append(component)
        return tuple(result)

    def equal(self, x, y):
        """ Element-wise equality check """
        raise NotImplementedError(self)

    def not_equal(self, x, y):
        return ~self.equal(x, y)

    def greater_than(self, x, y):
        x, y = self.auto_cast(x, y)
        return x > y

    def greater_or_equal(self, x, y):
        x, y = self.auto_cast(x, y)
        return x >= y

    def add(self, a, b):
        a, b = self.auto_cast(a, b, bool_to_int=True)
        return a + b

    def sub(self, a, b):
        a, b = self.auto_cast(a, b, bool_to_int=True)
        return a - b

    def mul(self, a, b):
        a, b = self.auto_cast(a, b)
        return a * b

    def div(self, numerator, denominator):
        numerator, denominator = self.auto_cast(numerator, denominator)
        return numerator / denominator

    def pow(self, base, exp):
        base, exp = self.auto_cast(base, exp)
        return base ** exp

    def mod(self, dividend, divisor):
        dividend, divisor = self.auto_cast(dividend, divisor)
        return dividend % divisor

    def and_(self, a, b):
        a, b = self.auto_cast(a, b)
        return a & b

    def or_(self, a, b):
        a, b = self.auto_cast(a, b)
        return a | b

    def xor(self, a, b):
        a, b = self.auto_cast(a, b)
        return a ^ b

    def floordiv(self, a, b):
        a, b = self.auto_cast(a, b)
        return a // b

    def shift_bits_left(self, a, b):
        a, b = self.auto_cast(a, b)
        return a << b

    def shift_bits_right(self, a, b):
        a, b = self.auto_cast(a, b)
        return a >> b


BACKENDS = []
""" Global list of all registered backends. Register a `Backend` by adding it to the list. """
_DEFAULT = []  # [0] = global default, [1:] from 'with' blocks
_PRECISION = [32]  # [0] = global precision in bits, [1:] from 'with' blocks


def choose_backend(*values, prefer_default=False) -> Backend:
    """
    Selects a suitable backend to handle the given values.

    This function is used by most math functions operating on `Tensor` objects to delegate the actual computations.

    Backends need to be registered to be available, e.g. via the global import `phi.<backend>` or `phi.detect_backends()`.

    Args:
        *values:
        prefer_default: Whether to always select the default backend if it can work with `values`, see `default_backend()`.

    Returns:
        The selected `Backend`
    """
    # --- Default Backend has priority ---
    if _is_applicable(_DEFAULT[-1], values) and (prefer_default or _is_specific(_DEFAULT[-1], values)):
        return _DEFAULT[-1]
    # --- Filter out non-applicable ---
    backends = [backend for backend in BACKENDS if _is_applicable(backend, values)]
    if len(backends) == 0:
        raise NoBackendFound(f"No backend found for types {[type(v).__name__ for v in values]}; registered backends are {BACKENDS}")
    # --- Native tensors? ---
    for backend in backends:
        if _is_specific(backend, values):
            return backend
    return backends[0]


class NoBackendFound(Exception):
    """
    Thrown by `choose_backend` if no backend can handle the given values.
    """

    def __init__(self, msg):
        Exception.__init__(self, msg)


def default_backend() -> Backend:
    """
    The default backend is preferred by `choose_backend()`.

    The default backend can be set globally using `set_global_default_backend()` and locally using `with backend:`.

    Returns:
        current default `Backend`
    """
    return _DEFAULT[-1]


def context_backend() -> Union[Backend, None]:
    """
    Returns the backend set by the inner-most surrounding `with backend:` block.
    If called outside a backend context, returns `None`.

    Returns:
        `Backend` or `None`
    """
    return _DEFAULT[-1] if len(_DEFAULT) > 1 else None


def set_global_default_backend(backend: Backend):
    """
    Sets the given backend as default.
    This setting can be overridden using `with backend:`.

    See `default_backend()`, `choose_backend()`.

    Args:
        backend: `Backend` to set as default
    """
    assert isinstance(backend, Backend)
    _DEFAULT[0] = backend


def set_global_precision(floating_point_bits: int):
    """
    Sets the floating point precision of DYNAMIC_BACKEND which affects all registered backends.

    If `floating_point_bits` is an integer, all floating point tensors created henceforth will be of the corresponding data type, float16, float32 or float64.
    Operations may also convert floating point values to this precision, even if the input had a different precision.

    If `floating_point_bits` is None, new tensors will default to float32 unless specified otherwise.
    The output of math operations has the same precision as its inputs.

    Args:
      floating_point_bits: one of (16, 32, 64, None)
    """
    _PRECISION[0] = floating_point_bits


def get_precision() -> int:
    """
    Gets the current target floating point precision in bits.
    The precision can be set globally using `set_global_precision()` or locally using `with precision(p):`.

    Any Backend method may convert floating point values to this precision, even if the input had a different precision.

    Returns:
        16 for half, 32 for single, 64 for double
    """
    return _PRECISION[-1]


@contextmanager
def precision(floating_point_bits: int):
    """
    Sets the floating point precision for the local context.

    Usage: `with precision(p):`

    This overrides the global setting, see `set_global_precision()`.

    Args:
        floating_point_bits: 16 for half, 32 for single, 64 for double
    """
    _PRECISION.append(floating_point_bits)
    try:
        yield None
    finally:
        _PRECISION.pop(-1)


def convert(tensor, backend: Backend = None, use_dlpack=True):
    """
    Convert a Tensor to the native format of `backend`.
    If the target backend can operate natively on `tensor`, returns `tensor`.

    If both backends support *DLPack* and `use_dlpack=True`, uses zero-copy conversion using the DLPack library.
    Else, intermediately converts `tensor` to a NumPy array.

    *Warning*: This operation breaks the automatic differentiation chain.

    Args:
        tensor: Native tensor belonging to any registered backend.
        backend: Target backend. If `None`, uses the current default backend, see `default_backend()`.

    Returns:
        Tensor belonging to `backend`.
    """
    backend = backend or default_backend()
    current_backend = choose_backend(tensor, prefer_default=False)
    if backend.is_tensor(tensor, True) or backend is current_backend:
        return tensor
    if use_dlpack and current_backend.supports(Backend.to_dlpack) and backend.supports(Backend.from_dlpack):
        capsule = current_backend.to_dlpack(tensor)
        return backend.from_dlpack(capsule)
    else:
        nparray = current_backend.numpy(tensor)
        return backend.as_tensor(nparray)


# Backend choice utility functions

def _is_applicable(backend, values):
    for value in values:
        if not (backend.is_tensor(value, only_native=False) or backend.is_module(value)):
            return False
    return True


def _is_specific(backend: Backend, values):
    for value in values:
        if backend.is_tensor(value, only_native=True) or backend.is_module(value):
            return True
    return False


# Other low-level helper functions

def combined_dim(dim1, dim2, type_str: str = 'batch'):
    if dim1 is None and dim2 is None:
        return None
    if dim1 is None or dim1 == 1:
        return dim2
    if dim2 is None or dim2 == 1:
        return dim1
    assert dim1 == dim2, f"Incompatible {type_str} dimensions: x0 {dim1}, y {dim2}"
    return dim1


_SPATIAL_DERIVATIVE_CONTEXT = [0]
_FUNCTIONAL_DERIVATIVE_CONTEXT = [0]


@contextmanager
def spatial_derivative_evaluation(order=1):
    _SPATIAL_DERIVATIVE_CONTEXT.append(order)
    try:
        yield None
    finally:
        assert _SPATIAL_DERIVATIVE_CONTEXT.pop(-1) == order


def get_spatial_derivative_order():
    """
    Extrapolations may behave differently when extrapolating the derivative of a grid.
    Returns 1 inside a CG loop, and 0 by default.
    """
    return _SPATIAL_DERIVATIVE_CONTEXT[-1]


@contextmanager
def functional_derivative_evaluation(order=1):
    _FUNCTIONAL_DERIVATIVE_CONTEXT.append(order)
    try:
        yield None
    finally:
        assert _FUNCTIONAL_DERIVATIVE_CONTEXT.pop(-1) == order


def get_functional_derivative_order():
    """
    Operations that do not define a first or higher-order derivative may use slower alternative code paths when the derivative is `>0`.
    This is set when calling a function created by `math.jacobian()` or `math.hessian()`.
    """
    return _FUNCTIONAL_DERIVATIVE_CONTEXT[-1]


PHI_LOGGER = logging.getLogger('Φ')  # used for warnings and debug messages by all internal PhiFlow functions
_LOG_CONSOLE_HANDLER = logging.StreamHandler(sys.stdout)
_LOG_CONSOLE_HANDLER.setFormatter(logging.Formatter("%(message)s (%(levelname)s), %(asctime)sn\n"))
_LOG_CONSOLE_HANDLER.setLevel(logging.NOTSET)
PHI_LOGGER.addHandler(_LOG_CONSOLE_HANDLER)<|MERGE_RESOLUTION|>--- conflicted
+++ resolved
@@ -2,12 +2,8 @@
 import sys
 import warnings
 from contextlib import contextmanager
-<<<<<<< HEAD
-from typing import List, Callable, TypeVar, Tuple, Any, Union
-=======
 from dataclasses import dataclass
 from typing import List, Callable, TypeVar, Tuple, Union, Optional
->>>>>>> 1c14b084
 
 import numpy
 import numpy as np
@@ -582,12 +578,9 @@
     def linspace(self, start, stop, number):
         raise NotImplementedError(self)
 
-<<<<<<< HEAD
-=======
     def linspace_without_last(self, start, stop, number):
         return self.linspace(start, stop, number+1)[:-1]
 
->>>>>>> 1c14b084
     def tensordot(self, a, a_axes: Union[tuple, list], b, b_axes: Union[tuple, list]):
         """ Multiply-sum-reduce a_axes of a with b_axes of b. """
         raise NotImplementedError(self)
@@ -927,15 +920,12 @@
         """
         raise NotImplementedError(self)
 
-<<<<<<< HEAD
-=======
     def argsort(self, x, axis=-1):
         raise NotImplementedError(self)
 
     def searchsorted(self, sorted_sequence, search_values, side: str, dtype=DType(int, 32)):
         raise NotImplementedError(self)
 
->>>>>>> 1c14b084
     def fft(self, x, axes: Union[tuple, list]):
         """
         Computes the n-dimensional FFT along all but the first and last dimensions.
