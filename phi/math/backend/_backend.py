--- conflicted
+++ resolved
@@ -2,17 +2,13 @@
 import warnings
 from collections import namedtuple
 from contextlib import contextmanager
-<<<<<<< HEAD
-from threading import Barrier
-from typing import List, Callable, TypeVar, Tuple, Union
-=======
 from typing import List, Callable, TypeVar, Tuple, Any
->>>>>>> 7c4de0d7
 
 import logging
 import numpy
 
 from ._dtype import DType, combine_types, to_numpy_dtype
+
 
 SolveResult = namedtuple('SolveResult', [
     'method', 'x', 'residual', 'iterations', 'function_evaluations', 'converged', 'diverged', 'message',
@@ -26,8 +22,7 @@
     A physical device that can be selected to perform backend computations.
     """
 
-    def __init__(self, backend: 'Backend', name: str, device_type: str, memory: int, processor_count: int,
-                 description: str, ref):
+    def __init__(self, backend: 'Backend', name: str, device_type: str, memory: int, processor_count: int, description: str, ref):
         assert device_type in ('CPU', 'GPU', 'TPU')
         self.name: str = name
         """ Name of the compute device. CPUs are typically called `'CPU'`. """
@@ -88,7 +83,7 @@
     def name(self) -> str:
         return self._name
 
-    def supports(self, feature: Union[str, Callable]) -> bool:
+    def supports(self, feature: str or Callable) -> bool:
         """
         Tests if this backend supports the given feature.
         Features correspond to a method of this backend that must be implemented if the feature is supported.
@@ -168,7 +163,7 @@
     def __repr__(self):
         return self.name
 
-    def list_devices(self, device_type: Union[str, None] = None) -> List[ComputeDevice]:
+    def list_devices(self, device_type: str or None = None) -> List[ComputeDevice]:
         """
         Fetches information about all available compute devices this backend can use.
 
@@ -197,7 +192,7 @@
     def get_default_device(self) -> ComputeDevice:
         return self._default_device
 
-    def set_default_device(self, device: Union[ComputeDevice, str]) -> bool:
+    def set_default_device(self, device: ComputeDevice or str) -> bool:
         """
         Sets the device new tensors will be allocated on.
         This function will do nothing if the target device type is not available.
@@ -214,8 +209,7 @@
         if isinstance(device, str):
             devices = self.list_devices(device)
             if not devices:
-                warnings.warn(f"{self.name}: Cannot select '{device}' because no device of this type is available.",
-                              RuntimeWarning)
+                warnings.warn(f"{self.name}: Cannot select '{device}' because no device of this type is available.", RuntimeWarning)
                 return False
             device = devices[0]
         assert device.backend is self, f"Cannot set default device to {device.name} for backend {self.name} because the devices belongs to backend {device.backend.name}"
@@ -365,7 +359,7 @@
     def jit_compile(self, f: Callable) -> Callable:
         return NotImplemented
 
-    def jacobian(self, f: Callable, wrt: Union[tuple, list], get_output: bool, is_f_scalar: bool):
+    def jacobian(self, f: Callable, wrt: tuple or list, get_output: bool, is_f_scalar: bool):
         """
         Args:
             f: Function to differentiate. Returns a tuple containing `(reduced_loss, output)`
@@ -380,7 +374,7 @@
         """
         raise NotImplementedError(self)
 
-    def hessian(self, f: Callable, wrt: Union[tuple, list], get_output: bool, get_gradient: bool) -> tuple:
+    def hessian(self, f: Callable, wrt: tuple or list, get_output: bool, get_gradient: bool) -> tuple:
         """
         First dimension of all inputs/outputs of `f` is assumed to be a batch dimension.
         Element-wise Hessians will be computed along the batch dimension.
@@ -398,8 +392,7 @@
         """
         raise NotImplementedError(self)
 
-    def custom_gradient(self, f: Callable, gradient: Callable, get_external_cache: Callable = None,
-                        on_call_skipped: Callable = None) -> Callable:
+    def custom_gradient(self, f: Callable, gradient: Callable, get_external_cache: Callable = None, on_call_skipped: Callable = None) -> Callable:
         """
         Creates a function based on `f` that uses a custom gradient for backprop.
 
@@ -412,17 +405,17 @@
         """
         return NotImplemented
 
-    def jit_compile_grad(self, f: Callable, wrt: Union[tuple, list], get_output: bool, is_f_scalar: bool):
+    def jit_compile_grad(self, f: Callable, wrt: tuple or list, get_output: bool, is_f_scalar: bool):
         raise NotImplementedError()
 
-    def jit_compile_hessian(self, f: Callable, wrt: Union[tuple, list], get_output: bool, get_gradient: bool):
+    def jit_compile_hessian(self, f: Callable, wrt: tuple or list, get_output: bool, get_gradient: bool):
         raise NotImplementedError()
 
     def transpose(self, tensor, axes):
         """ Transposes the dimensions of `tensor` given the new axes order. The tensor will be cast to the default precision in the process. """
         raise NotImplementedError()
 
-    def random_uniform(self, shape, low, high, dtype: Union[DType, None]):
+    def random_uniform(self, shape, low, high, dtype: DType or None):
         """ Float tensor of selected precision containing random values in the range [0, 1) """
         raise NotImplementedError(self)
 
@@ -469,7 +462,7 @@
     def reshape(self, value, shape):
         raise NotImplementedError(self)
 
-    def flip(self, value, axes: Union[tuple, list]):
+    def flip(self, value, axes: tuple or list):
         slices = tuple(slice(None, None, -1 if i in axes else None) for i in range(self.ndims(value)))
         return value[slices]
 
@@ -520,7 +513,7 @@
     def linspace(self, start, stop, number):
         raise NotImplementedError(self)
 
-    def tensordot(self, a, a_axes: Union[tuple, list], b, b_axes: Union[tuple, list]):
+    def tensordot(self, a, a_axes: tuple or list, b, b_axes: tuple or list):
         """ Multiply-sum-reduce a_axes of a with b_axes of b. """
         raise NotImplementedError(self)
 
@@ -773,7 +766,7 @@
         """
         raise NotImplementedError(self)
 
-    def fft(self, x, axes: Union[tuple, list]):
+    def fft(self, x, axes: tuple or list):
         """
         Computes the n-dimensional FFT along all but the first and last dimensions.
 
@@ -786,7 +779,7 @@
         """
         raise NotImplementedError(self)
 
-    def ifft(self, k, axes: Union[tuple, list]):
+    def ifft(self, k, axes: tuple or list):
         """
         Computes the n-dimensional inverse FFT along all but the first and last dimensions.
 
@@ -915,7 +908,7 @@
         """
         raise NotImplementedError(self)
 
-    def sparse_coo_tensor(self, indices: Union[tuple, list], values, shape: tuple):
+    def sparse_coo_tensor(self, indices: tuple or list, values, shape: tuple):
         """
         Create a sparse matrix in coordinate list (COO) format.
 
@@ -1138,200 +1131,6 @@
         if method == 'auto':
             method = 'L-BFGS-B'
         if method == 'GD':
-<<<<<<< HEAD
-            return self._minimize_gradient_descent(f, x0, atol, max_iter, trj)
-
-        from scipy.optimize import OptimizeResult, minimize
-        from threading import Thread
-
-        assert self.supports(Backend.jacobian)
-        x0 = self.numpy(x0)
-        assert x0.ndim == 2  # (batch, parameters)
-        atol = self.numpy(atol)
-        max_iter = self.numpy(max_iter)
-        batch_size = x0.shape[0]
-        fg = self.jacobian(f, [0], get_output=True, is_f_scalar=True)
-        method_description = f"SciPy {method} with {self.name}"
-
-        iterations = [0] * batch_size
-        function_evaluations = [0] * batch_size
-        xs = [None] * batch_size
-        final_losses = [None] * batch_size
-        converged = [False] * batch_size
-        diverged = [False] * batch_size
-        messages = [""] * batch_size
-
-        f_inputs = [None] * batch_size
-        f_b_losses = None
-        f_b_losses_np = None
-        f_grad_np = None
-        f_input_available = Barrier(batch_size + 1)
-        f_output_available = Barrier(batch_size + 1)
-        finished = [False] * batch_size
-        all_finished = False
-        trajectories = [[] for _ in range(batch_size)] if trj else None
-        threads = []
-
-        for b in range(batch_size):  # Run each independent example as a scipy minimization in a new thread
-
-            def b_thread(b=b):
-                recent_b_losses = []
-
-                def b_fun(x: numpy.ndarray):
-                    function_evaluations[b] += 1
-                    f_inputs[b] = self.as_tensor(x, convert_external=True)
-                    f_input_available.wait()
-                    f_output_available.wait()
-                    recent_b_losses.append(f_b_losses[b])
-                    if final_losses[b] is None:  # first evaluation
-                        final_losses[b] = f_b_losses[b]
-                        if trajectories is not None:
-                            trajectories[b].append(
-                                SolveResult(method_description, x0[b], self.numpy(f_b_losses[b]), 0, 1, False, False,
-                                            ""))
-                    return f_b_losses_np[b], f_grad_np[b]
-
-                def callback(x, *args):  # L-BFGS-B only passes x but the documentation says (x, state)
-                    iterations[b] += 1
-                    loss = min(recent_b_losses)
-                    recent_b_losses.clear()
-                    final_losses[b] = loss
-                    if trajectories is not None:
-                        trajectories[b].append(
-                            SolveResult(method_description, x, self.numpy(loss), iterations[b], function_evaluations[b],
-                                        False, False, ""))
-
-                res = minimize(fun=b_fun, x0=x0[b], jac=True, method=method, tol=atol[b],
-                               options={'maxiter': max_iter[b]}, callback=callback)
-                assert isinstance(res, OptimizeResult)
-                # res.nit, res.nfev
-                xs[b] = res.x
-                converged[b] = res.success
-                diverged[b] = res.status not in (0, 1)  # 0=success
-                messages[b] = res.message
-                finished[b] = True
-                while not all_finished:
-                    f_input_available.wait()
-                    f_output_available.wait()
-
-            b_thread = Thread(target=b_thread)
-            threads.append(b_thread)
-            b_thread.start()
-
-        while True:
-            f_input_available.wait()
-            if all(finished):
-                all_finished = True
-                f_output_available.wait()
-                break
-            f_b_losses, f_grad = fg(self.stack(f_inputs))  # Evaluate function and gradient
-            f_b_losses_np = self.numpy(f_b_losses).astype(numpy.float64)
-            f_grad_np = self.numpy(f_grad).astype(numpy.float64)
-            f_output_available.wait()
-
-        for b_thread in threads:
-            b_thread.join()  # make sure threads exit correctly
-
-        if trj:
-            max_trajectory_length = max([len(t) for t in trajectories])
-            last_points = [SolveResult(method_description, xs[b], self.numpy(final_losses[b]), iterations[b],
-                                       function_evaluations[b], converged[b], diverged[b], "") for b in
-                           range(batch_size)]
-            trajectories = [t[:-1] + [last_point] * (max_trajectory_length - len(t) + 1) for t, last_point in
-                            zip(trajectories, last_points)]
-            trajectory = []
-            for states in zip(*trajectories):
-                x = numpy.stack([state.x for state in states])
-                residual = numpy.stack([state.residual for state in states])
-                iterations = [state.iterations for state in states]
-                function_evaluations = [state.function_evaluations for state in states]
-                converged = [state.converged for state in states]
-                diverged = [state.diverged for state in states]
-                trajectory.append(
-                    SolveResult(method_description, x, residual, iterations, function_evaluations, converged, diverged,
-                                messages))
-            return trajectory
-        else:
-            x = self.stack(xs)
-            residual = self.stack(final_losses)
-            return SolveResult(method_description, x, residual, iterations, function_evaluations, converged, diverged,
-                               messages)
-
-    def _minimize_gradient_descent(self, f, x0, atol, max_iter, trj: bool, step_size='adaptive'):
-        assert self.supports(Backend.jacobian)
-        assert len(self.staticshape(x0)) == 2  # (batch, parameters)
-        batch_size = self.staticshape(x0)[0]
-        fg = self.jacobian(f, [0], get_output=True, is_f_scalar=True)
-        method = f"Gradient descent with {self.name}"
-
-        iterations = self.zeros([batch_size], DType(int, 32))
-        function_evaluations = self.ones([batch_size], DType(int, 32))
-
-        adaptive_step_size = step_size == 'adaptive'
-        if adaptive_step_size:
-            step_size = self.zeros([batch_size]) + 0.1
-
-        loss, grad = fg(x0)  # Evaluate function and gradient
-        diverged = self.any(~self.isfinite(x0), axis=(1,))
-        converged = self.zeros([batch_size], DType(bool))
-        trajectory = [SolveResult(method, x0, loss, iterations, function_evaluations, converged, diverged,
-                                  [""] * batch_size)] if trj else None
-        continue_ = ~converged & ~diverged & (iterations < max_iter)
-
-        def gd_step(continue_, x, loss, grad, iterations, function_evaluations, step_size, converged, diverged):
-            prev_loss, prev_grad, prev_x = loss, grad, x
-            continue_1 = self.to_int32(continue_)
-            iterations += continue_1
-            if adaptive_step_size:
-                for i in range(20):
-                    dx = - grad * self.expand_dims(step_size * self.to_float(continue_1), -1)
-                    next_x = x + dx
-                    predicted_loss_decrease = - self.sum(grad * dx, -1)  # >= 0
-                    next_loss, next_grad = fg(next_x);
-                    function_evaluations += continue_1
-                    converged = converged | (self.sum(next_grad ** 2, axis=-1) < atol ** 2)
-                    PHI_LOGGER.debug(f"Gradient: {self.numpy(next_grad)} with step_size={self.numpy(step_size)}")
-                    actual_loss_decrease = loss - next_loss  # we want > 0
-                    # we want actual_loss_decrease to be at least half of predicted_loss_decrease
-                    act_pred = self.divide_no_nan(actual_loss_decrease, predicted_loss_decrease)
-                    PHI_LOGGER.debug(f"Actual/Predicted: {self.numpy(act_pred)}")
-                    step_size_fac = self.clip(self.log(1 + 1.71828182845 * self.exp((act_pred - 0.5) * 2.)), 0.1, 10)
-                    PHI_LOGGER.debug(f"step_size *= {self.numpy(step_size_fac)}")
-                    step_size *= step_size_fac
-                    if self.all((act_pred > 0.4) & (act_pred < 0.9) | converged | diverged):
-                        PHI_LOGGER.debug(f"GD minimization: Finished step_size adjustment after {i + 1} tries\n")
-                        break
-                else:
-                    converged = converged | (abs(actual_loss_decrease) < predicted_loss_decrease)
-                    PHI_LOGGER.debug("Backend._minimize_gradient_descent(): No step size found!\n")
-                diverged = diverged | (next_loss > loss)
-                x, loss, grad = next_x, next_loss, next_grad
-            else:
-                x -= grad * self.expand_dims(step_size * self.to_float(continue_1), -1)
-                loss, grad = fg(x);
-                function_evaluations += continue_1
-                diverged = self.any(~self.isfinite(x), axis=(1,)) | (loss > prev_loss)
-                converged = ~diverged & (prev_loss - loss < atol)
-            if trj:
-                trajectory.append(SolveResult(method, self.numpy(x), self.numpy(loss), self.numpy(iterations),
-                                              self.numpy(function_evaluations), self.numpy(diverged),
-                                              self.numpy(converged), [""] * batch_size))
-            continue_ = ~converged & ~diverged & (iterations < max_iter)
-            return continue_, x, loss, grad, iterations, function_evaluations, step_size, converged, diverged
-
-        not_converged, x, loss, grad, iterations, function_evaluations, step_size, converged, diverged = self.while_loop(
-            gd_step, (continue_, x0, loss, grad, iterations, function_evaluations, step_size, converged, diverged))
-
-        if trj:
-            trajectory.append(SolveResult(method, x, loss, iterations, function_evaluations + 1, converged, diverged,
-                                          [""] * batch_size))
-            return trajectory
-        else:
-            return SolveResult(method, x, loss, iterations, function_evaluations, converged, diverged,
-                               [""] * batch_size)
-
-    def linear_solve(self, method: str, lin, y, x0, rtol, atol, max_iter, trj: bool) -> Union[SolveResult, List[SolveResult]]:
-=======
             from ._minimize import gradient_descent
             return gradient_descent(self, f, x0, atol, max_iter, trj)
         else:
@@ -1339,7 +1138,6 @@
             return scipy_minimize(self, method, f, x0, atol, max_iter, trj)
 
     def linear_solve(self, method: str, lin, y, x0, tol_sq, max_iter) -> SolveResult:
->>>>>>> 7c4de0d7
         """
         Solve the system of linear equations A · x = y.
         This method need not provide a gradient for the operation.
@@ -1375,125 +1173,6 @@
         else:
             raise NotImplementedError(f"Method '{method}' not supported for linear solve.")
 
-<<<<<<< HEAD
-    def conjugate_gradient(self, lin, y, x0, rtol, atol, max_iter, trj: bool) -> Union[SolveResult, List[SolveResult]]:
-        """ Standard conjugate gradient algorithm. Signature matches to `Backend.linear_solve()`. """
-        # Based on "An Introduction to the Conjugate Gradient Method Without the Agonizing Pain" by Jonathan Richard Shewchuk
-        # symbols: dx=d, dy=q, step_size=alpha, residual_squared=delta, residual=r, y=b
-        method = f"Φ-Flow CG ({self.name})"
-        y = self.to_float(y)
-        x0 = self.copy(self.to_float(x0), only_mutable=True)
-        batch_size = self.staticshape(y)[0]
-        tolerance_sq = self.maximum(rtol ** 2 * self.sum(y ** 2, -1), atol ** 2)
-        x = x0
-        dx = residual = y - self.linear(lin, x)
-        iterations = self.zeros([batch_size], DType(int, 32))
-        function_evaluations = self.ones([batch_size], DType(int, 32))
-        residual_squared = rsq0 = self.sum(residual ** 2, -1, keepdims=True)
-        diverged = self.any(~self.isfinite(x), axis=(1,))
-        converged = self.all(residual_squared <= tolerance_sq, axis=(1,))
-        trajectory = [SolveResult(method, x, residual, iterations, function_evaluations, converged, diverged,
-                                  "")] if trj else None
-        continue_ = ~converged & ~diverged & (iterations < max_iter)
-
-        def cg_loop_body(continue_, it_counter, x, dx, residual_squared, residual, iterations, function_evaluations,
-                         _converged, _diverged):
-            continue_1 = self.to_int32(continue_)
-            it_counter += 1;
-            iterations += continue_1
-            with spatial_derivative_evaluation(1):
-                dy = self.linear(lin, dx);
-                function_evaluations += continue_1
-            dx_dy = self.sum(dx * dy, axis=-1, keepdims=True)
-            step_size = self.divide_no_nan(residual_squared, dx_dy)
-            step_size *= self.expand_dims(self.to_float(continue_1),
-                                          -1)  # this is not really necessary but ensures batch-independence
-            x += step_size * dx
-            # if it_counter % 50 == 0:
-            #     residual = y - self.linear(lin, x); function_evaluations += 1
-            # else:
-            residual = residual - step_size * dy  # in-place subtraction affects convergence
-            residual_squared_old = residual_squared
-            residual_squared = self.sum(residual ** 2, -1, keepdims=True)
-            dx = residual + self.divide_no_nan(residual_squared, residual_squared_old) * dx
-            diverged = self.any(residual_squared / rsq0 > 1e5, axis=(1,)) & (iterations >= 8)
-            converged = self.all(residual_squared <= tolerance_sq, axis=(1,))
-            if trajectory is not None:
-                trajectory.append(
-                    SolveResult(method, x, residual, iterations, function_evaluations, converged, diverged, ""))
-                x = self.copy(x)
-                iterations = self.copy(iterations)
-            continue_ = ~converged & ~diverged & (iterations < max_iter)
-            return continue_, it_counter, x, dx, residual_squared, residual, iterations, function_evaluations, converged, diverged
-
-        _, _, x, _, _, residual, iterations, function_evaluations, converged, diverged = self.while_loop(cg_loop_body, (
-            continue_, 0, x, dx, residual_squared, residual, iterations, function_evaluations, converged, diverged))
-        return trajectory if trj else SolveResult(method, x, residual, iterations, function_evaluations, converged,
-                                                  diverged, "")
-
-    def conjugate_gradient_adaptive(
-            self, lin, y, x0, rtol, atol, max_iter, trj: bool
-    ) -> Union[SolveResult, List[SolveResult]]:
-        """ Conjugate gradient algorithm with adaptive step size. Signature matches to `Backend.linear_solve()`. """
-        # Based on the variant described in "Methods of Conjugate Gradients for Solving Linear Systems" by Magnus R. Hestenes and Eduard Stiefel
-        # https://nvlpubs.nist.gov/nistpubs/jres/049/jresv49n6p409_A1b.pdf
-        method = f"Φ-Flow CG-adaptive ({self.name})"
-        y = self.to_float(y)
-        x0 = self.copy(self.to_float(x0), only_mutable=True)
-        batch_size = self.staticshape(y)[0]
-        tolerance_sq = self.maximum(rtol ** 2 * self.sum(y ** 2, -1), atol ** 2)
-        x = x0
-        dx = residual = y - self.linear(lin, x)
-        dy = self.linear(lin, dx)
-        iterations = self.zeros([batch_size], DType(int, 32))
-        function_evaluations = self.ones([batch_size], DType(int, 32))
-        residual_squared = rsq0 = self.sum(residual ** 2, -1, keepdims=True)
-        diverged = self.any(~self.isfinite(x), axis=(1,))
-        converged = self.all(residual_squared <= tolerance_sq, axis=(1,))
-        trajectory = [SolveResult(method, x, residual, iterations, function_evaluations, converged, diverged,
-                                  "")] if trj else None
-        continue_ = ~converged & ~diverged & (iterations < max_iter)
-
-        def acg_loop_body(continue_, it_counter, x, dx, dy, residual, iterations, function_evaluations, _converged,
-                          _diverged):
-            continue_1 = self.to_int32(continue_)
-            it_counter += 1
-            iterations += continue_1
-            dx_dy = self.sum(dx * dy, axis=-1, keepdims=True)
-            step_size = self.divide_no_nan(self.sum(dx * residual, axis=-1, keepdims=True), dx_dy)
-            step_size *= self.expand_dims(self.to_float(continue_1),
-                                          -1)  # this is not really necessary but ensures batch-independence
-            x += step_size * dx
-            # if it_counter % 50 == 0:  # Not traceable since Python bool
-            #     residual = y - self.linear(lin, x); function_evaluations += 1
-            # else:
-            residual = residual - step_size * dy  # in-place subtraction affects convergence
-            residual_squared = self.sum(residual ** 2, -1, keepdims=True)
-            dx = residual - self.divide_no_nan(self.sum(residual * dy, axis=-1, keepdims=True) * dx, dx_dy)
-            with spatial_derivative_evaluation(1):
-                dy = self.linear(lin, dx);
-                function_evaluations += continue_1
-            diverged = self.any(residual_squared / rsq0 > 1e5, axis=(1,)) & (iterations >= 8)
-            converged = self.all(residual_squared <= tolerance_sq, axis=(1,))
-            if trajectory is not None:
-                trajectory.append(
-                    SolveResult(method, x, residual, iterations, function_evaluations, converged, diverged, ""))
-                x = self.copy(x)
-                iterations = self.copy(iterations)
-            continue_ = ~converged & ~diverged & (iterations < max_iter)
-            return continue_, it_counter, x, dx, dy, residual, iterations, function_evaluations, converged, diverged
-
-        _, _, x, _, _, residual, iterations, function_evaluations, converged, diverged = self.while_loop(acg_loop_body,
-                                                                                                         (continue_, 0,
-                                                                                                          x, dx, dy,
-                                                                                                          residual,
-                                                                                                          iterations,
-                                                                                                          function_evaluations,
-                                                                                                          converged,
-                                                                                                          diverged))
-        return trajectory if trj else SolveResult(method, x, residual, iterations, function_evaluations, converged,
-                                                  diverged, "")
-=======
     def conjugate_gradient(self, lin, y, x0, tol_sq, max_iter) -> SolveResult:
         """ Standard conjugate gradient algorithm. Signature matches to `Backend.linear_solve()`. """
         from ._linalg import cg, stop_on_l2
@@ -1508,7 +1187,6 @@
         """ Generalized stabilized biconjugate gradient algorithm. Signature matches to `Backend.linear_solve()`. """
         from ._linalg import bicg, stop_on_l2
         return bicg(self, lin, y, x0, stop_on_l2(self, tol_sq, max_iter), max_iter, poly_order)
->>>>>>> 7c4de0d7
 
     def linear(self, lin, vector):
         if callable(lin):
@@ -1523,8 +1201,7 @@
             assert len(lin_shape) == 2, f"A must be a matrix but got shape {lin_shape}"
             return self.mul_matrix_batched_vector(lin, vector)
 
-    def matrix_solve_least_squares(self, matrix: TensorType, rhs: TensorType) -> Tuple[
-        TensorType, TensorType, TensorType, TensorType]:
+    def matrix_solve_least_squares(self, matrix: TensorType, rhs: TensorType) -> Tuple[TensorType, TensorType, TensorType, TensorType]:
         """
         Args:
             matrix: Shape (batch, vec, constraints)
@@ -1611,8 +1288,7 @@
         result = []
         for slice_idx in range(tensor.shape[axis]):
             if keepdims:
-                component = tensor[tuple(
-                    [slice(slice_idx, slice_idx + 1) if d == axis else slice(None) for d in range(len(tensor.shape))])]
+                component = tensor[tuple([slice(slice_idx, slice_idx + 1) if d == axis else slice(None) for d in range(len(tensor.shape))])]
             else:
                 component = tensor[tuple([slice_idx if d == axis else slice(None) for d in range(len(tensor.shape))])]
             result.append(component)
@@ -1709,8 +1385,7 @@
     # --- Filter out non-applicable ---
     backends = [backend for backend in BACKENDS if _is_applicable(backend, values)]
     if len(backends) == 0:
-        raise NoBackendFound(
-            f"No backend found for types {[type(v).__name__ for v in values]}; registered backends are {BACKENDS}")
+        raise NoBackendFound(f"No backend found for types {[type(v).__name__ for v in values]}; registered backends are {BACKENDS}")
     # --- Native tensors? ---
     for backend in backends:
         if _is_specific(backend, values):
@@ -1739,7 +1414,7 @@
     return _DEFAULT[-1]
 
 
-def context_backend() -> Union[Backend, None]:
+def context_backend() -> Backend or None:
     """
     Returns the backend set by the inner-most surrounding `with backend:` block.
     If called outside a backend context, returns `None`.
