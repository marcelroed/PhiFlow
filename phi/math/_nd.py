--- conflicted
+++ resolved
@@ -1,9 +1,5 @@
-<<<<<<< HEAD
-from typing import Tuple, Optional, Union
-=======
 from functools import partial
 from typing import Tuple, Optional, List
->>>>>>> 7c4de0d7
 
 import numpy as np
 
@@ -70,7 +66,7 @@
         return stack(components, dim, expand_values=True)
 
 
-def const_vec(value: Union[float, Tensor], dim: Union[Shape, tuple, list, str]):
+def const_vec(value: float or Tensor, dim: Shape or tuple or list or str):
     """
     Creates a single-dimension tensor with all values equal to `value`.
     `value` is not converted to the default backend, even when it is a Python primitive.
@@ -96,7 +92,7 @@
     return wrap([value] * shape.size, shape)
 
 
-def vec_abs(vec: Tensor, vec_dim: DimFilter = channel, eps: Union[float, Tensor] = None):
+def vec_abs(vec: Tensor, vec_dim: DimFilter = channel, eps: float or Tensor = None):
     """
     Computes the vector length of `vec`.
 
@@ -150,7 +146,7 @@
         raise AssertionError(f'dims = {spatial_rank}. Vector product not available in > 3 dimensions')
 
 
-def rotate_vector(vector: math.Tensor, angle: Union[float, math.Tensor]) -> Tensor:
+def rotate_vector(vector: math.Tensor, angle: float or math.Tensor) -> Tensor:
     """
     Rotates `vector` around the origin.
 
@@ -175,7 +171,7 @@
         raise NotImplementedError(f"Rotation in {vector.vector.size}D not yet implemented.")
 
 
-def dim_mask(all_dims: Union[Shape, tuple, list], dims: DimFilter, mask_dim=channel('vector')) -> Tensor:
+def dim_mask(all_dims: Shape or tuple or list, dims: DimFilter, mask_dim=channel('vector')) -> Tensor:
     """
     Creates a masked vector with 1 elements for `dims` and 0 for all other dimensions in `all_dims`.
 
@@ -188,8 +184,7 @@
         `Tensor`
     """
     assert isinstance(all_dims, (Shape, tuple, list)), f"all_dims must be a tuple or Shape but got {type(all_dims)}"
-    assert isinstance(mask_dim,
-                      Shape) and mask_dim.rank == 1, f"mask_dim must be a single-dimension Shape but got {mask_dim}"
+    assert isinstance(mask_dim, Shape) and mask_dim.rank == 1, f"mask_dim must be a single-dimension Shape but got {mask_dim}"
     if isinstance(all_dims, (tuple, list)):
         all_dims = spatial(*all_dims)
     dims = all_dims.only(dims)
@@ -198,7 +193,7 @@
     return wrap(mask, mask_dim)
 
 
-def normalize_to(target: Tensor, source: Union[float, Tensor], epsilon=1e-5):
+def normalize_to(target: Tensor, source: float or Tensor, epsilon=1e-5):
     """
     Multiplies the target so that its sum matches the source.
 
@@ -241,8 +236,7 @@
             elif len(shape) == 1:
                 return backend.sum(abs(x))
             else:
-                raise ValueError(
-                    "l2_loss is only defined for 0D and 1D native tensors. For higher-dimensional data, use Φ-Flow tensors.")
+                raise ValueError("l2_loss is only defined for 0D and 1D native tensors. For higher-dimensional data, use Φ-Flow tensors.")
         except math.NoBackendFound:
             raise ValueError(x)
 
@@ -274,8 +268,7 @@
             elif len(shape) == 1:
                 return backend.sum(x ** 2) * 0.5
             else:
-                raise ValueError(
-                    "l2_loss is only defined for 0D and 1D native tensors. For higher-dimensional data, use Φ-Flow tensors.")
+                raise ValueError("l2_loss is only defined for 0D and 1D native tensors. For higher-dimensional data, use Φ-Flow tensors.")
         except math.NoBackendFound:
             raise ValueError(x)
 
@@ -311,8 +304,7 @@
         diff_fft = math.sqrt(math.maximum(diff_fft, threshold))
         return l2_loss(diff_fft) if n == 2 else l1_loss(diff_fft)
     elif isinstance(x, PhiTreeNode):
-        losses = [frequency_loss(getattr(x, a), frequency_falloff, threshold, ignore_mean, n) for a in
-                  variable_values(x)]
+        losses = [frequency_loss(getattr(x, a), frequency_falloff, threshold, ignore_mean, n) for a in variable_values(x)]
         return sum(losses)
     else:
         raise ValueError(x)
@@ -369,11 +361,7 @@
 def shift(x: Tensor,
           offsets: tuple,
           dims: DimFilter = math.spatial,
-<<<<<<< HEAD
-          padding: Union[Extrapolation, None] = extrapolation.BOUNDARY,
-=======
           padding: Extrapolation or Tensor or float or None = extrapolation.BOUNDARY,
->>>>>>> 7c4de0d7
           stack_dim: Optional[Shape] = channel('shift'),
           extend_bounds=0) -> list:
     """
@@ -407,13 +395,9 @@
         components = []
         for dimension in dims:
             if padding:
-                slices = {dim: slice(pad_lower + offset, (-pad_upper + offset) or None) if dim == dimension else slice(
-                    pad_lower, -pad_upper or None) for dim in dims}
+                slices = {dim: slice(pad_lower + offset, (-pad_upper + offset) or None) if dim == dimension else slice(pad_lower, -pad_upper or None) for dim in dims}
             else:
-                slices = {
-                    dim: slice(pad_lower + offset, (-pad_upper + offset) or None) if dim == dimension else slice(None,
-                                                                                                                 None)
-                    for dim in dims}
+                slices = {dim: slice(pad_lower + offset, (-pad_upper + offset) or None) if dim == dimension else slice(None, None) for dim in dims}
             components.append(x[slices])
         offset_tensors.append(stack(components, stack_dim) if stack_dim is not None else components[0])
     return offset_tensors
@@ -433,10 +417,8 @@
         values: Extrapolation result
         valid: mask marking all valid values after extrapolation
     """
-
     def binarize(x):
         return math.divide_no_nan(x, x)
-
     distance = min(distance, max(values.shape.sizes))
     for _ in range(distance):
         valid = binarize(valid)
@@ -453,8 +435,7 @@
     return values, binarize(valid)
 
 
-def finite_fill(values: Tensor, dims: DimFilter = spatial, distance: int = 1, diagonal: bool = True,
-                padding=extrapolation.BOUNDARY) -> Tuple[Tensor, Tensor]:
+def finite_fill(values: Tensor, dims: DimFilter = spatial, distance: int = 1, diagonal: bool = True, padding=extrapolation.BOUNDARY) -> Tuple[Tensor, Tensor]:
     """
     Fills non-finite (NaN, inf, -inf) values from nearby finite values.
     Extrapolates the finite values of `values` for `distance` steps along `dims`.
@@ -486,8 +467,7 @@
     else:
         distance = min(distance, sum(values.shape.sizes))
         for _ in range(distance):
-            neighbors = concat(shift(values, (-1, 1), dims, padding=padding, stack_dim=channel('neighbors')),
-                               'neighbors')
+            neighbors = concat(shift(values, (-1, 1), dims, padding=padding, stack_dim=channel('neighbors')), 'neighbors')
             finite = math.is_finite(neighbors)
             avg_neighbors = math.sum_(math.where(finite, neighbors, 0), 'neighbors') / math.sum_(finite, 'neighbors')
             values = math.where(math.is_finite(values), values, avg_neighbors)
@@ -497,11 +477,11 @@
 # Gradient
 
 def spatial_gradient(grid: Tensor,
-                     dx: Union[float, Tensor] = 1,
+                     dx: float or Tensor = 1,
                      difference: str = 'central',
-                     padding: Union[Extrapolation, None] = extrapolation.BOUNDARY,
+                     padding: Extrapolation or None = extrapolation.BOUNDARY,
                      dims: DimFilter = spatial,
-                     stack_dim: Union[Shape, None] = channel('gradient'),
+                     stack_dim: Shape or None = channel('gradient'),
                      pad=0) -> Tensor:
     """
     Calculates the spatial_gradient of a scalar channel from finite differences.
@@ -523,8 +503,7 @@
     """
     grid = wrap(grid)
     if stack_dim is not None and stack_dim in grid.shape:
-        assert grid.shape.only(
-            stack_dim).size == 1, f"spatial_gradient() cannot list components along {stack_dim.name} because that dimension already exists on grid {grid}"
+        assert grid.shape.only(stack_dim).size == 1, f"spatial_gradient() cannot list components along {stack_dim.name} because that dimension already exists on grid {grid}"
         grid = grid[{stack_dim.name: 0}]
     dims = grid.shape.only(dims)
     dx = wrap(dx)
@@ -548,7 +527,7 @@
 # Laplace
 
 def laplace(x: Tensor,
-            dx: Union[Tensor, float] = 1,
+            dx: Tensor or float = 1,
             padding: Extrapolation = extrapolation.BOUNDARY,
             dims: DimFilter = spatial,
             weights: Tensor = None):
@@ -585,7 +564,7 @@
 
 
 def fourier_laplace(grid: Tensor,
-                    dx: Union[Tensor, Shape, float, list, tuple],
+                    dx: Tensor or Shape or float or list or tuple,
                     times: int = 1):
     """
     Applies the spatial laplace operator to the given tensor with periodic boundary conditions.
@@ -615,7 +594,7 @@
 
 
 def fourier_poisson(grid: Tensor,
-                    dx: Union[Tensor, Shape, float, list, tuple],
+                    dx: Tensor or Shape or float or list or tuple,
                     times: int = 1):
     """
     Inverse operation to `fourier_laplace`.
@@ -736,11 +715,11 @@
         return _periodic_2d_arakawa_poisson_bracket(grid1.values, grid2.values, grid1.dx)
     else:
         raise NotImplementedError("\n".join([
-            "Not implemented for:"
-            f"ranks ({grid1.rank}, {grid2.rank}) != 2",
-            f"boundary ({grid1.boundary}, {grid2.boundary}) != {extrapolation.PERIODIC}",
-            f"dx uniform ({grid1.dx}, {grid2.dx})"
-        ]))
+                                      "Not implemented for:"
+                                      f"ranks ({grid1.rank}, {grid2.rank}) != 2",
+                                      f"boundary ({grid1.boundary}, {grid2.boundary}) != {extrapolation.PERIODIC}",
+                                      f"dx uniform ({grid1.dx}, {grid2.dx})"
+                                  ]))
 
 
 def _periodic_2d_arakawa_poisson_bracket(tensor1: Tensor, tensor2: Tensor, dx: float):
