--- conflicted
+++ resolved
@@ -1,9 +1,5 @@
-<<<<<<< HEAD
 from functools import partial
 from typing import Tuple, Optional, List, Union
-=======
-from typing import Tuple, Optional, Union
->>>>>>> 1c14b084
 
 import numpy as np
 
@@ -530,11 +526,7 @@
 
 def laplace(x: Tensor,
             dx: Union[Tensor, float] = 1,
-<<<<<<< HEAD
-            padding: Extrapolation = extrapolation.BOUNDARY,
-=======
             padding: Union[Extrapolation, float, Tensor] = extrapolation.BOUNDARY,
->>>>>>> 1c14b084
             dims: DimFilter = spatial,
             weights: Tensor = None):
     """
