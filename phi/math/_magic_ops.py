import copy
import warnings
from numbers import Number
from typing import TypeVar, Tuple

from .backend import choose_backend, NoBackendFound
from .backend._dtype import DType
from ._shape import Shape, DimFilter, batch, instance, shape, non_batch, merge_shapes
from .magic import Sliceable, Shaped, Shapable, PhiTreeNode


class MagicNotImplemented(Exception): pass


def unstack(value, dim: DimFilter):
    """
    Un-stacks a `Sliceable` along one or multiple dimensions.

    If multiple dimensions are given, the order of elements will be according to the dimension order in `dim`, i.e. elements along the last dimension will be neighbors in the returned `tuple`.

    Args:
        value: `phi.math.magic.Shapable`, such as `phi.math.Tensor`
        dim: Dimensions as `Shape` or comma-separated `str` or dimension type, i.e. `channel`, `spatial`, `instance`, `batch`.

    Returns:
        `tuple` of `Tensor` objects.

    Examples:
        ```python
        unstack(math.zeros(spatial(x=5)), 'x')
        # Out: (0.0, 0.0, 0.0, 0.0, 0.0)
        ```
    """
    assert isinstance(value, Sliceable) and isinstance(value, Shaped)
    dims = shape(value).only(dim)
    assert dims.rank > 0, "unstack() requires at least one dimension"
    if dims.rank == 1:
        if hasattr(value, '__unstack__'):
            result = value.__unstack__(dims.names)
            if result is not NotImplemented:
                assert isinstance(result, tuple), f"__unstack__ must return a tuple but got {type(result)}"
                assert all([isinstance(item, Sliceable) for item in
                            result]), f"__unstack__ must return a tuple of Sliceable objects but not all items were sliceable in {result}"
                return result
        return tuple([value[{dims.name: i}] for i in range(dims.size)])
    else:  # multiple dimensions
        if hasattr(value, '__pack_dims__'):
            packed_dim = batch('_unstack')
            value = value.__pack_dims__(dims.names, packed_dim, pos=None)
            if value is not NotImplemented:
                return unstack(value, packed_dim)
        first_unstacked = unstack(value, dims[0])
        inner_unstacked = [unstack(v, dims.without(dims[0])) for v in first_unstacked]
        return sum(inner_unstacked, ())


def stack(values: tuple | list | dict, dim: Shape, **kwargs):
    """
    Stacks `values` along the new dimension `dim`.
    All values must have the same spatial, instance and channel dimensions. If the dimension sizes vary, the resulting tensor will be non-uniform.
    Batch dimensions will be added as needed.

    Stacking tensors is performed lazily, i.e. the memory is allocated only when needed.
    This makes repeated stacking and slicing along the same dimension very efficient, i.e. jit-compiled functions will not perform these operations.

    Args:
        values: Collection of `phi.math.magic.Shapable`, such as `phi.math.Tensor`
            If a `dict`, keys must be of type `str` and are used as item names along `dim`.
        dim: `Shape` with at least one dimension. None of these dimensions can be present with any of the `values`.
            If `dim` is a single-dimension shape, its size is determined from `len(values)` and can be left undefined (`None`).
            If `dim` is a multi-dimension shape, its volume must be equal to `len(values)`.
        **kwargs: Additional keyword arguments required by specific implementations.
            Adding spatial dimensions to fields requires the `bounds: Box` argument specifying the physical extent of the new dimensions.
            Adding batch dimensions must always work without keyword arguments.

    Returns:
        `Tensor` containing `values` stacked along `dim`.

    Examples:

        ```python
        stack({'x': 0, 'y': 1}, channel('vector'))
        # Out: (x=0, y=1)

        stack([math.zeros(batch(b=2)), math.ones(batch(b=2))], channel(c='x,y'))
        # Out: (x=0.000, y=1.000); (x=0.000, y=1.000) (bᵇ=2, cᶜ=x,y)

        stack([vec(x=1, y=0), vec(x=2, y=3.)], batch('b'))
        # Out: (x=1.000, y=0.000); (x=2.000, y=3.000) (bᵇ=2, vectorᶜ=x,y)
        ```
    """
    assert len(values) > 0, f"stack() got empty sequence {values}"
    assert isinstance(dim, Shape)
    values_ = tuple(values.values()) if isinstance(values, dict) else values
    for v in values_[1:]:
        assert set(non_batch(v).names) == set(non_batch(values_[0]).names), f"Stacked values must have the same non-batch dimensions but got {non_batch(values_[0])} and {non_batch(v)}"
    # --- Add missing batch dimensions ---
    all_batch_dims = merge_shapes(*[batch(v) for v in values_])
    if isinstance(values, dict):
        values = {k: expand(v, all_batch_dims) for k, v in values.items()}
    else:
        values = [expand(v, all_batch_dims) for v in values]
    if dim.rank == 1:
        assert dim.size == len(
            values) or dim.size is None, f"stack dim size must match len(values) or be undefined but got {dim} for {len(values)} values"
        if dim.size is None:
            dim = dim.with_size(len(values))
        if isinstance(values, dict):
            dim_item_names = tuple(values.keys())
            values = tuple(values.values())
<<<<<<< HEAD
            dim = dim._with_item_names((dim_item_names,))
        for v in values[1:]:
            assert set(shape(v).names) == set(shape(values[
                                                        0]).names), f"Stacked values must have the same dimensions but got {shape(values[0])} and {shape(v)}"
        # if any value implements Shapable, use their implementation
=======
            dim = dim.with_size(dim_item_names)
        # --- if any value implements Shapable, use their implementation ---
>>>>>>> 7c587c7b
        for v in values:
            if hasattr(v, '__stack__'):
                result = v.__stack__(values, dim, **kwargs)
                if result is not NotImplemented:
                    assert isinstance(result, Shapable), "__stack__ must return a Shapable object"
                    return result
        # --- Fallback: use expand and concat ---
        for v in values:
            if not hasattr(v, '__stack__') and hasattr(v, '__concat__') and hasattr(v, '__expand__'):
<<<<<<< HEAD
                exp_values = tuple([expand(v, dim.with_size(1), **kwargs) for v in values])
                if len(exp_values) > 8:
                    warnings.warn(
                        f"stack() default implementation is slow on large dimensions ({dim.name}={len(exp_values)}). Please implement __stack__()",
                        RuntimeWarning, stacklevel=2)
                result = v.__concat__(exp_values, dim.name, **kwargs)
=======
                expanded_values = tuple([expand(v, dim.with_size(1 if dim.item_names[0] is None else dim.item_names[0][i]), **kwargs) for i, v in enumerate(values)])
                if len(expanded_values) > 8:
                    warnings.warn(f"stack() default implementation is slow on large dimensions ({dim.name}={len(expanded_values)}). Please implement __stack__()", RuntimeWarning, stacklevel=2)
                result = v.__concat__(expanded_values, dim.name, **kwargs)
>>>>>>> 7c587c7b
                if result is not NotImplemented:
                    assert isinstance(result, Shapable), "__concat__ must return a Shapable object"
                    return result
        # --- else maybe all values are native scalars ---
        from ._tensors import wrap
        try:
            values = tuple([wrap(v) for v in values])
        except ValueError:
            raise MagicNotImplemented(
                f"At least one item in values must be Shapable but got types {[type(v) for v in values]}")
        return values[0].__stack__(values, dim, **kwargs)
<<<<<<< HEAD
    else:
        assert dim.volume == len(
            values), f"When passing multiple stack dims, their volume must equal len(values) but got {dim} for {len(values)} values"
=======
    else:  # multi-dim stack
        assert dim.volume == len(values), f"When passing multiple stack dims, their volume must equal len(values) but got {dim} for {len(values)} values"
>>>>>>> 7c587c7b
        if isinstance(values, dict):
            warnings.warn(
                f"When stacking a dict along multiple dimensions, the key names are discarded. Got keys {tuple(values.keys())}",
                RuntimeWarning, stacklevel=2)
            values = tuple(values.values())
        # --- if any value implements Shapable, use stack and unpack_dim ---
        for v in values:
            if hasattr(v, '__stack__') and hasattr(v, '__unpack_dim__'):
                stack_dim = batch('_stack')
                stacked = v.__stack__(values, stack_dim, **kwargs)
                if stacked is not NotImplemented:
                    assert isinstance(stacked, Shapable), "__stack__ must return a Shapable object"
                    assert hasattr(stacked,
                                   '__unpack_dim__'), "If a value supports __unpack_dim__, the result of __stack__ must also support it."
                    reshaped = stacked.__unpack_dim__(stack_dim.name, dim, **kwargs)
                    if kwargs is NotImplemented:
                        warnings.warn(
                            "__unpack_dim__ is overridden but returned NotImplemented during multi-dimensional stack. This results in unnecessary stack operations.",
                            RuntimeWarning, stacklevel=2)
                    else:
                        return reshaped
        # --- Fallback: multi-level stack ---
        for dim_ in reversed(dim):
            values = [stack(values[i:i + dim_.size], dim_, **kwargs) for i in range(0, len(values), dim_.size)]
        return values[0]


def concat(values: tuple | list, dim: str | Shape, **kwargs):
    """
    Concatenates a sequence of `phi.math.magic.Shapable` objects, e.g. `Tensor`, along one dimension.
    All values must have the same spatial, instance and channel dimensions and their sizes must be equal, except for `dim`.
    Batch dimensions will be added as needed.

    Args:
        values: Tuple or list of `phi.math.magic.Shapable`, such as `phi.math.Tensor`
        dim: Concatenation dimension, must be present in all `values`.
            The size along `dim` is determined from `values` and can be set to undefined (`None`).
        **kwargs: Additional keyword arguments required by specific implementations.
            Adding spatial dimensions to fields requires the `bounds: Box` argument specifying the physical extent of the new dimensions.
            Adding batch dimensions must always work without keyword arguments.

    Returns:
        Concatenated `Tensor`

    Examples:

        ```python
        concat([math.zeros(batch(b=10)), math.ones(batch(b=10))], 'b')
        # Out: (bᵇ=20) 0.500 ± 0.500 (0e+00...1e+00)

        concat([vec(x=1, y=0), vec(z=2.)], 'vector')
        # Out: (x=1.000, y=0.000, z=2.000) float64
        ```
    """
    assert len(values) > 0, f"concat() got empty sequence {values}"
    if isinstance(dim, Shape):
        dim = dim.name
    assert isinstance(dim, str), f"dim must be a str or Shape but got '{dim}' of type {type(dim)}"
    for v in values[1:]:
<<<<<<< HEAD
        assert set(shape(v).names) == set(shape(values[
                                                    0]).names), f"Concatenated values must have the same dimensions but got {values[0].shape} and {v.shape}"
=======
        assert set(non_batch(v).names) == set(non_batch(values[0]).names), f"Concatenated values must have the same non-batch dimensions but got {non_batch(values[0])} and {non_batch(v)}"
    # Add missing batch dimensions
    all_batch_dims = merge_shapes(*[batch(v) for v in values])
    values = [expand(v, all_batch_dims) for v in values]
>>>>>>> 7c587c7b
    # First try __concat__
    for v in values:
        if isinstance(v, Shapable):
            if hasattr(v, '__concat__'):
                result = v.__concat__(values, dim, **kwargs)
                if result is not NotImplemented:
                    assert isinstance(result, Shapable), "__concat__ must return a Shapable object"
                    return result
    # Fallback: slice and __stack__
    try:
        unstacked = sum([unstack(v, dim) for v in values], ())
    except MagicNotImplemented:
        raise MagicNotImplemented(
            f"concat: No value implemented __concat__ and not all values were Sliceable along {dim}. values = {[type(v) for v in values]}")
    if len(unstacked) > 8:
        warnings.warn(
            f"concat() default implementation is slow on large dimensions ({dim}={len(unstacked)}). Please implement __concat__()",
            RuntimeWarning, stacklevel=2)
    dim = shape(values[0])[dim].with_size(None)
    try:
        return stack(unstacked, dim, **kwargs)
    except MagicNotImplemented:
        raise MagicNotImplemented(
            f"concat: No value implemented __concat__ and slices could not be stacked. values = {[type(v) for v in values]}")


def expand(value, dims: Shape, **kwargs):
    """
    Adds dimensions to a `Tensor` by implicitly repeating the tensor values along the new dimensions.
    If `value` already contains some of the new dimensions, a size and type check is performed instead.

    This function replaces the usual `tile` / `repeat` functions of
    [NumPy](https://numpy.org/doc/stable/reference/generated/numpy.tile.html),
    [PyTorch](https://pytorch.org/docs/stable/tensors.html#torch.Tensor.repeat),
    [TensorFlow](https://www.tensorflow.org/api_docs/python/tf/tile) and
    [Jax](https://jax.readthedocs.io/en/latest/_autosummary/jax.numpy.tile.html).

    Additionally, it replaces the traditional `unsqueeze` / `expand_dims` functions.

    Args:
        value: `phi.math.magic.Shapable`, such as `phi.math.Tensor`
        dims: Dimensions to be added as `Shape`
        **kwargs: Additional keyword arguments required by specific implementations.
            Adding spatial dimensions to fields requires the `bounds: Box` argument specifying the physical extent of the new dimensions.
            Adding batch dimensions must always work without keyword arguments.

    Returns:
        Same type as `value`.
    """
    merge_shapes(value, dims.only(shape(value)))  # check that existing sizes match
    if not dims.without(shape(value)):  # no new dims to add
        if set(dims) == set(shape(value).only(dims)):  # sizes and item names might differ, though
            return value
    if hasattr(value, '__expand__'):
        result = value.__expand__(dims, **kwargs)
        if result is not NotImplemented:
            return result
    # Fallback: stack
    if hasattr(value, '__stack__'):
        if dims.volume > 8:
            warnings.warn(
                f"expand() default implementation is slow on large shapes {dims}. Please implement __expand__()",
                RuntimeWarning, stacklevel=2)
        for dim in reversed(dims):
            value = stack((value,) * dim.size, dim, **kwargs)
            assert value is not NotImplemented, "Value must implement either __expand__ or __stack__"
        return value
    try:  # value may be a native scalar
        from ._ops import expand_tensor
        from ._tensors import wrap
        value = wrap(value)
    except ValueError:
        raise AssertionError(f"Cannot expand non-shapable object {type(value)}")
    return expand_tensor(value, dims)


def rename_dims(value,
                dims: str or tuple or list or Shape,
                names: str or tuple or list or Shape,
                **kwargs):
    """
    Change the name and optionally the type of some dimensions of `value`.

    Args:
        value: `Shape` or `Tensor` or `Shapable`.
        dims: Existing dimensions of `value`.
        names: Either

            * Sequence of names matching `dims` as `tuple`, `list` or `str`. This replaces only the dimension names but leaves the types untouched.
            * `Shape` matching `dims` to replace names and types.

        **kwargs: Additional keyword arguments required by specific implementations.
            Adding spatial dimensions to fields requires the `bounds: Box` argument specifying the physical extent of the new dimensions.
            Adding batch dimensions must always work without keyword arguments.

    Returns:
        Same type as `value`.
    """
    if isinstance(value, Shape):
        return value._replace_names_and_types(dims, names)
    assert isinstance(value, Shapable) and isinstance(value, Shaped), "value must be a Shape or Shapable."
    dims = shape(value).only(dims)
    names = dims._replace_names_and_types(dims, names)
    if hasattr(value, '__replace_dims__'):
        result = value.__replace_dims__(dims.names, names, **kwargs)
        if result is not NotImplemented:
            return result
    # Fallback: unstack and stack
    if shape(value).only(dims).volume > 8:
        warnings.warn(
            f"rename_dims() default implementation is slow on large dimensions ({shape(value).only(dims)}). Please implement __replace_dims__()",
            RuntimeWarning, stacklevel=2)
    for old_name, new_dim in zip(dims.names, names):
        value = stack(unstack(value, old_name), new_dim, **kwargs)
    return value


def pack_dims(value, dims: DimFilter, packed_dim: Shape, pos: int | None = None, **kwargs):
    """
    Compresses multiple dimensions into a single dimension by concatenating the elements.
    Elements along the new dimensions are laid out according to the order of `dims`.
    If the order of `dims` differs from the current dimension order, the tensor is transposed accordingly.
    This function replaces the traditional `reshape` for these cases.

    The type of the new dimension will be equal to the types of `dims`.
    If `dims` have varying types, the new dimension will be a batch dimension.

    If none of `dims` exist on `value`, `packed_dim` will be added only if it is given with a definite size.

    See Also:
        `unpack_dim()`

    Args:
        value: `phi.math.magic.Shapable`, such as `phi.math.Tensor`.
        dims: Dimensions to be compressed in the specified order.
        packed_dim: Single-dimension `Shape`.
        pos: Index of new dimension. `None` for automatic, `-1` for last, `0` for first.
        **kwargs: Additional keyword arguments required by specific implementations.
            Adding spatial dimensions to fields requires the `bounds: Box` argument specifying the physical extent of the new dimensions.
            Adding batch dimensions must always work without keyword arguments.

    Returns:
        Same type as `value`.

    Examples:
        ```python
        pack_dims(math.zeros(spatial(x=4, y=3)), spatial, instance('points'))
        # Out: (pointsⁱ=12) const 0.0
        ```
    """
    assert isinstance(value, Shapable) and isinstance(value, Sliceable) and isinstance(value,
                                                                                       Shaped), f"value must be Shapable but got {type(value)}"
    dims = shape(value).only(dims)
    if packed_dim in shape(value):
        assert packed_dim in dims, f"Cannot pack dims into new dimension {packed_dim} because it already exists on value {value} and is not packed."
    if len(dims) == 0 or all(dim not in shape(value) for dim in dims):
        return value if packed_dim.size is None else expand(value, packed_dim,
                                                            **kwargs)  # Inserting size=1 can cause shape errors
    elif len(dims) == 1:
        return rename_dims(value, dims, packed_dim, **kwargs)
    if dims.rank == shape(value).rank and hasattr(value, '__flatten__'):
        result = value.__flatten__(packed_dim, **kwargs)
        if result is not NotImplemented:
            return result
    if hasattr(value, '__pack_dims__'):
        result = value.__pack_dims__(dims.names, packed_dim, pos, **kwargs)
        if result is not NotImplemented:
            return result
    # Fallback: unstack and stack
    if shape(value).only(dims).volume > 8:
        warnings.warn(
            f"pack_dims() default implementation is slow on large dimensions ({shape(value).only(dims)}). Please implement __pack_dims__()",
            RuntimeWarning, stacklevel=2)
    return stack(unstack(value, dims), packed_dim, **kwargs)


def unpack_dim(value, dim: str | Shape, unpacked_dims: Shape, **kwargs):
    """
    Decompresses a dimension by unstacking the elements along it.
    This function replaces the traditional `reshape` for these cases.
    The compressed dimension `dim` is assumed to contain elements laid out according to the order of `unpacked_dims`.

    See Also:
        `pack_dims()`

    Args:
        value: `phi.math.magic.Shapable`, such as `Tensor`, for which one dimension should be split.
        dim: Dimension to be decompressed.
        unpacked_dims: `Shape`: Ordered dimensions to replace `dim`, fulfilling `unpacked_dims.volume == shape(self)[dim].rank`.
        **kwargs: Additional keyword arguments required by specific implementations.
            Adding spatial dimensions to fields requires the `bounds: Box` argument specifying the physical extent of the new dimensions.
            Adding batch dimensions must always work without keyword arguments.

    Returns:
        Same type as `value`.

    Examples:
        ```python
        unpack_dim(math.zeros(instance(points=12)), 'points', spatial(x=4, y=3))
        # Out: (xˢ=4, yˢ=3) const 0.0
        ```
    """
    assert isinstance(value, Shapable) and isinstance(value, Sliceable) and isinstance(value,
                                                                                       Shaped), f"value must be Shapable but got {type(value)}"
    if isinstance(dim, Shape):
        dim = dim.name
    assert isinstance(dim, str), f"dim must be a str but got {type(dim)}"
    if unpacked_dims.rank == 0:
        return value[{dim: 0}]  # remove dim
    elif unpacked_dims.rank == 1:
        return rename_dims(value, dim, unpacked_dims, **kwargs)
    if hasattr(value, '__unpack_dim__'):
        result = value.__unpack_dim__(dim, unpacked_dims, **kwargs)
        if result is not NotImplemented:
            return result
    # Fallback: unstack and stack
    if shape(value).only(dim).volume > 8:
        warnings.warn(
            f"pack_dims() default implementation is slow on large dimensions ({shape(value).only(dim)}). Please implement __unpack_dim__()",
            RuntimeWarning, stacklevel=2)
    unstacked = unstack(value, dim)
    for dim in reversed(unpacked_dims):
        unstacked = [stack(unstacked[i:i + dim.size], dim, **kwargs) for i in range(0, len(unstacked), dim.size)]
    return unstacked[0]


def flatten(value, flat_dim: Shape = instance('flat'), **kwargs):
    """
    Returns a `Tensor` with the same values as `value` but only a single dimension `flat_dim`.
    The order of the values in memory is not changed.

    Args:
        value: `phi.math.magic.Shapable`, such as `Tensor`.
        flat_dim: Dimension name and type as `Shape` object. The size is ignored.
        **kwargs: Additional keyword arguments required by specific implementations.
            Adding spatial dimensions to fields requires the `bounds: Box` argument specifying the physical extent of the new dimensions.
            Adding batch dimensions must always work without keyword arguments.

    Returns:
        Same type as `value`.

    Examples:
        ```python
        flatten(math.zeros(spatial(x=4, y=3)))
        # Out: (flatⁱ=12) const 0.0
        ```
    """
    assert isinstance(flat_dim, Shape) and flat_dim.rank == 1, flat_dim
    assert isinstance(value, Shapable) and isinstance(value, Shaped), f"value must be Shapable but got {type(value)}"
    if hasattr(value, '__flatten__'):
        result = value.__flatten__(flat_dim, **kwargs)
        if result is not NotImplemented:
            return result
    # Fallback: pack_dims
    return pack_dims(value, shape(value), flat_dim, **kwargs)


# PhiTreeNode

PhiTreeNodeType = TypeVar('PhiTreeNodeType')  # Defined in phi.math.magic: tuple, list, dict, custom


def variable_attributes(obj) -> Tuple[str]:
    if hasattr(obj, '__variable_attrs__'):
        return obj.__variable_attrs__()
    elif hasattr(obj, '__value_attrs__'):
        return obj.__value_attrs__()
    else:
        raise ValueError(f"Not PhiTreeNode: {type(obj)}")


def value_attributes(obj):
    assert hasattr(obj,
                   '__value_attrs__'), f"{type(obj)} must implement '__value_attrs__()' to be used with value functions."
    return obj.__value_attrs__()


def variable_values(obj):
    assert hasattr(obj,
                   '__value_attrs__'), f"{type(obj)} must implement '__value_attrs__()' to be used with value functions."
    if hasattr(obj, '__variable_attrs__'):
        values = obj.__value_attrs__()
        variables = obj.__variable_attrs__()
        return [a for a in values if a in variables]
    else:
        return obj.__value_attrs__()


def copy_with(obj: PhiTreeNodeType, **updates) -> PhiTreeNodeType:
    """
    Creates a copy of the given `PhiTreeNode` with updated values as specified in `updates`.

    If `obj` overrides `__with_attrs__`, the copy will be created via that specific implementation.
    Otherwise, the `copy` module and `setattr` will be used.

    Args:
        obj: `PhiTreeNode`
        **updates: Values to be replaced.

    Returns:
        Copy of `obj` with updated values.
    """
    if hasattr(obj, '__with_attrs__'):
        return obj.__with_attrs__(**updates)
    elif isinstance(obj, (Number, bool)):
        return obj
    else:
        cpy = copy.copy(obj)
        for attr, value in updates.items():
            setattr(cpy, attr, value)
        return cpy


# Other Ops

OtherMagicType = TypeVar('OtherMagicType')


def cast(x: OtherMagicType, dtype: DType | type) -> OtherMagicType:
    """
    Casts `x` to a different data type.

    Implementations:

    * NumPy: [`x.astype()`](numpy.ndarray.astype)
    * PyTorch: [`x.to()`](https://pytorch.org/docs/stable/tensors.html#torch.Tensor.to)
    * TensorFlow: [`tf.cast`](https://www.tensorflow.org/api_docs/python/tf/cast)
    * Jax: [`jax.numpy.array`](https://jax.readthedocs.io/en/latest/_autosummary/jax.numpy.array.html)

    See Also:
        `to_float`, `to_int32`, `to_int64`, `to_complex`.

    Args:
        x: `Tensor`
        dtype: New data type as `phi.math.DType`, e.g. `DType(int, 16)`.

    Returns:
        `Tensor` with data type `dtype`
    """
    if not isinstance(dtype, DType):
        dtype = DType.as_dtype(dtype)
    if hasattr(x, '__cast__'):
        return x.__cast__(dtype)
    elif isinstance(x, (Number, bool)):
        return dtype.kind(x)
    elif isinstance(x, PhiTreeNode):
        attrs = {key: getattr(x, key) for key in value_attributes(x)}
        new_attrs = {k: cast(v, dtype) for k, v in attrs.items()}
        return copy_with(x, **new_attrs)
    try:
        backend = choose_backend(x)
        return backend.cast(x, dtype)
    except NoBackendFound:
        if dtype.kind == bool:
            return bool(x)
        raise ValueError(f"Cannot cast object of type '{type(x).__name__}'")<|MERGE_RESOLUTION|>--- conflicted
+++ resolved
@@ -108,16 +108,8 @@
         if isinstance(values, dict):
             dim_item_names = tuple(values.keys())
             values = tuple(values.values())
-<<<<<<< HEAD
-            dim = dim._with_item_names((dim_item_names,))
-        for v in values[1:]:
-            assert set(shape(v).names) == set(shape(values[
-                                                        0]).names), f"Stacked values must have the same dimensions but got {shape(values[0])} and {shape(v)}"
-        # if any value implements Shapable, use their implementation
-=======
             dim = dim.with_size(dim_item_names)
         # --- if any value implements Shapable, use their implementation ---
->>>>>>> 7c587c7b
         for v in values:
             if hasattr(v, '__stack__'):
                 result = v.__stack__(values, dim, **kwargs)
@@ -127,19 +119,10 @@
         # --- Fallback: use expand and concat ---
         for v in values:
             if not hasattr(v, '__stack__') and hasattr(v, '__concat__') and hasattr(v, '__expand__'):
-<<<<<<< HEAD
-                exp_values = tuple([expand(v, dim.with_size(1), **kwargs) for v in values])
-                if len(exp_values) > 8:
-                    warnings.warn(
-                        f"stack() default implementation is slow on large dimensions ({dim.name}={len(exp_values)}). Please implement __stack__()",
-                        RuntimeWarning, stacklevel=2)
-                result = v.__concat__(exp_values, dim.name, **kwargs)
-=======
                 expanded_values = tuple([expand(v, dim.with_size(1 if dim.item_names[0] is None else dim.item_names[0][i]), **kwargs) for i, v in enumerate(values)])
                 if len(expanded_values) > 8:
                     warnings.warn(f"stack() default implementation is slow on large dimensions ({dim.name}={len(expanded_values)}). Please implement __stack__()", RuntimeWarning, stacklevel=2)
                 result = v.__concat__(expanded_values, dim.name, **kwargs)
->>>>>>> 7c587c7b
                 if result is not NotImplemented:
                     assert isinstance(result, Shapable), "__concat__ must return a Shapable object"
                     return result
@@ -151,14 +134,8 @@
             raise MagicNotImplemented(
                 f"At least one item in values must be Shapable but got types {[type(v) for v in values]}")
         return values[0].__stack__(values, dim, **kwargs)
-<<<<<<< HEAD
-    else:
-        assert dim.volume == len(
-            values), f"When passing multiple stack dims, their volume must equal len(values) but got {dim} for {len(values)} values"
-=======
     else:  # multi-dim stack
         assert dim.volume == len(values), f"When passing multiple stack dims, their volume must equal len(values) but got {dim} for {len(values)} values"
->>>>>>> 7c587c7b
         if isinstance(values, dict):
             warnings.warn(
                 f"When stacking a dict along multiple dimensions, the key names are discarded. Got keys {tuple(values.keys())}",
@@ -218,15 +195,10 @@
         dim = dim.name
     assert isinstance(dim, str), f"dim must be a str or Shape but got '{dim}' of type {type(dim)}"
     for v in values[1:]:
-<<<<<<< HEAD
-        assert set(shape(v).names) == set(shape(values[
-                                                    0]).names), f"Concatenated values must have the same dimensions but got {values[0].shape} and {v.shape}"
-=======
         assert set(non_batch(v).names) == set(non_batch(values[0]).names), f"Concatenated values must have the same non-batch dimensions but got {non_batch(values[0])} and {non_batch(v)}"
     # Add missing batch dimensions
     all_batch_dims = merge_shapes(*[batch(v) for v in values])
     values = [expand(v, all_batch_dims) for v in values]
->>>>>>> 7c587c7b
     # First try __concat__
     for v in values:
         if isinstance(v, Shapable):
@@ -499,14 +471,12 @@
 
 
 def value_attributes(obj):
-    assert hasattr(obj,
-                   '__value_attrs__'), f"{type(obj)} must implement '__value_attrs__()' to be used with value functions."
+    assert hasattr(obj, '__value_attrs__'), f"{type(obj)} must implement '__value_attrs__()' to be used with value functions."
     return obj.__value_attrs__()
 
 
 def variable_values(obj):
-    assert hasattr(obj,
-                   '__value_attrs__'), f"{type(obj)} must implement '__value_attrs__()' to be used with value functions."
+    assert hasattr(obj, '__value_attrs__'), f"{type(obj)} must implement '__value_attrs__()' to be used with value functions."
     if hasattr(obj, '__variable_attrs__'):
         values = obj.__value_attrs__()
         variables = obj.__variable_attrs__()
