import time
import uuid
import warnings
from typing import Callable, Generic, List, TypeVar, Any, Tuple, Union, Optional

import numpy
import numpy as np

from .backend import get_precision, NUMPY
from ._shape import EMPTY_SHAPE, Shape, merge_shapes, batch, non_batch, shape, dual, channel, non_dual, instance, spatial
from ._magic_ops import stack, copy_with, rename_dims, unpack_dim
from ._sparse import native_matrix, SparseCoordinateTensor, CompressedSparseMatrix, stored_values, is_sparse
from ._tensors import Tensor, disassemble_tree, assemble_tree, wrap, cached, NativeTensor, layout
from . import _ops as math
from ._ops import choose_backend_t, zeros_like, all_available, reshaped_native, reshaped_tensor, to_float, reshaped_numpy
from ._functional import custom_gradient, LinearFunction, f_name, _TRACING_JIT
from .backend import Backend
from .backend._backend import SolveResult, PHI_LOGGER, choose_backend, default_backend, convert, Preconditioner
from .backend._linalg import IncompleteLU, incomplete_lu_dense, incomplete_lu_coo, coarse_explicit_preconditioner_coo

X = TypeVar('X')
Y = TypeVar('Y')


class Solve(Generic[X, Y]):
    """
    Specifies parameters and stopping criteria for solving a minimization problem or system of equations.
    """

    def __init__(self,
                 method: Union[str, None] = 'auto',
                 rel_tol: Union[float, Tensor] = None,
                 abs_tol: Union[float, Tensor] = None,
                 x0: Union[X, Any] = None,
                 max_iterations: Union[int, Tensor] = 1000,
                 suppress: Union[tuple, list] = (),
                 preprocess_y: Callable = None,
                 preprocess_y_args: tuple = (),
<<<<<<< HEAD
=======
                 preconditioner: Optional[str] = None,
>>>>>>> 1c14b084
                 gradient_solve: Union['Solve[Y, X]', None] = None):
        method = method or 'auto'
        assert isinstance(method, str)
        self.method: str = method
        """ Optimization method to use. Available solvers depend on the solve function that is used to perform the solve. """
        self.rel_tol: Tensor = math.to_float(wrap(rel_tol)) if rel_tol is not None else None
        """Relative tolerance for linear solves only, defaults to 1e-5 for singe precision solves and 1e-12 for double precision solves.
        This must be unset or `0` for minimization problems.
        For systems of equations *f(x)=y*, the final tolerance is `max(rel_tol * norm(y), abs_tol)`. """
        self.abs_tol: Tensor = math.to_float(wrap(abs_tol)) if abs_tol is not None else None
        """ Absolut tolerance for optimization problems and linear solves.
        Defaults to 1e-5 for singe precision solves and 1e-12 for double precision solves.
        For systems of equations *f(x)=y*, the final tolerance is `max(rel_tol * norm(y), abs_tol)`. """
        self.max_iterations: Tensor = math.to_int32(wrap(max_iterations))
        """ Maximum number of iterations to perform before raising a `NotConverged` error is raised. """
        self.x0 = x0
        """ Initial guess for the method, of same type and dimensionality as the solve result.
         This property must be set to a value compatible with the solution `x` before running a method. """
        self.preprocess_y: Callable = preprocess_y
        """ Function to be applied to the right-hand-side vector of an equation system before solving the system.
        This property is propagated to gradient solves by default. """
        self.preprocess_y_args: tuple = preprocess_y_args
        assert all(issubclass(err, ConvergenceException) for err in suppress)
        self.suppress: tuple = tuple(suppress)
        """ Error types to suppress; `tuple` of `ConvergenceException` types. For these errors, the solve function will instead return the partial result without raising the error. """
        self.preconditioner = preconditioner
        self._gradient_solve: Solve[Y, X] = gradient_solve
        self.id = str(uuid.uuid4())  # not altered by copy_with(), so that the lookup SolveTape[Solve] works after solve has been copied

    @property
    def gradient_solve(self) -> 'Solve[Y, X]':
        """
        Parameters to use for the gradient pass when an implicit gradient is computed.
        If `None`, a duplicate of this `Solve` is created for the gradient solve.

        In any case, the gradient solve information will be stored in `gradient_solve.result`.
        """
        if self._gradient_solve is None:
            self._gradient_solve = Solve(self.method, self.rel_tol, self.abs_tol, None, self.max_iterations, self.suppress, self.preprocess_y, self.preprocess_y_args)
        return self._gradient_solve

    def __repr__(self):
        return f"{self.method} with tolerance {self.rel_tol} (rel), {self.abs_tol} (abs), max_iterations={self.max_iterations}" + (" including preprocessing" if self.preprocess_y else "")

    def __eq__(self, other):
        if not isinstance(other, Solve):
            return False
        if self.method != other.method \
                or (self.abs_tol != other.abs_tol).any \
                or (self.rel_tol != other.rel_tol).any \
                or (self.max_iterations != other.max_iterations).any \
                or self.preprocess_y is not other.preprocess_y \
                or self.suppress != other.suppress:
            return False
        return self.x0 == other.x0

    def __variable_attrs__(self):
        return 'x0', 'preprocess_y_args'

    def with_defaults(self, mode: str):
        assert mode in ('solve', 'optimization')
        result = self
        if result.rel_tol is None:
            result = copy_with(result, rel_tol=_default_tolerance() if mode == 'solve' else wrap(0.))
        if result.abs_tol is None:
            result = copy_with(result, abs_tol=_default_tolerance())
        return result

    def with_preprocessing(self, preprocess_y: Callable, *args) -> 'Solve':
        """
        Adds preprocessing to this `Solve` and all corresponding gradient solves.

        Args:
            preprocess_y: Preprocessing function.
            *args: Arguments for the preprocessing function.

        Returns:
            Copy of this `Solve` with given preprocessing.
        """
        assert self.preprocess_y is None, f"preprocessing for linear solve '{self}' already set"
        gradient_solve = self._gradient_solve.with_preprocessing(preprocess_y, *args) if self._gradient_solve is not None else None
        return copy_with(self, preprocess_y=preprocess_y, preprocess_y_args=args, _gradient_solve=gradient_solve)


def _default_tolerance():
    if get_precision() == 64:
        return wrap(1e-12)
    elif get_precision() == 32:
        return wrap(1e-5)
    else:
        return wrap(1e-2)


class SolveInfo(Generic[X, Y]):
    """
    Stores information about the solution or trajectory of a solve.

    When representing the full optimization trajectory, all tracked quantities will have an additional `trajectory` batch dimension.
    """

    def __init__(self,
                 solve: Solve,
                 x: X,
                 residual: Union[Y, None],
                 iterations: Union[Tensor, None],
                 function_evaluations: Union[Tensor, None],
                 converged: Tensor,
                 diverged: Tensor,
                 method: str,
                 msg: Tensor,
                 solve_time: float):
        # tuple.__new__(SolveInfo, (x, residual, iterations, function_evaluations, converged, diverged))
        self.solve: Solve[X, Y] = solve
        """ `Solve`, Parameters specified for the solve. """
        self.x: X = x
        """ `Tensor` or `phi.math.magic.PhiTreeNode`, solution estimate. """
        self.residual: Y = residual
        """ `Tensor` or `phi.math.magic.PhiTreeNode`, residual vector for systems of equations or function value for minimization problems. """
        self.iterations: Tensor = iterations
        """ `Tensor`, number of performed iterations to reach this state. """
        self.function_evaluations: Tensor = function_evaluations
        """ `Tensor`, how often the function (or its gradient function) was called. """
        self.converged: Tensor = converged
        """ `Tensor`, whether the residual is within the specified tolerance. """
        self.diverged: Tensor = diverged
        """ `Tensor`, whether the solve has diverged at this point. """
        self.method = method
        """ `str`, which method and implementation that was used. """
        if all_available(diverged, converged, iterations):
            msg = math.map_(_default_solve_info_msg, msg, converged.trajectory[-1], diverged.trajectory[-1], iterations.trajectory[-1], solve=solve, method=method, residual=residual)
        self.msg = msg
        """ `str`, termination message """
        self.solve_time = solve_time
        """ Time spent in Backend solve function (in seconds) """

    def __repr__(self):
        return f"{self.method}: {self.converged.trajectory[-1].sum} converged, {self.diverged.trajectory[-1].sum} diverged"

    def snapshot(self, index):
        return SolveInfo(self.solve, self.x.trajectory[index], self.residual.trajectory[index], self.iterations.trajectory[index], self.function_evaluations.trajectory[index],
                         self.converged.trajectory[index], self.diverged.trajectory[index], self.method, self.msg, self.solve_time)

    def convergence_check(self, only_warn: bool):
        if not all_available(self.diverged, self.converged):
            return
        if self.diverged.any:
            if Diverged not in self.solve.suppress:
                if only_warn:
                    warnings.warn(self.msg, ConvergenceWarning)
                else:
                    raise Diverged(self)
        if not self.converged.trajectory[-1].all:
            if NotConverged not in self.solve.suppress:
                if only_warn:
                    warnings.warn(self.msg, ConvergenceWarning)
                else:
                    raise NotConverged(self)


def _default_solve_info_msg(msg, converged, diverged, iterations, solve: Solve, method, residual):
    if msg:
        return msg
    if diverged:
        return f"Solve diverged within {iterations if iterations is not None else '?'} iterations using {method}."
    elif not converged:
        max_res = [f"{math.max_(t.trajectory[-1]):no-color:no-dtype}" for t in disassemble_tree(residual)[1]]
        return f"{method} did not converge to rel_tol={float(solve.rel_tol):.0e}, abs_tol={float(solve.abs_tol):.0e} within {int(solve.max_iterations)} iterations. Max residual: {', '.join(max_res)}"
    else:
        return f"Converged within {iterations if iterations is not None else '?'} iterations."


class ConvergenceException(RuntimeError):
    """
    Base class for exceptions raised when a solve does not converge.

    See Also:
        `Diverged`, `NotConverged`.
    """

    def __init__(self, result: SolveInfo):
        RuntimeError.__init__(self, result.msg)
        self.result: SolveInfo = result
        """ `SolveInfo` holding information about the solve. """


class ConvergenceWarning(RuntimeWarning):
    pass


class NotConverged(ConvergenceException):
    """
    Raised during optimization if the desired accuracy was not reached within the maximum number of iterations.

    This exception inherits from `ConvergenceException`.

    See Also:
        `Diverged`.
    """

    def __init__(self, result: SolveInfo):
        ConvergenceException.__init__(self, result)


class Diverged(ConvergenceException):
    """
    Raised if the optimization was stopped prematurely and cannot continue.
    This may indicate that no solution exists.

    The values of the last estimate `x` may or may not be finite.

    This exception inherits from `ConvergenceException`.

    See Also:
        `NotConverged`.
    """

    def __init__(self, result: SolveInfo):
        ConvergenceException.__init__(self, result)


class SolveTape:
    """
    Used to record additional information about solves invoked via `solve_linear()`, `solve_nonlinear()` or `minimize()`.
    While a `SolveTape` is active, certain performance optimizations and algorithm implementations may be disabled.

    To access a `SolveInfo` of a recorded solve, use
    >>> solve = Solve(method, ...)
    >>> with SolveTape() as solves:
    >>>     x = math.solve_linear(f, y, solve)
    >>> result: SolveInfo = solves[solve]  # get by Solve
    >>> result: SolveInfo = solves[0]  # get by index
    """

    def __init__(self, *solves: Solve, record_trajectories=False):
        """
        Args:
            *solves: (Optional) Select specific `solves` to be recorded.
                If none is given, records all solves that occur within the scope of this `SolveTape`.
            record_trajectories: When enabled, the entries of `SolveInfo` will contain an additional batch dimension named `trajectory`.
        """
        self.record_only_ids = [s.id for s in solves]
        self.record_trajectories = record_trajectories
        self.solves: List[SolveInfo] = []

    def should_record_trajectory_for(self, solve: Solve):
        if not self.record_trajectories:
            return False
        if not self.record_only_ids:
            return True
        return solve.id in self.record_only_ids

    def __enter__(self):
        _SOLVE_TAPES.append(self)
        return self

    def __exit__(self, exc_type, exc_val, exc_tb):
        _SOLVE_TAPES.remove(self)

    def _add(self, solve: Solve, trj: bool, result: SolveInfo):
        if any(s.solve.id == solve.id for s in self.solves):
            warnings.warn("SolveTape contains two results for the same solve settings. SolveTape[solve] will return the first solve result.", RuntimeWarning)
        if self.record_only_ids and solve.id not in self.record_only_ids:
            return  # this solve should not be recorded
        if self.record_trajectories:
            assert trj, "Solve did not record a trajectory."
            self.solves.append(result)
        elif trj:
            self.solves.append(result.snapshot(-1))
        else:
            self.solves.append(result)

    def __getitem__(self, item) -> SolveInfo:
        if isinstance(item, int):
            return self.solves[item]
        else:
            assert isinstance(item, Solve)
            solves = [s for s in self.solves if s.solve.id == item.id]
            if len(solves) == 0:
                raise KeyError(f"No solve recorded with key '{item}'.")
            assert len(solves) == 1
            return solves[0]

    def __iter__(self):
        return iter(self.solves)

    def __len__(self):
        return len(self.solves)


_SOLVE_TAPES: List[SolveTape] = []


def minimize(f: Callable[[X], Y], solve: Solve[X, Y]) -> X:
    """
    Finds a minimum of the scalar function *f(x)*.
    The `method` argument of `solve` determines which optimizer is used.
    All optimizers supported by `scipy.optimize.minimize` are supported,
    see https://docs.scipy.org/doc/scipy/reference/generated/scipy.optimize.minimize.html .
    Additionally a gradient descent solver with adaptive step size can be used with `method='GD'`.

    `math.minimize()` is limited to backends that support `jacobian()`, i.e. PyTorch, TensorFlow and Jax.

    To obtain additional information about the performed solve, use a `SolveTape`.

    See Also:
        `solve_nonlinear()`.

    Args:
        f: Function whose output is subject to minimization.
            All positional arguments of `f` are optimized and must be `Tensor` or `phi.math.magic.PhiTreeNode`.
            If `solve.x0` is a `tuple` or `list`, it will be passed to *f* as varargs, `f(*x0)`.
            To minimize a subset of the positional arguments, define a new (lambda) function depending only on those.
            The first return value of `f` must be a scalar float `Tensor` or `phi.math.magic.PhiTreeNode`.
        solve: `Solve` object to specify method type, parameters and initial guess for `x`.

    Returns:
        x: solution, the minimum point `x`.

    Raises:
        NotConverged: If the desired accuracy was not be reached within the maximum number of iterations.
        Diverged: If the optimization failed prematurely.
    """
    solve = solve.with_defaults('optimization')
    assert (solve.rel_tol == 0).all, f"rel_tol must be zero for minimize() but got {solve.rel_tol}"
    assert solve.preprocess_y is None, "minimize() does not allow preprocess_y"
    x0_nest, x0_tensors = disassemble_tree(solve.x0)
    x0_tensors = [to_float(t) for t in x0_tensors]
    backend = choose_backend_t(*x0_tensors, prefer_default=True)
    batch_dims = merge_shapes(*[t.shape for t in x0_tensors]).batch
    x0_natives = []
    for t in x0_tensors:
        t._expand()
        assert t.shape.is_uniform
        x0_natives.append(reshaped_native(t, [batch_dims, t.shape.non_batch]))
    x0_flat = backend.concat(x0_natives, -1)

    def unflatten_assemble(x_flat, additional_dims: Shape = EMPTY_SHAPE, convert=True):
        i = 0
        x_tensors = []
        for x0_native, x0_tensor in zip(x0_natives, x0_tensors):
            vol = backend.shape(x0_native)[-1]
            flat_native = x_flat[..., i:i + vol]
            x_tensors.append(reshaped_tensor(flat_native, [*additional_dims, batch_dims, x0_tensor.shape.non_batch], convert=convert))
            i += vol
        x = assemble_tree(x0_nest, x_tensors)
        return x

    def native_function(x_flat):
        x = unflatten_assemble(x_flat)
        if isinstance(x, (tuple, list)):
            y = f(*x)
        else:
            y = f(x)
        _, y_tensors = disassemble_tree(y)
        assert not non_batch(y_tensors[0]), f"Failed to minimize '{f.__name__}' because it returned a non-scalar output {shape(y_tensors[0])}. Reduce all non-batch dimensions, e.g. using math.l2_loss()"
        try:
            loss_native = reshaped_native(y_tensors[0], [batch_dims], force_expand=False)
        except AssertionError:
            raise AssertionError(f"Failed to minimize '{f.__name__}' because its output loss {shape(y_tensors[0])} has more batch dimensions than the initial guess {batch_dims}.")
        return y_tensors[0].sum, (loss_native,)

    atol = backend.to_float(reshaped_native(solve.abs_tol, [batch_dims]))
    maxi = reshaped_numpy(solve.max_iterations, [batch_dims])
    trj = _SOLVE_TAPES and any(t.should_record_trajectory_for(solve) for t in _SOLVE_TAPES)
    t = time.perf_counter()
    ret = backend.minimize(solve.method, native_function, x0_flat, atol, maxi, trj)
    t = time.perf_counter() - t
    if not trj:
        assert isinstance(ret, SolveResult)
        converged = reshaped_tensor(ret.converged, [batch_dims])
        diverged = reshaped_tensor(ret.diverged, [batch_dims])
        x = unflatten_assemble(ret.x)
        iterations = reshaped_tensor(ret.iterations, [batch_dims])
        function_evaluations = reshaped_tensor(ret.function_evaluations, [batch_dims])
        residual = reshaped_tensor(ret.residual, [batch_dims])
        result = SolveInfo(solve, x, residual, iterations, function_evaluations, converged, diverged, ret.method, ret.message, t)
    else:  # trajectory
        assert isinstance(ret, (tuple, list)) and all(isinstance(r, SolveResult) for r in ret)
        converged = reshaped_tensor(ret[-1].converged, [batch_dims])
        diverged = reshaped_tensor(ret[-1].diverged, [batch_dims])
        x = unflatten_assemble(ret[-1].x)
        x_ = unflatten_assemble(numpy.stack([r.x for r in ret]), additional_dims=batch('trajectory'), convert=False)
        residual = stack([reshaped_tensor(r.residual, [batch_dims]) for r in ret], batch('trajectory'))
        iterations = reshaped_tensor(ret[-1].iterations, [batch_dims])
        function_evaluations = stack([reshaped_tensor(r.function_evaluations, [batch_dims]) for r in ret], batch('trajectory'))
        result = SolveInfo(solve, x_, residual, iterations, function_evaluations, converged, diverged, ret[-1].method, ret[-1].message, t)
    for tape in _SOLVE_TAPES:
        tape._add(solve, trj, result)
    result.convergence_check(False)  # raises ConvergenceException
    return x


def solve_nonlinear(f: Callable, y, solve: Solve) -> Tensor:
    """
    Solves the non-linear equation *f(x) = y* by minimizing the norm of the residual.

    This method is limited to backends that support `jacobian()`, currently PyTorch, TensorFlow and Jax.

    To obtain additional information about the performed solve, use a `SolveTape`.

    See Also:
        `minimize()`, `solve_linear()`.

    Args:
        f: Function whose output is optimized to match `y`.
            All positional arguments of `f` are optimized and must be `Tensor` or `phi.math.magic.PhiTreeNode`.
            The output of `f` must match `y`.
        y: Desired output of `f(x)` as `Tensor` or `phi.math.magic.PhiTreeNode`.
        solve: `Solve` object specifying optimization method, parameters and initial guess for `x`.

    Returns:
        x: Solution fulfilling `f(x) = y` within specified tolerance as `Tensor` or `phi.math.magic.PhiTreeNode`.

    Raises:
        NotConverged: If the desired accuracy was not be reached within the maximum number of iterations.
        Diverged: If the solve failed prematurely.
    """
    def min_func(x):
        diff = f(x) - y
        l2 = l2_loss(diff)
        return l2
    if solve.preprocess_y is not None:
        y = solve.preprocess_y(y)
    from ._nd import l2_loss
    solve = solve.with_defaults('solve')
    tol = math.maximum(solve.rel_tol * l2_loss(y), solve.abs_tol)
    min_solve = copy_with(solve, abs_tol=tol, rel_tol=0, preprocess_y=None)
    return minimize(min_func, min_solve)


def solve_linear(f: Union[Callable[[X], Y], Tensor],
                 y: Y,
                 solve: Solve[X, Y],
                 *f_args,
                 grad_for_f=False,
                 f_kwargs: dict = None,
                 **f_kwargs_) -> X:
    """
    Solves the system of linear equations *f(x) = y* and returns *x*.
    This method will use the solver specified in `solve`.
    The following method identifiers are supported by all backends:

    * `'auto'`: Automatically choose a solver
    * `'CG'`: Conjugate gradient, only for symmetric and positive definite matrices.
    * `'CG-adaptive'`: Conjugate gradient with adaptive step size, only for symmetric and positive definite matrices.
    * `'biCG'` or `'biCG-stab(0)'`: Biconjugate gradient
    * `'biCG-stab'` or `'biCG-stab(1)'`: Biconjugate gradient stabilized, first order
    * `'biCG-stab(2)'`, `'biCG-stab(4)'`, ...: Biconjugate gradient stabilized, second or higher order
    * `'scipy-direct'`: SciPy direct solve always run oh the CPU using `scipy.sparse.linalg.spsolve`.
    * `'scipy-CG'`, `'scipy-GMres'`, `'scipy-biCG'`, `'scipy-biCG-stab'`, `'scipy-CGS'`, `'scipy-QMR'`, `'scipy-GCrotMK'`: SciPy iterative solvers always run oh the CPU.

    **Caution**: SciPy solvers cannot be jit-compiled and should only be used for debugging purposes.

    For maximum performance, compile `f` using `jit_compile_linear()` beforehand.
    Then, an optimized representation of `f` (such as a sparse matrix) will be used to solve the linear system.

    To obtain additional information about the performed solve, perform the solve within a `SolveTape` context.
    The used implementation can be obtained as `SolveInfo.method`.

    The gradient of this operation will perform another linear solve with the parameters specified by `Solve.gradient_solve`.

    See Also:
        `solve_nonlinear()`, `jit_compile_linear()`.

    Args:
        f: One of the following:

            * Linear function with `Tensor` or `phi.math.magic.PhiTreeNode` first parameter and return value. `f` can have additional auxiliary arguments and return auxiliary values.
            * Dense matrix (`Tensor` with at least one dual dimension)
            * Sparse matrix (Sparse `Tensor` with at least one dual dimension)
            * Native tensor (not yet supported)

        y: Desired output of `f(x)` as `Tensor` or `phi.math.magic.PhiTreeNode`.
        solve: `Solve` object specifying optimization method, parameters and initial guess for `x`.
        *f_args: Positional arguments to be passed to `f` after `solve.x0`. These arguments will not be solved for.
            Supports vararg mode or pass all arguments as a `tuple`.
        f_kwargs: Additional keyword arguments to be passed to `f`.
            These arguments are treated as auxiliary arguments and can be of any type.

    Returns:
        x: solution of the linear system of equations `f(x) = y` as `Tensor` or `phi.math.magic.PhiTreeNode`.

    Raises:
        NotConverged: If the desired accuracy was not be reached within the maximum number of iterations.
        Diverged: If the solve failed prematurely.
    """
    # --- Handle parameters ---
    f_kwargs = f_kwargs or {}
    f_kwargs.update(f_kwargs_)
    f_args = f_args[0] if len(f_args) == 1 and isinstance(f_args[0], tuple) else f_args
    # --- Get input and output tensors ---
    y_tree, y_tensors = disassemble_tree(y)
    x0_tree, x0_tensors = disassemble_tree(solve.x0)
    assert solve.x0 is not None, "Please specify the initial guess as Solve(..., x0=initial_guess)"
    assert len(x0_tensors) == len(y_tensors) == 1, "Only single-tensor linear solves are currently supported"
    backend = choose_backend_t(*y_tensors, *x0_tensors)
    prefer_explicit = backend.supports(Backend.sparse_coo_tensor) or backend.supports(Backend.csr_matrix) or grad_for_f

    if isinstance(f, Tensor) or (isinstance(f, LinearFunction) and prefer_explicit):  # Matrix solve
        if isinstance(f, LinearFunction):
            matrix, bias = f.sparse_matrix_and_bias(solve.x0, *f_args, **f_kwargs)
        else:
            matrix = f
            bias = 0
        preconditioner = compute_preconditioner(solve.preconditioner, matrix, safe=False, target_backend=NUMPY if solve.method.startswith('scipy-') else backend, solver=solve.method) if solve.preconditioner is not None else None

        def _matrix_solve_forward(y, solve: Solve, matrix: Tensor, is_backprop=False):
            backend_matrix = native_matrix(matrix, choose_backend_t(*y_tensors, matrix))
            pattern_dims_in = channel(**dual(matrix).untyped_dict).names
            pattern_dims_out = non_dual(matrix).names  # batch dims can be sparse or batched matrices
            result = _linear_solve_forward(y, solve, backend_matrix, pattern_dims_in, pattern_dims_out, preconditioner, backend, is_backprop)
            return result  # must return exactly `x` so gradient isn't computed w.r.t. other quantities

        _matrix_solve = attach_gradient_solve(_matrix_solve_forward, auxiliary_args=f'is_backprop,solve{",matrix" if matrix.default_backend == NUMPY else ""}', matrix_adjoint=grad_for_f)
        return _matrix_solve(y - bias, solve, matrix)
    else:  # Matrix-free solve
        f_args = cached(f_args)
        solve = cached(solve)
        assert not grad_for_f, f"grad_for_f=True can only be used for math.jit_compile_linear functions but got '{f_name(f)}'. Please decorate the linear function with @jit_compile_linear"
        assert solve.preconditioner is None, f"Preconditioners not currently supported for matrix-free solves. Decorate '{f_name(f)}' with @math.jit_compile_linear to perform a matrix solve."

        def _function_solve_forward(y, solve: Solve, f_args: tuple, f_kwargs: dict = None, is_backprop=False):
            y_nest, (y_tensor,) = disassemble_tree(y)
            x0_nest, (x0_tensor,) = disassemble_tree(solve.x0)
            # active_dims = (y_tensor.shape & x0_tensor.shape).non_batch  # assumes batch dimensions are not active
            batches = (y_tensor.shape & x0_tensor.shape).batch

            def native_lin_f(native_x, batch_index=None):
                if batch_index is not None and batches.volume > 1:
                    native_x = backend.tile(backend.expand_dims(native_x), [batches.volume, 1])
                x = assemble_tree(x0_nest, [reshaped_tensor(native_x, [batches, non_batch(x0_tensor)] if backend.ndims(native_x) >= 2 else [non_batch(x0_tensor)], convert=False)])
                y = f(x, *f_args, **f_kwargs)
                _, (y_tensor,) = disassemble_tree(y)
                y_native = reshaped_native(y_tensor, [batches, non_batch(y_tensor)] if backend.ndims(native_x) >= 2 else [non_batch(y_tensor)])
                if batch_index is not None and batches.volume > 1:
                    y_native = y_native[batch_index]
                return y_native

            result = _linear_solve_forward(y, solve, native_lin_f, pattern_dims_in=non_batch(x0_tensor).names, pattern_dims_out=non_batch(y_tensor).names, preconditioner=None, backend=backend, is_backprop=is_backprop)
            return result  # must return exactly `x` so gradient isn't computed w.r.t. other quantities

        _function_solve = attach_gradient_solve(_function_solve_forward, auxiliary_args='is_backprop,f_kwargs,solve', matrix_adjoint=grad_for_f)
        return _function_solve(y, solve, f_args, f_kwargs=f_kwargs)


def _linear_solve_forward(y,
                          solve: Solve,
                          native_lin_op: Union[Callable, Any],  # native function or native matrix
                          pattern_dims_in: Tuple[str, ...],
                          pattern_dims_out: Tuple[str, ...],
                          preconditioner: Optional[Callable],
                          backend: Backend,
                          is_backprop: bool) -> Any:
    solve = solve.with_defaults('solve')
    PHI_LOGGER.debug(f"Performing linear solve {solve} with backend {backend}")
    if solve.preprocess_y is not None:
        y = solve.preprocess_y(y, *solve.preprocess_y_args)
    y_nest, (y_tensor,) = disassemble_tree(y)
    x0_nest, (x0_tensor,) = disassemble_tree(solve.x0)
    pattern_dims_in = x0_tensor.shape.only(pattern_dims_in, reorder=True)
    pattern_dims_out = y_tensor.shape.only(pattern_dims_out, reorder=True)
    batch_dims = merge_shapes(y_tensor.shape.without(pattern_dims_out), x0_tensor.shape.without(pattern_dims_in))
    x0_native = backend.as_tensor(reshaped_native(x0_tensor, [batch_dims, pattern_dims_in]))
    y_native = backend.as_tensor(reshaped_native(y_tensor, [batch_dims, y_tensor.shape.only(pattern_dims_out)]))
    rtol = backend.as_tensor(reshaped_native(math.to_float(solve.rel_tol), [batch_dims]))
    atol = backend.as_tensor(reshaped_native(solve.abs_tol, [batch_dims]))
    trj = _SOLVE_TAPES and any(t.should_record_trajectory_for(solve) for t in _SOLVE_TAPES)
    if trj:
        max_iter = np.expand_dims(np.arange(int(solve.max_iterations)+1), -1)
    else:
        max_iter = reshaped_numpy(solve.max_iterations, [shape(solve.max_iterations).without(batch_dims), batch_dims])
    t = time.perf_counter()
    ret = backend.linear_solve(solve.method, native_lin_op, y_native, x0_native, rtol, atol, max_iter, preconditioner)
    t = time.perf_counter() - t
    trj_dims = [batch(trajectory=len(max_iter))] if trj else []
    assert isinstance(ret, SolveResult)
    converged = reshaped_tensor(ret.converged, [*trj_dims, batch_dims])
    diverged = reshaped_tensor(ret.diverged, [*trj_dims, batch_dims])
    x = assemble_tree(x0_nest, [reshaped_tensor(ret.x, [*trj_dims, batch_dims, pattern_dims_out])])
    iterations = reshaped_tensor(ret.iterations, [*trj_dims, batch_dims])
    function_evaluations = reshaped_tensor(ret.function_evaluations, [*trj_dims, batch_dims])
    if ret.residual is not None:
        residual = assemble_tree(y_nest, [reshaped_tensor(ret.residual, [*trj_dims, batch_dims, pattern_dims_out])])
    elif _SOLVE_TAPES:
        residual = backend.linear(native_lin_op, ret.x) - y_native
        residual = assemble_tree(y_nest, [reshaped_tensor(residual, [*trj_dims, batch_dims, pattern_dims_out])])
    else:
        residual = None
    msg = unpack_dim(layout(ret.message, batch('_all')), '_all', batch_dims)
    result = SolveInfo(solve, x, residual, iterations, function_evaluations, converged, diverged, ret.method, msg, t)
    # else:  # trajectory
    #     converged = reshaped_tensor(ret[-1].converged, [batch_dims])
    #     diverged = reshaped_tensor(ret[-1].diverged, [batch_dims])
    #     x = assemble_tree(x0_nest, [reshaped_tensor(ret[-1].x, [batch_dims, pattern_dims_in])])
    #     x_ = assemble_tree(x0_nest, [stack([reshaped_tensor(r.x, [batch_dims, pattern_dims_in]) for r in ret], )])
    #     residual = assemble_tree(y_nest, [stack([reshaped_tensor(r.residual, [batch_dims, pattern_dims_out]) for r in ret], batch('trajectory'))])
    #     iterations = reshaped_tensor(ret[-1].iterations, [batch_dims])
    #     function_evaluations = stack([reshaped_tensor(r.function_evaluations, [batch_dims]) for r in ret], batch('trajectory'))
    #     result = SolveInfo(solve, x_, residual, iterations, function_evaluations, converged, diverged, ret[-1].method, ret[-1].message, t)
    for tape in _SOLVE_TAPES:
        tape._add(solve, trj, result)
    result.convergence_check(is_backprop and 'TensorFlow' in backend.name)  # raises ConvergenceException
    return x[{'trajectory': -1}] if isinstance(x, Tensor) else x


def attach_gradient_solve(forward_solve: Callable, auxiliary_args: str, matrix_adjoint: bool):
    def implicit_gradient_solve(fwd_args: dict, x, dx):
        solve = fwd_args['solve']
        matrix = (fwd_args['matrix'],) if 'matrix' in fwd_args else ()
        if matrix_adjoint:
            assert matrix, "No matrix given but matrix_gradient=True"
        grad_solve = solve.gradient_solve
        x0 = grad_solve.x0 if grad_solve.x0 is not None else zeros_like(solve.x0)
        grad_solve_ = copy_with(solve.gradient_solve, x0=x0)
        if 'is_backprop' in fwd_args:
            del fwd_args['is_backprop']
        dy = solve_with_grad(dx, grad_solve_, *matrix, is_backprop=True, **fwd_args)  # this should hopefully result in implicit gradients for higher orders as well
        if matrix_adjoint:  # matrix adjoint = dy * x^T sampled at indices
            matrix = matrix[0]
            if isinstance(matrix, CompressedSparseMatrix):
                matrix = matrix.decompress()
            if isinstance(matrix, SparseCoordinateTensor):
                col = matrix.dual_indices(to_primal=True)
                row = matrix.primal_indices()
                dm_values = dy[col] * x[row]
                dm = matrix._with_values(dm_values)
            elif isinstance(matrix, NativeTensor):
                dy_dual = rename_dims(dy, shape(dy), dual(**shape(dy).untyped_dict))
                dm = dy_dual * x  # outer product
                raise NotImplementedError("Matrix adjoint not yet supported for dense matrices")
            else:
                raise AssertionError
            return {'y': dy, 'matrix': dm}
        else:
            return {'y': dy}

    solve_with_grad = custom_gradient(forward_solve, implicit_gradient_solve, auxiliary_args=auxiliary_args)
    return solve_with_grad


def compute_preconditioner(method: str, matrix: Tensor, safe=False, target_backend: Backend = None, solver: str = None) -> Optional[Preconditioner]:
    if method == 'auto':
        target_backend = target_backend or default_backend()
        # is_cpu = target_backend.get_default_device().device_type == 'CPU'
        # if tracing and not Backend.supports(Backend.python_call) -> cannot use ILU
        native_triangular = target_backend.supports(Backend.solve_triangular_sparse) if is_sparse(matrix) else target_backend.supports(Backend.solve_triangular_dense)
        if solver in ['direct', 'scipy-direct']:
            method = None
        elif native_triangular:
            method = 'ilu'
        elif spatial(matrix):
            method = 'cluster'
        else:
            method = None
        PHI_LOGGER.info(f"Auto-selecting preconditioner '{method}' for '{solver}' on {target_backend}")
    if method == 'ilu':
        n = dual(matrix).volume
        entry_count = stored_values(matrix).shape.volume
        avg_entries_per_element = entry_count / n
        d = (avg_entries_per_element - 1) / 2
        if _TRACING_JIT and matrix.available:
            iterations = int(math.ceil(n ** (1 / d)))  # high-quality preconditioner when jit-compiling with constant matrix
            PHI_LOGGER.debug(f"factor_ilu: auto-selecting iterations={iterations} (constant matrix) for matrix {matrix}")
        else:
            iterations = int(math.ceil(math.sqrt(d * n ** (1 / d))))  # in 1D take sqrt(n), in 2D take sqrt(2*n**1/2)
            PHI_LOGGER.debug(f"factor_ilu: auto-selecting iterations={iterations} ({'variable matrix' if _TRACING_JIT else 'eager mode'}) for matrix {matrix}")
        lower, upper = factor_ilu(matrix, iterations, safe=safe)
        native_lower = native_matrix(lower, target_backend)
        native_upper = native_matrix(upper, target_backend)
        native_lower = convert(native_lower, target_backend)
        native_upper = convert(native_upper, target_backend)
        return IncompleteLU(native_lower, True, native_upper, False, rank_deficiency=0, source=f"iter={iterations}")  # ToDo rank deficiency
    elif method == 'cluster':
        return explicit_coarse(matrix, target_backend)
    elif method is None:
        return None
    raise NotImplementedError


def factor_ilu(matrix: Tensor, iterations: int, safe=False):
    """
    Incomplete LU factorization for dense or sparse matrices.

    For sparse matrices, keeps the sparsity pattern of `matrix`.
    L and U will be trimmed to the respective areas, i.e. stored upper elements in L will be dropped,
     unless this would lead to varying numbers of stored elements along a batch dimension.

    Args:
        matrix: Dense or sparse matrix to factor.
            Currently, compressed sparse matrices are decompressed before running the ILU algorithm.
        iterations: (Optional) Number of fixed-point iterations to perform.
            If not given, will be automatically determined from matrix size and sparsity.
        safe: If `False` (default), only matrices with a rank deficiency of up to 1 can be factored as all values of L and U are uniquely determined.
            For matrices with higher rank deficiencies, the result includes `NaN` values.
            If `True`, the algorithm runs slightly slower but can factor highly rank-deficient matrices as well.
            However, then L is undeterdetermined and unused values of L are set to 0.
            Rank deficiencies of 1 occur frequently in periodic settings but higher ones are rare.

    Returns:
        L: Lower-triangular matrix as `Tensor` with all diagonal elements equal to 1.
        U: Upper-triangular matrix as `Tensor`.

    Examples:
        >>> matrix = wrap([[-2, 1, 0],
        >>>                [1, -2, 1],
        >>>                [0, 1, -2]], channel('row'), dual('col'))
        >>> L, U = math.factor_ilu(matrix)
        >>> math.print(L)
        row=0      1.          0.          0.         along ~col
        row=1     -0.5         1.          0.         along ~col
        row=2      0.         -0.6666667   1.         along ~col
        >>> math.print(L @ U, "L @ U")
                    L @ U
        row=0     -2.   1.   0.  along ~col
        row=1      1.  -2.   1.  along ~col
        row=2      0.   1.  -2.  along ~col
    """
    if isinstance(matrix, CompressedSparseMatrix):
        matrix = matrix.decompress()
    if isinstance(matrix, SparseCoordinateTensor):
        ind_batch, channels, indices, values, shape = matrix._native_coo_components(dual, matrix=True)
        (l_idx_nat, l_val_nat), (u_idx_nat, u_val_nat) = incomplete_lu_coo(indices, values, shape, iterations, safe)
        col_dims = matrix._shape.only(dual)
        row_dims = matrix._dense_shape.without(col_dims)
        l_indices = matrix._unpack_indices(l_idx_nat[..., 0], l_idx_nat[..., 1], row_dims, col_dims, ind_batch)
        u_indices = matrix._unpack_indices(u_idx_nat[..., 0], u_idx_nat[..., 1], row_dims, col_dims, ind_batch)
        l_values = reshaped_tensor(l_val_nat, [ind_batch, instance(matrix._values), channels], convert=False)
        u_values = reshaped_tensor(u_val_nat, [ind_batch, instance(matrix._values), channels], convert=False)
        lower = SparseCoordinateTensor(l_indices, l_values, matrix._dense_shape, matrix._can_contain_double_entries, matrix._indices_sorted, matrix._default)
        upper = SparseCoordinateTensor(u_indices, u_values, matrix._dense_shape, matrix._can_contain_double_entries, matrix._indices_sorted, matrix._default)
    else:  # dense matrix
        native_matrix = reshaped_native(matrix, [batch, non_batch(matrix).non_dual, dual, EMPTY_SHAPE])
        l_native, u_native = incomplete_lu_dense(native_matrix, iterations, safe)
        lower = reshaped_tensor(l_native, [batch(matrix), non_batch(matrix).non_dual, dual(matrix), EMPTY_SHAPE])
        upper = reshaped_tensor(u_native, [batch(matrix), non_batch(matrix).non_dual, dual(matrix), EMPTY_SHAPE])
    return lower, upper


def explicit_coarse(matrix: Tensor,
                    target_backend: Backend,
                    cluster_count=3 ** 6,
                    cluster_hint=None):
    b0 = matrix.default_backend
    cols = dual(matrix).volume
    # --- cluster entries ---
    if cluster_count >= cols:  # 1 cluster per element
        cluster_count = cols
        clusters = b0.to_int32(b0.linspace_without_last(0, cluster_count, cols))[None, :]
    elif spatial(matrix) and not instance(matrix):  # cell clusters
        axes = spatial(matrix)
        with matrix.default_backend:
            clusters_by_axis = np.round(np.asarray(axes.sizes) * (cluster_count / axes.volume) ** (1/axes.rank)).astype(np.int32)
            cluster_count = int(np.prod(clusters_by_axis))
            clusters_nd = math.meshgrid(axes) / axes * clusters_by_axis
            clusters_nd = math.to_int32(clusters_nd)
            clusters = math.reshaped_native(clusters_nd, [batch, spatial(matrix), 'vector'])
            clusters = b0.ravel_multi_index(clusters, clusters_by_axis)
    else:  # arbitrary clusters
        assert cluster_hint is not None
        raise NotImplementedError(f"Clustering currently only supported for grids but got matrix with shape {matrix.shape}")
    # --- build preconditioner ---
    if isinstance(matrix, CompressedSparseMatrix):
        matrix = matrix.decompress()
    if isinstance(matrix, SparseCoordinateTensor):
        ind_batch, channels, indices, values, shape = matrix._native_coo_components(dual, matrix=True)
        return coarse_explicit_preconditioner_coo(target_backend, indices, values, shape, clusters, cluster_count)
    else:  # dense matrix
        raise NotImplementedError<|MERGE_RESOLUTION|>--- conflicted
+++ resolved
@@ -36,10 +36,7 @@
                  suppress: Union[tuple, list] = (),
                  preprocess_y: Callable = None,
                  preprocess_y_args: tuple = (),
-<<<<<<< HEAD
-=======
                  preconditioner: Optional[str] = None,
->>>>>>> 1c14b084
                  gradient_solve: Union['Solve[Y, X]', None] = None):
         method = method or 'auto'
         assert isinstance(method, str)
