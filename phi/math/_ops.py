import functools
import math
import warnings
from numbers import Number
<<<<<<< HEAD
from typing import Tuple, Callable, Any, Union
=======
from typing import Tuple, Callable, Any, Union, Optional
>>>>>>> 1c14b084

import numpy as np

from . import extrapolation as e_
from ._magic_ops import expand, pack_dims, unpack_dim, cast, copy_with, value_attributes, bool_to_int, tree_map, concat, stack
from ._shape import (Shape, EMPTY_SHAPE,
                     spatial, batch, channel, instance, merge_shapes, parse_dim_order, concat_shapes,
                     IncompatibleShapes, DimFilter, non_batch, dual, non_channel, shape)
from ._sparse import CompressedSparseMatrix, dot_compressed_dense, dense, SparseCoordinateTensor, dot_coordinate_dense, get_format, to_format, stored_indices, tensor_like, sparse_dims, same_sparsity_pattern, is_sparse
from ._tensors import (Tensor, wrap, tensor, broadcastable_native_tensors, NativeTensor, TensorStack,
                       custom_op2, compatible_tensor, variable_attributes, disassemble_tree, assemble_tree,
                       is_scalar, Layout, expand_tensor)
from .backend import default_backend, choose_backend, Backend, get_precision, convert as b_convert, BACKENDS, NoBackendFound, ComputeDevice, NUMPY
from .backend._dtype import DType, combine_types
from .magic import PhiTreeNode, Shapable


def choose_backend_t(*values, prefer_default=False) -> Backend:
    """
    Choose backend for given `Tensor` or native tensor values.
    Backends need to be registered to be available, e.g. via the global import `phi.<backend>` or `phi.detect_backends()`.

    Args:
        *values: Sequence of `Tensor`s, native tensors or constants.
        prefer_default: Whether to always select the default backend if it can work with `values`, see `default_backend()`.

    Returns:
        The selected `phi.math.backend.Backend`
    """
    natives = sum([v._natives() if isinstance(v, Tensor) else (v,) for v in values], ())
    return choose_backend(*natives, prefer_default=prefer_default)


def convert(x, backend: Backend = None, use_dlpack=True):
    """
    Convert the native representation of a `Tensor` or `phi.math.magic.PhiTreeNode` to the native format of `backend`.

    *Warning*: This operation breaks the automatic differentiation chain.

    See Also:
        `phi.math.backend.convert()`.

    Args:
        x: `Tensor` to convert. If `x` is a `phi.math.magic.PhiTreeNode`, its variable attributes are converted.
        backend: Target backend. If `None`, uses the current default backend, see `phi.math.backend.default_backend()`.

    Returns:
        `Tensor` with native representation belonging to `backend`.
    """
    if isinstance(x, Tensor):
        return x._op1(lambda native: b_convert(native, backend, use_dlpack=use_dlpack))
    elif isinstance(x, PhiTreeNode):
        return copy_with(x, **{a: convert(getattr(x, a), backend, use_dlpack=use_dlpack) for a in variable_attributes(x)})
    else:
        return b_convert(x, backend, use_dlpack=use_dlpack)


def to_device(value, device: ComputeDevice or str, convert=True, use_dlpack=True):
    """
    Allocates the tensors of `value` on `device`.
    If the value already exists on that device, this function may either create a copy of `value` or return `value` directly.

    See Also:
        `to_cpu()`.

    Args:
        value: `Tensor` or `phi.math.magic.PhiTreeNode` or native tensor.
        device: Device to allocate value on.
            Either `ComputeDevice` or category `str`, such as `'CPU'` or `'GPU'`.
        convert: Whether to convert tensors that do not belong to the corresponding backend to compatible native tensors.
            If `False`, this function has no effect on numpy tensors.
        use_dlpack: Only if `convert==True`.
            Whether to use the DLPack library to convert from one GPU-enabled backend to another.

    Returns:
        Same type as `value`.
    """
    assert isinstance(device, (ComputeDevice, str)), f"device must be a ComputeDevice or str but got {type(device)}"
    return tree_map(_to_device, value, device=device, convert_to_backend=convert, use_dlpack=use_dlpack)


def _to_device(value: Tensor or Any, device: ComputeDevice or str, convert_to_backend: bool, use_dlpack: bool):
    if isinstance(value, Tensor):
        if not convert and value.default_backend == NUMPY:
            return value
        natives = [_to_device(n, device, convert_to_backend, use_dlpack) for n in value._natives()]
        return value._with_natives_replaced(natives)
    else:
        old_backend = choose_backend(value)
        if isinstance(device, str):
            device = old_backend.list_devices(device)[0]
        if old_backend != device.backend:
            if convert_to_backend:
                value = b_convert(value, device.backend, use_dlpack=use_dlpack)
            else:
                return value
        return device.backend.allocate_on_device(value, device)


def all_available(*values: Tensor) -> bool:
    """
    Tests if the values of all given tensors are known and can be read at this point.
    Tracing placeholders are considered not available, even when they hold example values.

    Tensors are not available during `jit_compile()`, `jit_compile_linear()` or while using TensorFlow's legacy graph mode.
    
    Tensors are typically available when the backend operates in eager mode and is not currently tracing a function.

    This can be used instead of the native checks

    * PyTorch: `torch._C._get_tracing_state()`
    * TensorFlow: `tf.executing_eagerly()`
    * Jax: `isinstance(x, jax.core.Tracer)`

    Args:
      values: Tensors to check.

    Returns:
        `True` if no value is a placeholder or being traced, `False` otherwise.
    """
    return all([v.available for v in values])


def seed(seed: int):
    """
    Sets the current seed of all backends and the built-in `random` package.

    Calling this function with a fixed value at the start of an application yields reproducible results
    as long as the same backend is used.

    Args:
        seed: Seed to use.
    """
    for backend in BACKENDS:
        backend.seed(seed)
    import random
    random.seed(0)


def native(value: Union[Tensor, Number, tuple, list, Any]):
    """
    Returns the native tensor representation of `value`.
    If `value` is a `phi.math.Tensor`, this is equal to calling `phi.math.Tensor.native()`.
    Otherwise, checks that `value` is a valid tensor object and returns it.

    Args:
        value: `Tensor` or native tensor or tensor-like.

    Returns:
        Native tensor representation

    Raises:
        ValueError if the tensor cannot be transposed to match target_shape
    """
    if isinstance(value, Tensor):
        return value.native()
    else:
        choose_backend(value)  # check that value is a native tensor
        return value


def numpy(value: Union[Tensor, Number, tuple, list, Any]):
    """
    Converts `value` to a `numpy.ndarray` where value must be a `Tensor`, backend tensor or tensor-like.
    If `value` is a `phi.math.Tensor`, this is equal to calling `phi.math.Tensor.numpy()`.

    *Note*: Using this function breaks the autograd chain. The returned tensor is not differentiable.
    To get a differentiable tensor, use `Tensor.native()` instead.

    Transposes the underlying tensor to match the name order and adds singleton dimensions for new dimension names.
    If a dimension of the tensor is not listed in `order`, a `ValueError` is raised.

    If `value` is a NumPy array, it may be returned directly.

    Returns:
        NumPy representation of `value`

    Raises:
        ValueError if the tensor cannot be transposed to match target_shape
    """
    if isinstance(value, Tensor):
        return value.numpy()
    else:
        backend = choose_backend(value)
        return backend.numpy(value)


def reshaped_native(value: Tensor,
                    groups: Union[tuple, list],
<<<<<<< HEAD
                    force_expand: Any = False,
=======
                    force_expand: Any = True,
>>>>>>> 1c14b084
                    to_numpy=False):
    """
    Returns a native representation of `value` where dimensions are laid out according to `groups`.

    See Also:
        `native()`, `pack_dims()`, `reshaped_tensor()`, `reshaped_numpy()`.

    Args:
        value: `Tensor`
        groups: `tuple` or `list` of dimensions to be packed into one native dimension. Each entry must be one of the following:

            * `str`: the name of one dimension that is present on `value`.
            * `Shape`: Dimensions to be packed. If `force_expand`, missing dimensions are first added, otherwise they are ignored.
            * Filter function: Packs all dimensions of this type that are present on `value`.

        force_expand: `bool` or sequence of dimensions.
            If `True`, repeats the tensor along missing dimensions.
            If `False`, puts singleton dimensions where possible.
            If a sequence of dimensions is provided, only forces the expansion for groups containing those dimensions.
        to_numpy: If True, converts the native tensor to a `numpy.ndarray`.

    Returns:
        Native tensor with dimensions matching `groups`.
    """
    assert isinstance(value, Tensor), f"value must be a Tensor but got {type(value)}"
    assert value.shape.is_uniform, f"Only uniform (homogenous) tensors can be converted to native but got shape {value.shape}"
    assert isinstance(groups, (tuple, list)), f"groups must be a tuple or list but got {type(value)}"
    order = []
    groups = [group(value) if callable(group) else group for group in groups]
    for i, group in enumerate(groups):
        if isinstance(group, Shape):
            present = value.shape.only(group)
            if force_expand is True or present.volume > 1 or (force_expand is not False and group.only(force_expand).volume > 1):
                value = expand(value, group)
            value = pack_dims(value, group, batch(f"group{i}"))
            order.append(f"group{i}")
        else:
            assert isinstance(group, str), f"Groups must be either single-dim str or Shape but got {group}"
            assert ',' not in group, f"When packing multiple dimensions, pass a well-defined Shape instead of a comma-separated str. Got {group}"
            order.append(group)
    return value.numpy(order) if to_numpy else value.native(order)


<<<<<<< HEAD
def reshaped_numpy(value: Tensor, groups: Union[tuple, list], force_expand: Any = False):
=======
def reshaped_numpy(value: Tensor, groups: Union[tuple, list], force_expand: Any = True):
>>>>>>> 1c14b084
    """
    Returns the NumPy representation of `value` where dimensions are laid out according to `groups`.

    See Also:
        `numpy()`, `reshaped_native()`, `pack_dims()`, `reshaped_tensor()`.

    Args:
        value: `Tensor`
        groups: Sequence of dimension names as `str` or groups of dimensions to be packed_dim as `Shape`.
        force_expand: `bool` or sequence of dimensions.
            If `True`, repeats the tensor along missing dimensions.
            If `False`, puts singleton dimensions where possible.
            If a sequence of dimensions is provided, only forces the expansion for groups containing those dimensions.

    Returns:
        NumPy `ndarray` with dimensions matching `groups`.
    """
    return reshaped_native(value, groups, force_expand=force_expand, to_numpy=True)


def reshaped_tensor(value: Any,
                    groups: Union[tuple, list],
                    check_sizes=False,
                    convert=True):
    """
    Creates a `Tensor` from a native tensor or tensor-like whereby the dimensions of `value` are split according to `groups`.

    See Also:
        `phi.math.tensor()`, `reshaped_native()`, `unpack_dim()`.

    Args:
        value: Native tensor or tensor-like.
        groups: Sequence of dimension groups to be packed_dim as `tuple[Shape]` or `list[Shape]`.
        check_sizes: If True, group sizes must match the sizes of `value` exactly. Otherwise, allows singleton dimensions.
        convert: If True, converts the data to the native format of the current default backend.
            If False, wraps the data in a `Tensor` but keeps the given data reference if possible.

    Returns:
        `Tensor` with all dimensions from `groups`
    """
    assert all(isinstance(g, Shape) for g in groups), "groups must be a sequence of Shapes"
    dims = [batch(f'group{i}') for i, group in enumerate(groups)]
    try:
        value = tensor(value, *dims, convert=convert)
    except IncompatibleShapes:
        raise IncompatibleShapes(f"Cannot reshape native tensor {type(value)} with sizes {value.shape} given groups {groups}")
    for i, group in enumerate(groups):
        if value.shape.get_size(f'group{i}') == group.volume:
            value = unpack_dim(value, f'group{i}', group)
        elif check_sizes:
            raise AssertionError(f"Group {group} does not match dimension {i} of value {value.shape}")
        else:
            value = unpack_dim(value, f'group{i}', group)
    return value


def copy(value: Tensor):
    """
    Copies the data buffer and encapsulating `Tensor` object.

    Args:
        value: `Tensor` to be copied.

    Returns:
        Copy of `value`.
    """
    if value._is_tracer:
        warnings.warn("Tracing tensors cannot be copied.", RuntimeWarning)
        return value
    return value._op1(lambda native: choose_backend(native).copy(native))


def native_call(f: Callable, *inputs: Tensor, channels_last=None, channel_dim='vector', spatial_dim=None):
    """
    Calls `f` with the native representations of the `inputs` tensors in standard layout and returns the result as a `Tensor`.

    All inputs are converted to native tensors (including precision cast) depending on `channels_last`:

    * `channels_last=True`: Dimension layout `(total_batch_size, spatial_dims..., total_channel_size)`
    * `channels_last=False`: Dimension layout `(total_batch_size, total_channel_size, spatial_dims...)`

    All batch dimensions are compressed into a single dimension with `total_batch_size = input.shape.batch.volume`.
    The same is done for all channel dimensions.

    Additionally, missing batch and spatial dimensions are added so that all `inputs` have the same batch and spatial shape.

    Args:
        f: Function to be called on native tensors of `inputs`.
            The function output must have the same dimension layout as the inputs, unless overridden by `spatial_dim`,
            and the batch size must be identical.
        *inputs: Uniform `Tensor` arguments
        channels_last: (Optional) Whether to put channels as the last dimension of the native representation.
            If `None`, the channels are put in the default position associated with the current backend,
            see `phi.math.backend.Backend.prefers_channels_last()`.
        channel_dim: Name of the channel dimension of the result.
        spatial_dim: Name of the spatial dimension of the result.

    Returns:
        `Tensor` with batch and spatial dimensions of `inputs`, unless overridden by `spatial_dim`,
        and single channel dimension `channel_dim`.
    """
    if channels_last is None:
        try:
            backend = choose_backend(f)
        except NoBackendFound:
            backend = choose_backend_t(*inputs, prefer_default=True)
        channels_last = backend.prefers_channels_last()
    batch = merge_shapes(*[i.shape.batch for i in inputs])
    spatial = merge_shapes(*[i.shape.spatial for i in inputs])
    natives = []
    for i in inputs:
        groups = (batch, *i.shape.spatial.names, i.shape.channel) if channels_last else (batch, i.shape.channel, *i.shape.spatial.names)
        natives.append(reshaped_native(i, groups, force_expand=False))
    output = f(*natives)
    if isinstance(channel_dim, str):
        channel_dim = channel(channel_dim)
    assert isinstance(channel_dim, Shape), "channel_dim must be a Shape or str"
    if isinstance(output, (tuple, list)):
        raise NotImplementedError()
    else:
        if spatial_dim is None:
            groups = (batch, *spatial, channel_dim) if channels_last else (batch, channel_dim, *spatial)
        else:
            if isinstance(spatial_dim, str):
                spatial_dim = spatial(spatial_dim)
            assert isinstance(spatial_dim, Shape), "spatial_dim must be a Shape or str"
            groups = (batch, *spatial_dim, channel_dim) if channels_last else (batch, channel_dim, *spatial_dim)
        result = reshaped_tensor(output, groups, convert=False)
        if result.shape.get_size(channel_dim.name) == 1 and not channel_dim.item_names[0]:
            result = result.dimension(channel_dim.name)[0]  # remove vector dim if not required
        return result


def print_(obj: Union[Tensor, PhiTreeNode, Number, tuple, list, None] = None, name: str = ""):
    """
    Print a tensor with no more than two spatial dimensions, slicing it along all batch and channel dimensions.
    
    Unlike NumPy's array printing, the dimensions are sorted.
    Elements along the alphabetically first dimension is printed to the right, the second dimension upward.
    Typically, this means x right, y up.

    Args:
        obj: tensor-like
        name: name of the tensor

    Returns:

    """
    def variables(obj) -> dict:
        if hasattr(obj, '__variable_attrs__') or hasattr(obj, '__value_attrs__'):
            return {f".{a}": getattr(obj, a) for a in variable_attributes(obj)}
        elif isinstance(obj, (tuple, list)):
            return {f"[{i}]": item for i, item in enumerate(obj)}
        elif isinstance(obj, dict):
            return obj
        else:
            raise ValueError(f"Not PhiTreeNode: {type(obj)}")

    if name:
        print(" " * 12 + name)
    if obj is None:
        print("None")
    elif isinstance(obj, Tensor):
        print(f"{obj:full}")
    elif isinstance(obj, PhiTreeNode):
        for n, val in variables(obj).items():
            print_(val, name + n)
    else:
        print(f"{wrap(obj):full}")


def map_(function, *values, range=range, **kwargs) -> Union[Tensor, None]:
    """
    Calls `function` on all elements of `values`.

    Args:
        function: Function to be called on single elements contained in `value`. Must return a value that can be stored in tensors.
        *values: `Tensors` containing positional arguments for `function`.
            Number of tensors must match `function` signature.
        range: Range function. Can be used to generate tqdm output by passing `trange`.
        **kwargs: Non-`Tensor` keyword arguments for `function`.
            Their shapes are not broadcast with the positional arguments.

    Returns:
        `Tensor` of same shape as `value`.
    """
    if not values:
        return function(**kwargs)
    values = [v if isinstance(v, Shapable) else wrap(v) for v in values]
    shape = merge_shapes(*[v.shape for v in values])
    flat = [pack_dims(expand(v, shape), shape, channel(flat=shape.volume)) for v in values]
    result = []
    results = None
    for _, items in zip(range(flat[0].flat.size_or_1), zip(*flat)):
        f_output = function(*items, **kwargs)
        if isinstance(f_output, tuple):
            if results is None:
                results = [[] for _ in f_output]
            for result_i, output_i in zip(results, f_output):
                result_i.append(output_i)
        else:
            result.append(f_output)
    if results is None:
        if any(r is None for r in result):
            assert all(r is None for r in result), f"map function returned None for some elements, {result}"
            return None
        return unpack_dim(stack(result, channel('_c')) if isinstance(result, Shapable) else wrap(result, channel('_c')), '_c', shape)
    else:
        for i, result_i in enumerate(results):
            if any(r is None for r in result_i):
                assert all(r is None for r in result_i), f"map function returned None for some elements at output index {i}, {result_i}"
                results[i] = None
        return tuple([unpack_dim(stack(result_i, channel('_c')) if isinstance(result_i, Shapable) else wrap(result_i, channel('_c')), '_c', shape) for result_i in results])


def _initialize(uniform_initializer, shapes: Tuple[Shape]) -> Tensor:
    shape = concat_shapes(*shapes)
    assert shape.well_defined, f"When creating a Tensor, shape needs to have definitive sizes but got {shape}"
    if shape.is_non_uniform:
        stack_dim = shape.shape.without('dims')[0:1]
        shapes = shape.unstack(stack_dim.name)
        tensors = [_initialize(uniform_initializer, s) for s in shapes]
        return stack_tensors(tensors, stack_dim)
    else:
        return uniform_initializer(shape)


def zeros(*shape: Shape, dtype=None) -> Tensor:
    """
    Define a tensor with specified shape with value `0.0` / `0` / `False` everywhere.
    
    This method may not immediately allocate the memory to store the values.

    See Also:
        `zeros_like()`, `ones()`.

    Args:
        *shape: This (possibly empty) sequence of `Shape`s is concatenated, preserving the order.
        dtype: Data type as `DType` object. Defaults to `float` matching the current precision setting.

    Returns:
        `Tensor`
    """
    return _initialize(lambda shape: expand_tensor(NativeTensor(default_backend().zeros((), dtype=DType.as_dtype(dtype)), EMPTY_SHAPE), shape), shape)


def zeros_like(obj: Union[Tensor, PhiTreeNode]) -> Union[Tensor, PhiTreeNode]:
    """ Create a `Tensor` containing only `0.0` / `0` / `False` with the same shape and dtype as `obj`. """
    nest, values = disassemble_tree(obj)
    zeros_ = []
    for val in values:
        val = wrap(val)
        with val.default_backend:
            zeros_.append(zeros(val.shape, dtype=val.dtype))
    return assemble_tree(nest, zeros_)


def ones(*shape: Shape, dtype=None) -> Tensor:
    """
    Define a tensor with specified shape with value `1.0`/ `1` / `True` everywhere.
    
    This method may not immediately allocate the memory to store the values.

    See Also:
        `ones_like()`, `zeros()`.

    Args:
        *shape: This (possibly empty) sequence of `Shape`s is concatenated, preserving the order.
        dtype: Data type as `DType` object. Defaults to `float` matching the current precision setting.

    Returns:
        `Tensor`
    """
    return _initialize(lambda shape: expand_tensor(NativeTensor(default_backend().ones((), dtype=DType.as_dtype(dtype)), EMPTY_SHAPE), shape), shape)


def ones_like(value: Tensor) -> Tensor:
    """ Create a `Tensor` containing only `1.0` / `1` / `True` with the same shape and dtype as `obj`. """
    return zeros_like(value) + 1


def random_normal(*shape: Shape, dtype=None) -> Tensor:
    """
    Creates a `Tensor` with the specified shape, filled with random values sampled from a normal / Gaussian distribution.

    Implementations:

    * NumPy: [`numpy.random.standard_normal`](https://numpy.org/doc/stable/reference/random/generated/numpy.random.standard_normal.html)
    * PyTorch: [`torch.randn`](https://pytorch.org/docs/stable/generated/torch.randn.html)
    * TensorFlow: [`tf.random.normal`](https://www.tensorflow.org/api_docs/python/tf/random/normal)
    * Jax: [`jax.random.normal`](https://jax.readthedocs.io/en/latest/_autosummary/jax.random.normal.html)

    Args:
        *shape: This (possibly empty) sequence of `Shape`s is concatenated, preserving the order.
        dtype: (optional) floating point `DType`. If `None`, a float tensor with the current default precision is created, see `get_precision()`.

    Returns:
        `Tensor`
    """

    def uniform_random_normal(shape):
        native = choose_backend(*shape.sizes, prefer_default=True).random_normal(shape.sizes, DType.as_dtype(dtype))
        return NativeTensor(native, shape)

    return _initialize(uniform_random_normal, shape)


def random_uniform(*shape: Shape,
                   low: Union[Tensor, float] = 0,
                   high: Union[Tensor, float] = 1,
                   dtype: Union[DType, tuple] = None) -> Tensor:
    """
    Creates a `Tensor` with the specified shape, filled with random values sampled from a uniform distribution.

    Args:
        *shape: This (possibly empty) sequence of `Shape`s is concatenated, preserving the order.
        dtype: (optional) `DType` or `(kind, bits)`.
            The dtype kind must be one of `float`, `int`, `complex`.
            If not specified, a `float` tensor with the current default precision is created, see `get_precision()`.
        low: Minimum value, included.
        high: Maximum value, excluded.
    Returns:
        `Tensor`
    """
    def uniform_random_uniform(shape):
        native = choose_backend(low, high, *shape.sizes, prefer_default=True).random_uniform(shape.sizes, low, high, DType.as_dtype(dtype))
        return NativeTensor(native, shape)

    return _initialize(uniform_random_uniform, shape)


def transpose(x: Tensor, axes):
    """
    Swap the dimension order of `x`.
    This operation is superfluous since tensors will be reshaped under the hood or when getting the native/numpy representations.

    Implementations:

    * NumPy: [`numpy.transpose`](https://numpy.org/doc/stable/reference/generated/numpy.transpose.html)
    * PyTorch: [`x.permute`](https://pytorch.org/docs/stable/tensors.html#torch.Tensor.permute)
    * TensorFlow: [`tf.transpose`](https://www.tensorflow.org/api_docs/python/tf/transpose)
    * Jax: [`jax.numpy.transpose`](https://jax.readthedocs.io/en/latest/_autosummary/jax.numpy.transpose.html)

    Args:
        x: `Tensor` or native tensor.
        axes: `tuple` or `list`

    Returns:
        `Tensor` or native tensor, depending on `x`.
    """
    if isinstance(x, Tensor):
        return expand(x, x.shape[axes])
    else:
        return choose_backend(x).transpose(x, axes)


def cumulative_sum(x: Tensor, dim: DimFilter):
    """
    Performs a cumulative sum of `x` along `dim`.

    Implementations:

    * NumPy: [`cumsum`](https://numpy.org/doc/stable/reference/generated/numpy.cumsum.html)
    * PyTorch: [`cumsum`](https://pytorch.org/docs/stable/generated/torch.cumsum.html)
    * TensorFlow: [`cumsum`](https://www.tensorflow.org/api_docs/python/tf/math/cumsum)
    * Jax: [`cumsum`](https://jax.readthedocs.io/en/latest/_autosummary/jax.numpy.cumsum.html)

    Args:
        x: `Tensor`
        dim: Dimension along which to sum, as `str` or `Shape`.

    Returns:
        `Tensor` with the same shape as `x`.
    """
    dim = x.shape.only(dim)
    assert len(dim) == 1, f"dim must be a single dimension but got {dim}"
    native_x = x.native(x.shape)
    native_result = choose_backend(native_x).cumsum(native_x, x.shape.index(dim))
    return NativeTensor(native_result, x.shape)


def fftfreq(resolution: Shape, dx: Union[Tensor, float] = 1, dtype: DType = None):
    """
    Returns the discrete Fourier transform sample frequencies.
    These are the frequencies corresponding to the components of the result of `math.fft` on a tensor of shape `resolution`.

    Args:
        resolution: Grid resolution measured in cells
        dx: Distance between sampling points in real space.
        dtype: Data type of the returned tensor (Default value = None)

    Returns:
        `Tensor` holding the frequencies of the corresponding values computed by math.fft
    """
    k = meshgrid(**{dim: np.fft.fftfreq(int(n)) for dim, n in resolution.spatial._named_sizes})
    k /= dx
    return to_float(k) if dtype is None else cast(k, dtype)


<<<<<<< HEAD
def meshgrid(dim_type=spatial, stack_dim=channel('vector'), assign_item_names=True, **dimensions: Union[int, Tensor]) -> Tensor:
=======
def meshgrid(dims: Union[Callable, Shape] = spatial, stack_dim=channel('vector'), **dimensions: Union[int, Tensor]) -> Tensor:
>>>>>>> 1c14b084
    """
    Generate a mesh-grid `Tensor` from keyword dimensions.

    Args:
        **dimensions: Mesh-grid dimensions, mapping names to values.
            Values may be `int`, 1D `Tensor` or 1D native tensor.
        dims: Dimension type of mesh-grid dimensions, one of `spatial`, `channel`, `batch`, `instance`.
        stack_dim: Channel dim along which grids are stacked.
            This is optional for 1D mesh-grids. In that case returns a `Tensor` without a stack dim if `None` or an empty `Shape` is passed.

    Returns:
        Mesh-grid `Tensor` with the dimensions of `dims` / `dimensions` and `stack_dim`.

    Examples:
        >>> math.meshgrid(x=2, y=2)
        (xˢ=2, yˢ=2, vectorᶜ=x,y) 0.500 ± 0.500 (0e+00...1e+00)

        >>> math.meshgrid(x=2, y=(-1, 1))
        (xˢ=2, yˢ=2, vectorᶜ=x,y) 0.250 ± 0.829 (-1e+00...1e+00)

        >>> math.meshgrid(x=2, stack_dim=None)
        (0, 1) along xˢ
    """
    assert 'dim_type' not in dimensions, f"dim_type has been renamed to dims"
    assert not stack_dim or stack_dim.name not in dimensions
    if isinstance(dims, Shape):
        assert not dimensions, f"When passing a Shape to meshgrid(), no kwargs are allowed"
        dimensions = {d: s for d, s in zip(dims.names, dims.sizes)}
        grid_shape = dims
        dim_values = [tuple(range(s)) for s in dims.sizes]
    else:
        dim_type = dims
        assert callable(dim_type), f"dims must be a Shape or dimension type but got {dims}"
        dim_values = []
        dim_sizes = []
        for dim, spec in dimensions.items():
            if isinstance(spec, int):
                dim_values.append(tuple(range(spec)))
                dim_sizes.append(spec)
            elif isinstance(spec, Tensor):
                assert spec.rank == 1, f"Only 1D sequences allowed, got {spec} for dimension '{dim}'."
                dim_values.append(spec.native())
                dim_sizes.append(spec.shape.volume)
            else:
                backend = choose_backend(spec)
                shape = backend.staticshape(spec)
                assert len(shape) == 1, "Only 1D sequences allowed, got {spec} for dimension '{dim}'."
                dim_values.append(spec)
                dim_sizes.append(shape[0])
        grid_shape = dim_type(**{dim: size for dim, size in zip(dimensions.keys(), dim_sizes)})
    backend = choose_backend(*dim_values, prefer_default=True)
    indices_list = backend.meshgrid(*dim_values)
    channels = [NativeTensor(t, grid_shape) for t in indices_list]
    if not stack_dim:
        assert len(channels) == 1, f"meshgrid with multiple dimension requires a valid stack_dim but got {stack_dim}"
        return channels[0]
    if stack_dim.item_names[0] is None:
        stack_dim = stack_dim.with_size(tuple(dimensions.keys()))
    return stack_tensors(channels, stack_dim)


<<<<<<< HEAD
def linspace(start: Union[int, Tensor], stop, dim: Shape) -> Tensor:
=======
def linspace(start: Union[float, Tensor], stop: Union[float, Tensor], dim: Shape) -> Tensor:
>>>>>>> 1c14b084
    """
    Returns `number` evenly spaced numbers between `start` and `stop`.

    See Also:
        `arange()`, `meshgrid()`.

    Args:
        start: First value, `int` or `Tensor`.
        stop: Last value, `int` or `Tensor`.
        dim: Linspace dimension of integer size.
            The size determines how many values to linearly space between `start` and `stop`.
            The values will be laid out along `dim`.

    Returns:
        `Tensor`

    Examples:
        >>> math.linspace(0, 1, spatial(x=5))
        (0.000, 0.250, 0.500, 0.750, 1.000) along xˢ

        >>> math.linspace(0, (-1, 1), spatial(x=3))
        (0.000, 0.000); (-0.500, 0.500); (-1.000, 1.000) (xˢ=3, vectorᶜ=2)
    """
    assert isinstance(dim, Shape) and dim.rank == 1, f"dim must be a single-dimension Shape but got {dim}"
    if is_scalar(start) and is_scalar(stop):
        if isinstance(start, Tensor):
            start = start.native()
        if isinstance(stop, Tensor):
            stop = stop.native()
        native_linspace = choose_backend(start, stop, prefer_default=True).linspace(start, stop, dim.size)
        return NativeTensor(native_linspace, dim)
    else:
        return map_(linspace, start, stop, dim=dim)


def arange(dim: Shape, start_or_stop: Union[int, None] = None, stop: Union[int, None] = None, step=1):
    """
    Returns evenly spaced values between `start` and `stop`.
    If only one limit is given, `0` is used for the start.

    See Also:
        `range_tensor()`, `linspace()`, `meshgrid()`.

    Args:
        dim: Dimension name and type as `Shape` object.
            The `size` of `dim` is interpreted as `stop` unless `start_or_stop` is specified.
        start_or_stop: (Optional) `int`. Interpreted as `start` if `stop` is specified as well. Otherwise this is `stop`.
        stop: (Optional) `int`. `stop` value.
        step: Distance between values.

    Returns:
        `Tensor`
    """
    if start_or_stop is None:
        assert stop is None, "start_or_stop must be specified when stop is given."
        assert isinstance(dim.size, int), "When start_or_stop is not specified, dim.size must be an integer."
        start, stop = 0, dim.size
    elif stop is None:
        start, stop = 0, start_or_stop
    else:
        start = start_or_stop
    native = choose_backend(start, stop, prefer_default=True).range(start, stop, step, DType(int, 32))
    return NativeTensor(native, dim.with_sizes([stop - start]))


def range_tensor(*shape: Shape):
    """
    Returns a `Tensor` with given `shape` containing the linear indices of each element.
    For 1D tensors, this equivalent to `arange()` with `step=1`.

    See Also:
        `arange()`, `meshgrid()`.

    Args:
        shape: Tensor shape.

    Returns:
        `Tensor`
    """
    shape = concat_shapes(*shape)
    data = arange(spatial('range'), 0, shape.volume)
    return unpack_dim(data, 'range', shape)


def stack_tensors(values: Union[tuple, list], dim: Shape):
    if len(values) == 1 and not dim:
        return values[0]
    values = [wrap(v) for v in values]
    values = cast_same(*values)

    def inner_stack(*values):
        if len(values) > 1 or not isinstance(values[0], NativeTensor):
            if all(isinstance(t, SparseCoordinateTensor) for t in values):
                if all(values[0]._indices is t._indices for t in values):
                    return values[0]._with_values(stack_tensors([v._values for v in values], dim))
            return TensorStack(values, dim)
        else:
            value: NativeTensor = values[0]
            return NativeTensor(value._native, value._native_shape, value.shape & dim.with_size(1))

    result = broadcast_op(inner_stack, values)
    return result


def concat_tensor(values: Union[tuple, list], dim: str) -> Tensor:
    assert len(values) > 0, "concat() got empty sequence"
    assert isinstance(dim, str), f"dim must be a single-dimension Shape but got '{dim}' of type {type(dim)}"

    def inner_concat(*values):
        broadcast_shape: Shape = values[0].shape  # merge_shapes(*[t.shape.with_sizes([None] * t.shape.rank) for t in values])
        dim_index = broadcast_shape.index(dim)
        natives = [v.native(order=broadcast_shape.names) for v in values]
        concatenated = choose_backend(*natives).concat(natives, dim_index)
        if all([v.shape.get_item_names(dim) is not None for v in values]):
            broadcast_shape = broadcast_shape.with_dim_size(dim, sum([v.shape.get_item_names(dim) for v in values], ()))
        else:
            broadcast_shape = broadcast_shape.with_dim_size(dim, sum([v.shape.get_size(dim) for v in values]))
        return NativeTensor(concatenated, broadcast_shape)

    result = broadcast_op(inner_concat, values)
    return result


def pad(value: Tensor, widths: dict, mode: Union['e_.Extrapolation', Tensor, Number], **kwargs) -> Tensor:
    """
    Pads a tensor along the specified dimensions, determining the added values using the given extrapolation.
    Unlike `Extrapolation.pad()`, this function can handle negative widths which slice off outer values.

    Args:
        value: `Tensor` to be padded
        widths: `dict` mapping dimension name (`str`) to `(lower, upper)`
            where `lower` and `upper` are `int` that can be positive (pad), negative (slice) or zero (pass).
        mode: `Extrapolation` used to determine values added from positive `widths`.
            Assumes constant extrapolation if given a number or `Tensor` instead.
        kwargs: Additional padding arguments.
            These are ignored by the standard extrapolations defined in `phi.math.extrapolation` but can be used to pass additional contextual information to custom extrapolations.
            Grid classes from `phi.field` will pass the argument `bounds: Box`.

    Returns:
        Padded `Tensor`

    Examples:
        >>> math.pad(math.ones(spatial(x=10, y=10)), {'x': (1, 1), 'y': (2, 1)}, 0)
        (xˢ=12, yˢ=13) 0.641 ± 0.480 (0e+00...1e+00)

        >>> math.pad(math.ones(spatial(x=10, y=10)), {'x': (1, -1)}, 0)
        (xˢ=10, yˢ=10) 0.900 ± 0.300 (0e+00...1e+00)
    """
    mode = mode if isinstance(mode, e_.Extrapolation) else e_.ConstantExtrapolation(mode)
    has_negative_widths = any(w0 < 0 or w1 < 0 for w0, w1 in widths.values())
    has_positive_widths = any(w0 > 0 or w1 > 0 for w0, w1 in widths.values())
    slices = None
    if has_negative_widths:
        slices = {dim: slice(max(0, -w[0]), min(0, w[1]) or None) for dim, w in widths.items()}
        widths = {dim: (max(0, w[0]), max(0, w[1])) for dim, w in widths.items()}
    result_padded = mode.pad(value, widths, **kwargs) if has_positive_widths else value
    result_sliced = result_padded[slices] if has_negative_widths else result_padded
    return result_sliced


def closest_grid_values(grid: Tensor,
                        coordinates: Tensor,
                        extrap: 'e_.Extrapolation',
                        stack_dim_prefix='closest_',
                        **kwargs):
    """
    Finds the neighboring grid points in all spatial directions and returns their values.
    The result will have 2^d values for each vector in coordiantes in d dimensions.

    Args:
      grid: grid data. The grid is spanned by the spatial dimensions of the tensor
      coordinates: tensor with 1 channel dimension holding vectors pointing to locations in grid index space
      extrap: grid extrapolation
      stack_dim_prefix: For each spatial dimension `dim`, stacks lower and upper closest values along dimension `stack_dim_prefix+dim`.
      kwargs: Additional information for the extrapolation.

    Returns:
      Tensor of shape (batch, coord_spatial, grid_spatial=(2, 2,...), grid_channel)

    """
    return broadcast_op(functools.partial(_closest_grid_values, extrap=extrap, stack_dim_prefix=stack_dim_prefix, pad_kwargs=kwargs), [grid, coordinates])


def _closest_grid_values(grid: Tensor,
                         coordinates: Tensor,
                         extrap: 'e_.Extrapolation',
                         stack_dim_prefix: str,
                         pad_kwargs: dict):
    # alternative method: pad array for all 2^d combinations, then stack to simplify gather.
    # --- Pad tensor where transform is not possible ---
    non_copy_pad = {dim: (0 if extrap.is_copy_pad(dim, False) else 1, 0 if extrap.is_copy_pad(dim, True) else 1) for dim in grid.shape.spatial.names}
    grid = extrap.pad(grid, non_copy_pad, **pad_kwargs)
    coordinates += wrap([not extrap.is_copy_pad(dim, False) for dim in grid.shape.spatial.names], channel('vector'))
    # --- Transform coordiantes ---
    min_coords = to_int32(floor(coordinates))
    max_coords = extrap.transform_coordinates(min_coords + 1, grid.shape)
    min_coords = extrap.transform_coordinates(min_coords, grid.shape)

    def left_right(is_hi_by_axis_left, ax_idx):
        is_hi_by_axis_right = is_hi_by_axis_left | np.array([ax == ax_idx for ax in range(grid.shape.spatial_rank)])
        coords_left = where(is_hi_by_axis_left, max_coords, min_coords)
        coords_right = where(is_hi_by_axis_right, max_coords, min_coords)
        if ax_idx == grid.shape.spatial_rank - 1:
            values_left = gather(grid, coords_left)
            values_right = gather(grid, coords_right)
        else:
            values_left = left_right(is_hi_by_axis_left, ax_idx + 1)
            values_right = left_right(is_hi_by_axis_right, ax_idx + 1)
        return stack_tensors([values_left, values_right], channel(f"{stack_dim_prefix}{grid.shape.spatial.names[ax_idx]}"))

    result = left_right(np.array([False] * grid.shape.spatial_rank), 0)
    return result


def grid_sample(grid: Tensor, coordinates: Tensor, extrap: 'e_.Extrapolation', **kwargs):
    """
    Samples values of `grid` at the locations referenced by `coordinates`.
    Values lying in between sample points are determined via linear interpolation.

    For values outside the valid bounds of `grid` (`coord < 0 or coord > grid.shape - 1`), `extrap` is used to determine the neighboring grid values.
    If the extrapolation does not support resampling, the grid is padded by one cell layer before resampling.
    In that case, values lying further outside will not be sampled according to the extrapolation.

    Args:
        grid: Grid with at least one spatial dimension and no instance dimensions.
        coordinates: Coordinates with a single channel dimension called `'vector'`.
            The size of the `vector` dimension must match the number of spatial dimensions of `grid`.
        extrap: Extrapolation used to determine the values of `grid` outside its valid bounds.
        kwargs: Additional information for the extrapolation.

    Returns:
        `Tensor` with channel dimensions of `grid`, spatial and instance dimensions of `coordinates` and combined batch dimensions.
    """
    result = broadcast_op(functools.partial(_grid_sample, extrap=extrap, pad_kwargs=kwargs), [grid, coordinates])
    return result


def _grid_sample(grid: Tensor, coordinates: Tensor, extrap: Union['e_.Extrapolation', None], pad_kwargs: dict):
    if grid.shape.batch == coordinates.shape.batch or grid.shape.batch.volume == 1 or coordinates.shape.batch.volume == 1:
        # call backend.grid_sample()
        batch = grid.shape.batch & coordinates.shape.batch
        backend = choose_backend_t(grid, coordinates)
        result = NotImplemented
        if extrap is None:
            result = backend.grid_sample(reshaped_native(grid, [batch, *grid.shape.spatial, grid.shape.channel]),
                                         reshaped_native(coordinates, [batch, *coordinates.shape.instance, *coordinates.shape.spatial, 'vector']),
                                         'undefined')
        elif extrap.native_grid_sample_mode:
            result = backend.grid_sample(reshaped_native(grid, [batch, *grid.shape.spatial, grid.shape.channel]),
                                         reshaped_native(coordinates, [batch, *coordinates.shape.instance, *coordinates.shape.spatial, 'vector']),
                                         extrap.native_grid_sample_mode)
        if result is NotImplemented:
            # pad one layer
            grid_padded = pad(grid, {dim: (1, 1) for dim in grid.shape.spatial.names}, extrap or e_.ZERO, **pad_kwargs)
            if extrap is not None:
                from .extrapolation import _CopyExtrapolation
                if isinstance(extrap, _CopyExtrapolation):
                    inner_coordinates = extrap.transform_coordinates(coordinates, grid.shape) + 1
                else:
                    inner_coordinates = extrap.transform_coordinates(coordinates + 1, grid_padded.shape)
            else:
                inner_coordinates = coordinates + 1
            result = backend.grid_sample(reshaped_native(grid_padded, [batch, *grid_padded.shape.spatial.names, grid.shape.channel]),
                                         reshaped_native(inner_coordinates, [batch, *coordinates.shape.instance, *coordinates.shape.spatial, 'vector']),
                                         'boundary')
        if result is not NotImplemented:
            result = reshaped_tensor(result, [grid.shape.batch & coordinates.shape.batch, *coordinates.shape.instance, *coordinates.shape.spatial, grid.shape.channel])
            return result
    # fallback to slower grid sampling
    neighbors = _closest_grid_values(grid, coordinates, extrap or e_.ZERO, '_closest_', pad_kwargs)
    binary = meshgrid(channel, **{f'_closest_{dim}': (0, 1) for dim in grid.shape.spatial.names}, stack_dim=channel(coordinates))
    right_weights = coordinates % 1
    weights = prod(binary * right_weights + (1 - binary) * (1 - right_weights), 'vector')
    result = sum_(neighbors * weights, dim=[f"_closest_{dim}" for dim in grid.shape.spatial.names])
    return result


def broadcast_op(operation: Callable,
                 tensors: Union[tuple, list],
                 iter_dims: Union[set, tuple, list, Shape] = None,
                 no_return=False):
    if iter_dims is None:
        iter_dims = set()
        for tensor in tensors:
            iter_dims.update(tensor.shape.shape.without('dims').names)
            if isinstance(tensor, TensorStack) and tensor.requires_broadcast:
                iter_dims.add(tensor._stack_dim.name)
    if len(iter_dims) == 0:
        return operation(*tensors)
    else:
        if isinstance(iter_dims, Shape):
            iter_dims = iter_dims.names
        dim = next(iter(iter_dims))
        dim_type = None
        size = None
        item_names = None
        unstacked = []
        for tensor in tensors:
            if dim in tensor.shape.names:
                unstacked_tensor = tensor.unstack(dim)
                unstacked.append(unstacked_tensor)
                if size is None:
                    size = len(unstacked_tensor)
                    dim_type = tensor.shape.get_type(dim)
                else:
                    assert size == len(unstacked_tensor)
                    assert dim_type == tensor.shape.get_type(dim)
                if item_names is None:
                    item_names = tensor.shape.get_item_names(dim)
            else:
                unstacked.append(tensor)
        result_unstacked = []
        for i in range(size):
            gathered = [t[i] if isinstance(t, tuple) else t for t in unstacked]
            result_unstacked.append(broadcast_op(operation, gathered, iter_dims=set(iter_dims) - {dim}))
        if not no_return:
            return TensorStack(result_unstacked, Shape((size,), (dim,), (dim_type,), (item_names,)))


def where(condition: Union[Tensor, float, int], value_true: Union[Tensor, float, int], value_false: Union[Tensor, float, int]):
    """
    Builds a tensor by choosing either values from `value_true` or `value_false` depending on `condition`.
    If `condition` is not of type boolean, non-zero values are interpreted as True.
    
    This function requires non-None values for `value_true` and `value_false`.
    To get the indices of True / non-zero values, use :func:`nonzero`.

    Args:
      condition: determines where to choose values from value_true or from value_false
      value_true: Values to pick where `condition != 0 / True`
      value_false: Values to pick where `condition == 0 / False`

    Returns:
        `Tensor` containing dimensions of all inputs.
    """
    condition = wrap(condition)
    value_true = wrap(value_true)
    value_false = wrap(value_false)

    def inner_where(c: Tensor, vt: Tensor, vf: Tensor):
        if vt._is_tracer or vf._is_tracer or c._is_tracer:
            return c * vt + (1 - c) * vf  # ToDo this does not take NaN into account
        if is_sparse(vt) or is_sparse(vf):
            if same_sparsity_pattern(vt, vf, allow_const=True) and same_sparsity_pattern(c, vt, allow_const=True):
                c_values = c._values if is_sparse(c) else c
                vt_values = vt._values if is_sparse(vt) else vt
                vf_values = vf._values if is_sparse(vf) else vf
                result_values = where(c_values, vt_values, vf_values)
                return c._with_values(result_values)
            raise NotImplementedError
        shape, (c, vt, vf) = broadcastable_native_tensors(c, vt, vf)
        result = choose_backend(c, vt, vf).where(c, vt, vf)
        return NativeTensor(result, shape)

    return broadcast_op(inner_where, [condition, value_true, value_false])


def nonzero(value: Tensor, list_dim: Union[Shape, str] = instance('nonzero'), index_dim: Shape = channel('vector')):
    """
    Get spatial indices of non-zero / True values.
    
    Batch dimensions are preserved by this operation.
    If channel dimensions are present, this method returns the indices where any component is nonzero.

    Implementations:

    * NumPy: [`numpy.argwhere`](https://numpy.org/doc/stable/reference/generated/numpy.argwhere.html)
    * PyTorch: [`torch.nonzero`](https://pytorch.org/docs/stable/generated/torch.nonzero.html)
    * TensorFlow: [`tf.where(tf.not_equal(values, 0))`](https://www.tensorflow.org/api_docs/python/tf/where)
    * Jax: [`jax.numpy.nonzero`](https://jax.readthedocs.io/en/latest/_autosummary/jax.numpy.nonzero.html)

    Args:
        value: spatial tensor to find non-zero / True values in.
        list_dim: Dimension listing non-zero values.
        index_dim: Index dimension.

    Returns:
        `Tensor` of shape (batch dims..., `list_dim`=#non-zero, `index_dim`=value.shape.spatial_rank)

    """
    if value.shape.channel_rank > 0:
        value = sum_(abs(value), value.shape.channel)
    if isinstance(list_dim, str):
        list_dim = instance(list_dim)
    def unbatched_nonzero(value: Tensor):
        if isinstance(value, CompressedSparseMatrix):
            value = value.decompress()
        if isinstance(value, SparseCoordinateTensor):
            nonzero_values = nonzero(value._values)
            nonzero_indices = value._indices[nonzero_values]
            return nonzero_indices
        else:
            dims = value.shape.non_channel
            native = reshaped_native(value, [*dims])
            backend = choose_backend(native)
            indices = backend.nonzero(native)
            indices_shape = Shape(backend.staticshape(indices), (list_dim.name, index_dim.name), (list_dim.type, index_dim.type), (None, dims.names))
            return NativeTensor(indices, indices_shape)
    return broadcast_op(unbatched_nonzero, [value], iter_dims=value.shape.batch.names)


def reduce_(f, value, dims, require_all_dims_present=False, required_kind: type = None):
    if not dims:
        return value
    else:
        if isinstance(value, (tuple, list)):
            values = [wrap(v) for v in value]
            value = stack_tensors(values, instance('0'))
            dims = value.shape.only(dims)
            assert '0' in dims, "When passing a sequence of tensors to be reduced, the sequence dimension '0' must be reduced."
        elif isinstance(value, Layout):
            if not value.shape.without(dims):  # reduce all
                dims = batch('_flat_layout')
                values = value._as_list()
                if required_kind is not None:
                    values = [required_kind(v) for v in values]
                value = wrap(values, dims)
        else:
            value = wrap(value)
        dims = value.shape.only(dims)
        if require_all_dims_present and any(d not in value.shape for d in dims):
            raise ValueError(f"Cannot sum dimensions {dims} because tensor {value.shape} is missing at least one of them")
        return f(value._simplify(), dims)


<<<<<<< HEAD
def sum_(value: Union[Tensor, list, tuple], dim: DimFilter = non_batch) -> Tensor:
=======
def sum_(value: Union[Tensor, list, tuple, Number, bool], dim: DimFilter = non_batch) -> Tensor:
>>>>>>> 1c14b084
    """
    Sums `values` along the specified dimensions.

    Args:
        value: `Tensor` or `list` / `tuple` of Tensors.
        dim: Dimension or dimensions to be reduced. One of

            * `None` to reduce all non-batch dimensions
            * `str` containing single dimension or comma-separated list of dimensions
            * `Tuple[str]` or `List[str]`
            * `Shape`
            * `batch`, `instance`, `spatial`, `channel` to select dimensions by type
            * `'0'` when `isinstance(value, (tuple, list))` to add up the sequence of Tensors

    Returns:
        `Tensor` without the reduced dimensions.
    """
    return reduce_(_sum, bool_to_int(value), dim, require_all_dims_present=True)


def _sum(value: Tensor, dims: Shape) -> Tensor:
    if not dims:
        return value
    if isinstance(value, NativeTensor):
        result = value.default_backend.sum(value._native, value._native_shape.indices(dims)) * value.collapsed_dims.only(dims).volume
        return NativeTensor(result, value._native_shape.without(dims), value.shape.without(dims))
    elif isinstance(value, TensorStack):
        reduced_inners = [_sum(t, dims.without(value._stack_dim)) for t in value._tensors]
        return functools.reduce(lambda x, y: x + y, reduced_inners) if value._stack_dim in dims else TensorStack(reduced_inners, value._stack_dim)
    elif isinstance(value, (CompressedSparseMatrix, SparseCoordinateTensor)):
        if value.sparse_dims in dims:  # reduce all sparse dims
            return _sum(value._values, dims.without(value.sparse_dims) & instance(value._values))
        value_only_dims = dims.only(value._values.shape).without(value.sparsity_batch)
        if value_only_dims:
            value = value._with_values(_sum(value._values, value_only_dims))
        dims = dims.without(value_only_dims)
        if not dims:
            return value
        if isinstance(value, CompressedSparseMatrix):
            if value._compressed_dims in dims and value._uncompressed_dims.isdisjoint(dims):  # We can ignore the pointers
                result_base = zeros(value.shape.without(value._compressed_dims))
                return scatter(result_base, value._indices, value._values, mode='add', outside_handling='undefined')
            elif value.sparse_dims.only(dims):  # reduce some sparse dims
                return dot(value, dims, ones(dims), dims)  # this is what SciPy does in both axes, actually.
            return value
            # first sum value dims that are not part of indices
        else:
            assert isinstance(value, SparseCoordinateTensor)
            if value._dense_shape in dims:  # sum all sparse dims
                v_dims = dims.without(value._dense_shape) & instance(value._values)
                return _sum(value._values, v_dims)
            else:
                result_base = zeros(value.shape.without(dims))
                remaining_sparse_dims = value._dense_shape.without(dims)
                indices = value._indices.vector[remaining_sparse_dims.names]
                if remaining_sparse_dims.rank == 1:  # return dense result
                    result = scatter(result_base, indices, value._values, mode='add', outside_handling='undefined')
                    return result
                else:  # return sparse result
                    raise NotImplementedError
    else:
        raise ValueError(type(value))


<<<<<<< HEAD
def prod(value: Union[Tensor, list, tuple], dim: DimFilter = non_batch) -> Tensor:
=======
def prod(value: Union[Tensor, list, tuple, Number, bool], dim: DimFilter = non_batch) -> Tensor:
>>>>>>> 1c14b084
    """
    Multiplies `values` along the specified dimensions.

    Args:
        value: `Tensor` or `list` / `tuple` of Tensors.
        dim: Dimension or dimensions to be reduced. One of

            * `None` to reduce all non-batch dimensions
            * `str` containing single dimension or comma-separated list of dimensions
            * `Tuple[str]` or `List[str]`
            * `Shape`
            * `batch`, `instance`, `spatial`, `channel` to select dimensions by type
            * `'0'` when `isinstance(value, (tuple, list))` to add up the sequence of Tensors

    Returns:
        `Tensor` without the reduced dimensions.
    """
    return reduce_(_prod, value, dim, require_all_dims_present=True)


def _prod(value: Tensor, dims: Shape) -> Tensor:
    if isinstance(value, NativeTensor):
        result = value.default_backend.prod(value._native, value._native_shape.indices(dims)) ** value.collapsed_dims.only(dims).volume
        return NativeTensor(result, value._native_shape.without(dims), value.shape.without(dims))
    elif isinstance(value, TensorStack):
        reduced_inners = [_prod(t, dims.without(value._stack_dim)) for t in value._tensors]
        return functools.reduce(lambda x, y: x * y, reduced_inners) if value._stack_dim in dims else TensorStack(reduced_inners, value._stack_dim)
    else:
        raise ValueError(type(value))


<<<<<<< HEAD
def mean(value: Union[Tensor, list, tuple], dim: DimFilter = non_batch) -> Tensor:
=======
def mean(value: Union[Tensor, list, tuple, Number, bool], dim: DimFilter = non_batch) -> Tensor:
>>>>>>> 1c14b084
    """
    Computes the mean over `values` along the specified dimensions.

    Args:
        value: `Tensor` or `list` / `tuple` of Tensors.
        dim: Dimension or dimensions to be reduced. One of

            * `None` to reduce all non-batch dimensions
            * `str` containing single dimension or comma-separated list of dimensions
            * `Tuple[str]` or `List[str]`
            * `Shape`
            * `batch`, `instance`, `spatial`, `channel` to select dimensions by type
            * `'0'` when `isinstance(value, (tuple, list))` to add up the sequence of Tensors

    Returns:
        `Tensor` without the reduced dimensions.
    """
    return reduce_(_mean, value, dim)


def _mean(value: Tensor, dims: Shape) -> Tensor:
    if not dims:
        return value
    if isinstance(value, NativeTensor):
        result = value.default_backend.mean(value._native, value._native_shape.indices(dims))
        return NativeTensor(result, value._native_shape.without(dims), value.shape.without(dims))
    elif isinstance(value, TensorStack):
        reduced_inners = [_mean(t, dims.without(value._stack_dim)) for t in value._tensors]
        return functools.reduce(lambda x, y: x + y, reduced_inners) / len(reduced_inners) if value._stack_dim in dims else TensorStack(reduced_inners, value._stack_dim)
    else:
        raise ValueError(type(value))


<<<<<<< HEAD
def std(value: Union[Tensor, list, tuple], dim: DimFilter = non_batch) -> Tensor:
=======
def std(value: Union[Tensor, list, tuple, Number, bool], dim: DimFilter = non_batch) -> Tensor:
>>>>>>> 1c14b084
    """
    Computes the standard deviation over `values` along the specified dimensions.

    *Warning*: The standard deviation of non-uniform tensors along the stack dimension is undefined.

    Args:
        value: `Tensor` or `list` / `tuple` of Tensors.
        dim: Dimension or dimensions to be reduced. One of

            * `None` to reduce all non-batch dimensions
            * `str` containing single dimension or comma-separated list of dimensions
            * `Tuple[str]` or `List[str]`
            * `Shape`
            * `batch`, `instance`, `spatial`, `channel` to select dimensions by type
            * `'0'` when `isinstance(value, (tuple, list))` to add up the sequence of Tensors

    Returns:
        `Tensor` without the reduced dimensions.
    """
    if not dim:
        warnings.warn("std along empty shape returns 0", RuntimeWarning, stacklevel=2)
        return zeros_like(value)
    if not callable(dim) and set(parse_dim_order(dim)) - set(value.shape.names):
        return zeros_like(value)  # std along constant dim is 0
    return reduce_(_std, value, dim)


def _std(value: Tensor, dims: Shape) -> Tensor:
    if value.shape.is_uniform:
        result = value.default_backend.std(value.native(value.shape), value.shape.indices(dims))
        return NativeTensor(result, value.shape.without(dims))
    else:
        non_uniform_dim = value.shape.shape.without('dims')
        assert non_uniform_dim.only(dims).is_empty, f"Cannot compute std along non-uniform dims {dims}. shape={value.shape}"
        return stack([_std(t, dims) for t in value.unstack(non_uniform_dim.name)], non_uniform_dim)


def any_(boolean_tensor: Union[Tensor, list, tuple], dim: DimFilter = non_batch) -> Tensor:
    """
    Tests whether any entry of `boolean_tensor` is `True` along the specified dimensions.

    Args:
        boolean_tensor: `Tensor` or `list` / `tuple` of Tensors.
        dim: Dimension or dimensions to be reduced. One of

            * `None` to reduce all non-batch dimensions
            * `str` containing single dimension or comma-separated list of dimensions
            * `Tuple[str]` or `List[str]`
            * `Shape`
            * `batch`, `instance`, `spatial`, `channel` to select dimensions by type
            * `'0'` when `isinstance(value, (tuple, list))` to add up the sequence of Tensors

    Returns:
        `Tensor` without the reduced dimensions.
    """
    return reduce_(_any, boolean_tensor, dim)


def _any(value: Tensor, dims: Shape) -> Tensor:
    if isinstance(value, NativeTensor):
        result = value.default_backend.any(value._native, value._native_shape.indices(dims))
        return NativeTensor(result, value._native_shape.without(dims), value.shape.without(dims))
    elif isinstance(value, TensorStack):
        reduced_inners = [_any(t, dims.without(value._stack_dim)) for t in value._tensors]
        return functools.reduce(lambda x, y: x | y, reduced_inners) if value._stack_dim in dims else TensorStack(reduced_inners, value._stack_dim)
    else:
        raise ValueError(type(value))


<<<<<<< HEAD
def all_(boolean_tensor: Union[Tensor, list, tuple], dim: DimFilter = non_batch) -> Tensor:
=======
def all_(boolean_tensor: Union[Tensor, list, tuple, Number, bool], dim: DimFilter = non_batch) -> Tensor:
>>>>>>> 1c14b084
    """
    Tests whether all entries of `boolean_tensor` are `True` along the specified dimensions.

    Args:
        boolean_tensor: `Tensor` or `list` / `tuple` of Tensors.
        dim: Dimension or dimensions to be reduced. One of

            * `None` to reduce all non-batch dimensions
            * `str` containing single dimension or comma-separated list of dimensions
            * `Tuple[str]` or `List[str]`
            * `Shape`
            * `batch`, `instance`, `spatial`, `channel` to select dimensions by type
            * `'0'` when `isinstance(value, (tuple, list))` to add up the sequence of Tensors

    Returns:
        `Tensor` without the reduced dimensions.
    """
    return reduce_(_all, boolean_tensor, dim)


def _all(value: Tensor, dims: Shape) -> Tensor:
    if isinstance(value, NativeTensor):
        result = value.default_backend.all(value.native(value.shape), value.shape.indices(dims))
        return NativeTensor(result, value.shape.without(dims))
    elif isinstance(value, TensorStack):
        reduced_inners = [_all(t, dims.without(value._stack_dim)) for t in value._tensors]
        return functools.reduce(lambda x, y: x & y, reduced_inners) if value._stack_dim in dims else TensorStack(reduced_inners, value._stack_dim)
    elif isinstance(value, (SparseCoordinateTensor, CompressedSparseMatrix)):
        if sparse_dims(value) in dims:
            values_all = _all(value._values, dims.without(sparse_dims(value)) & instance(value._values))
            return all_([values_all, value._default], '0') if value._default is not None else values_all
    raise ValueError(type(value))


<<<<<<< HEAD
def max_(value: Union[Tensor, list, tuple], dim: DimFilter = non_batch) -> Tensor:
=======
def max_(value: Union[Tensor, list, tuple, Number, bool], dim: DimFilter = non_batch) -> Tensor:
>>>>>>> 1c14b084
    """
    Determines the maximum value of `values` along the specified dimensions.

    Args:
        value: `Tensor` or `list` / `tuple` of Tensors.
        dim: Dimension or dimensions to be reduced. One of

            * `None` to reduce all non-batch dimensions
            * `str` containing single dimension or comma-separated list of dimensions
            * `Tuple[str]` or `List[str]`
            * `Shape`
            * `batch`, `instance`, `spatial`, `channel` to select dimensions by type
            * `'0'` when `isinstance(value, (tuple, list))` to add up the sequence of Tensors

    Returns:
        `Tensor` without the reduced dimensions.
    """
    return reduce_(_max, value, dim)


def _max(value: Tensor, dims: Shape) -> Tensor:
    if isinstance(value, NativeTensor):
        result = value.default_backend.max(value.native(value.shape), value.shape.indices(dims))
        return NativeTensor(result, value.shape.without(dims))
    elif isinstance(value, TensorStack):
        reduced_inners = [_max(t, dims.without(value._stack_dim)) for t in value._tensors]
        return functools.reduce(lambda x, y: maximum(x, y), reduced_inners) if value._stack_dim in dims else TensorStack(reduced_inners, value._stack_dim)
    elif isinstance(value, (SparseCoordinateTensor, CompressedSparseMatrix)):
        if sparse_dims(value) in dims:
            values_max = _max(value._values, dims.without(sparse_dims(value)) & instance(value._values))
            return maximum(values_max, value._default) if value._default is not None else values_max
    raise ValueError(type(value))


<<<<<<< HEAD
def min_(value: Union[Tensor, list, tuple], dim: DimFilter = non_batch) -> Tensor:
=======
def min_(value: Union[Tensor, list, tuple, Number, bool], dim: DimFilter = non_batch) -> Tensor:
>>>>>>> 1c14b084
    """
    Determines the minimum value of `values` along the specified dimensions.

    Args:
        value: `Tensor` or `list` / `tuple` of Tensors.
        dim: Dimension or dimensions to be reduced. One of

            * `None` to reduce all non-batch dimensions
            * `str` containing single dimension or comma-separated list of dimensions
            * `Tuple[str]` or `List[str]`
            * `Shape`
            * `batch`, `instance`, `spatial`, `channel` to select dimensions by type
            * `'0'` when `isinstance(value, (tuple, list))` to add up the sequence of Tensors

    Returns:
        `Tensor` without the reduced dimensions.
    """
    return reduce_(_min, value, dim)


def _min(value: Tensor, dims: Shape) -> Tensor:
    if isinstance(value, NativeTensor):
        result = value.default_backend.min(value.native(value.shape), value.shape.indices(dims))
        return NativeTensor(result, value.shape.without(dims))
    elif isinstance(value, TensorStack):
        reduced_inners = [_min(t, dims.without(value._stack_dim)) for t in value._tensors]
        return functools.reduce(lambda x, y: minimum(x, y), reduced_inners) if value._stack_dim in dims else TensorStack(reduced_inners, value._stack_dim)
    elif isinstance(value, (SparseCoordinateTensor, CompressedSparseMatrix)):
        if sparse_dims(value) in dims:
            values_min = _min(value._values, dims.without(sparse_dims(value)) & instance(value._values))
            return minimum(values_min, value._default) if value._default is not None else values_min
    raise ValueError(type(value))


def finite_min(value, dim: DimFilter = non_batch, default: Union[complex, float] = float('NaN')):
    """
    Finds the minimum along `dim` ignoring all non-finite values.

    Args:
        value: `Tensor` or `list` / `tuple` of Tensors.
        dim: Dimension or dimensions to be reduced. One of

            * `None` to reduce all non-batch dimensions
            * `str` containing single dimension or comma-separated list of dimensions
            * `Tuple[str]` or `List[str]`
            * `Shape`
            * `batch`, `instance`, `spatial`, `channel` to select dimensions by type
            * `'0'` when `isinstance(value, (tuple, list))` to add up the sequence of Tensors

        default: Value to use where no finite value was encountered.

    Returns:
        `Tensor` without the reduced dimensions.
    """
    value_inf = where(is_finite(value), value, float('inf'))
    result_inf = min_(value_inf, dim)
    return where(is_finite(result_inf), result_inf, default)


def finite_max(value, dim: DimFilter = non_batch, default: Union[complex, float] = float('NaN')):
    """
    Finds the maximum along `dim` ignoring all non-finite values.

    Args:
        value: `Tensor` or `list` / `tuple` of Tensors.
        dim: Dimension or dimensions to be reduced. One of

            * `None` to reduce all non-batch dimensions
            * `str` containing single dimension or comma-separated list of dimensions
            * `Tuple[str]` or `List[str]`
            * `Shape`
            * `batch`, `instance`, `spatial`, `channel` to select dimensions by type
            * `'0'` when `isinstance(value, (tuple, list))` to add up the sequence of Tensors

        default: Value to use where no finite value was encountered.

    Returns:
        `Tensor` without the reduced dimensions.
    """
    value_inf = where(is_finite(value), value, float('-inf'))
    result_inf = max_(value_inf, dim)
    return where(is_finite(result_inf), result_inf, default)


def finite_sum(value, dim: DimFilter = non_batch, default: Union[complex, float] = float('NaN')):
    """
    Sums all finite values in `value` along `dim`.

    Args:
        value: `Tensor` or `list` / `tuple` of Tensors.
        dim: Dimension or dimensions to be reduced. One of

            * `None` to reduce all non-batch dimensions
            * `str` containing single dimension or comma-separated list of dimensions
            * `Tuple[str]` or `List[str]`
            * `Shape`
            * `batch`, `instance`, `spatial`, `channel` to select dimensions by type
            * `'0'` when `isinstance(value, (tuple, list))` to add up the sequence of Tensors

        default: Value to use where no finite value was encountered.

    Returns:
        `Tensor` without the reduced dimensions.
    """
    finite = is_finite(value)
    summed = sum_(where(finite, value, 0), dim)
    return where(any_(finite, dim), summed, default)


def finite_mean(value, dim: DimFilter = non_batch, default: Union[complex, float] = float('NaN')):
    """
    Computes the mean value of all finite values in `value` along `dim`.

    Args:
        value: `Tensor` or `list` / `tuple` of Tensors.
        dim: Dimension or dimensions to be reduced. One of

            * `None` to reduce all non-batch dimensions
            * `str` containing single dimension or comma-separated list of dimensions
            * `Tuple[str]` or `List[str]`
            * `Shape`
            * `batch`, `instance`, `spatial`, `channel` to select dimensions by type
            * `'0'` when `isinstance(value, (tuple, list))` to add up the sequence of Tensors

        default: Value to use where no finite value was encountered.

    Returns:
        `Tensor` without the reduced dimensions.
    """
    finite = is_finite(value)
    summed = sum_(where(finite, value, 0), dim)
    count = sum_(finite, dim)
    mean_nan = summed / count
    return where(is_finite(mean_nan), mean_nan, default)


def quantile(value: Tensor,
             quantiles: Union[float, tuple, list, Tensor],
             dim: DimFilter = non_batch):
    """
    Compute the q-th quantile of `value` along `dim` for each q in `quantiles`.

    Implementations:

    * NumPy: [`quantile`](https://numpy.org/doc/stable/reference/generated/numpy.quantile.html)
    * PyTorch: [`quantile`](https://pytorch.org/docs/stable/generated/torch.quantile.html#torch.quantile)
    * TensorFlow: [`tfp.stats.percentile`](https://www.tensorflow.org/probability/api_docs/python/tfp/stats/percentile)
    * Jax: [`quantile`](https://jax.readthedocs.io/en/latest/_autosummary/jax.numpy.quantile.html)

    Args:
        value: `Tensor`
        quantiles: Single quantile or tensor of quantiles to compute.
            Must be of type `float`, `tuple`, `list` or `Tensor`.
        dim: Dimension or dimensions to be reduced. One of

            * `None` to reduce all non-batch dimensions
            * `str` containing single dimension or comma-separated list of dimensions
            * `Tuple[str]` or `List[str]`
            * `Shape`
            * `batch`, `instance`, `spatial`, `channel` to select dimensions by type
            * `'0'` when `isinstance(value, (tuple, list))` to reduce the sequence of Tensors

    Returns:
        `Tensor` with dimensions of `quantiles` and non-reduced dimensions of `value`.
    """
    dims = value.shape.only(dim)
    native_values = reshaped_native(value, [*value.shape.without(dims), value.shape.only(dims)])
    backend = choose_backend(native_values)
    q = tensor(quantiles, default_list_dim=instance('quantiles'))
    native_quantiles = reshaped_native(q, [q.shape])
    native_result = backend.quantile(native_values, native_quantiles)
    return reshaped_tensor(native_result, [q.shape, *value.shape.without(dims)])


def median(value, dim: DimFilter = non_batch):
    """
    Reduces `dim` of `value` by picking the median value.
    For odd dimension sizes (ambigous choice), the linear average of the two median values is computed.

    Currently implemented via `quantile()`.

    Args:
        value: `Tensor`
        dim: Dimension or dimensions to be reduced. One of

            * `None` to reduce all non-batch dimensions
            * `str` containing single dimension or comma-separated list of dimensions
            * `Tuple[str]` or `List[str]`
            * `Shape`
            * `batch`, `instance`, `spatial`, `channel` to select dimensions by type
            * `'0'` when `isinstance(value, (tuple, list))` to add up the sequence of Tensors

    Returns:
        `Tensor`
    """
    return quantile(value, 0.5, dim)


def dot(x: Tensor,
        x_dims: DimFilter,
        y: Tensor,
        y_dims: DimFilter) -> Tensor:
    """
    Computes the dot product along the specified dimensions.
    Contracts `x_dims` with `y_dims` by first multiplying the elements and then summing them up.

    For one dimension, this is equal to matrix-matrix or matrix-vector multiplication.

    The function replaces the traditional `dot` / `tensordot` / `matmul` / `einsum` functions.

    * NumPy: [`numpy.tensordot`](https://numpy.org/doc/stable/reference/generated/numpy.tensordot.html), [`numpy.einsum`](https://numpy.org/doc/stable/reference/generated/numpy.einsum.html)
    * PyTorch: [`torch.tensordot`](https://pytorch.org/docs/stable/generated/torch.tensordot.html#torch.tensordot), [`torch.einsum`](https://pytorch.org/docs/stable/generated/torch.einsum.html)
    * TensorFlow: [`tf.tensordot`](https://www.tensorflow.org/api_docs/python/tf/tensordot), [`tf.einsum`](https://www.tensorflow.org/api_docs/python/tf/einsum)
    * Jax: [`jax.numpy.tensordot`](https://jax.readthedocs.io/en/latest/_autosummary/jax.numpy.tensordot.html), [`jax.numpy.einsum`](https://jax.readthedocs.io/en/latest/_autosummary/jax.numpy.einsum.html)

    Args:
        x: First `Tensor`
        x_dims: Dimensions of `x` to reduce against `y`
        y: Second `Tensor`
        y_dims: Dimensions of `y` to reduce against `x`.

    Returns:
        Dot product as `Tensor`.
    """
    x_dims = x.shape.only(x_dims)
    y_dims = y.shape.only(y_dims)
    if not x_dims:
        assert y_dims.volume == 1, f"Cannot compute dot product between dimensions {x_dims} on {x.shape} and {y_dims} on {y.shape}"
        y = y[{d: 0 for d in y_dims.names}]
        return x * y
    if not y_dims:
        assert x_dims.volume == 1, f"Cannot compute dot product between dimensions {x_dims} on {x.shape} and {y_dims} on {y.shape}"
        x = x[{d: 0 for d in x_dims.names}]
        return x * y
    if isinstance(x, CompressedSparseMatrix):
        if isinstance(y, (CompressedSparseMatrix, SparseCoordinateTensor)):
            if x_dims.isdisjoint(sparse_dims(x)) and y_dims.isdisjoint(sparse_dims(y)):
                return x._op2(y, lambda vx, vy: dot(vx, x_dims, vy, y_dims), None, 'dot', '@')
            if x_dims.only(sparse_dims(x)) and y_dims.only(sparse_dims(y)):
                raise NotImplementedError("sparse-sparse multiplication not yet supported")
            raise NotImplementedError
        return dot_compressed_dense(x, x_dims, y, y_dims)
    elif isinstance(y, CompressedSparseMatrix):
        if isinstance(x, (CompressedSparseMatrix, SparseCoordinateTensor)):
            raise NotImplementedError("sparse-sparse multiplication not yet supported")
        return dot_compressed_dense(y, y_dims, x, x_dims)
    if isinstance(x, SparseCoordinateTensor):
        if isinstance(y, (CompressedSparseMatrix, SparseCoordinateTensor)):
            if x_dims.isdisjoint(sparse_dims(x)) and y_dims.isdisjoint(sparse_dims(y)):
                return x._op2(y, lambda vx, vy: dot(vx, x_dims, vy, y_dims), None, 'dot', '@')
            raise NotImplementedError("sparse-sparse multiplication not yet supported")
        return dot_coordinate_dense(x, x_dims, y, y_dims)
    elif isinstance(y, SparseCoordinateTensor):
        if isinstance(x, (CompressedSparseMatrix, SparseCoordinateTensor)):
            raise NotImplementedError("sparse-sparse multiplication not yet supported")
        return dot_coordinate_dense(y, y_dims, x, x_dims)
    x_native = x.native(x.shape)
    y_native = y.native(y.shape)
    backend = choose_backend(x_native, y_native)
    remaining_shape_x = x.shape.without(x_dims)
    remaining_shape_y = y.shape.without(y_dims)
    assert x_dims.volume == y_dims.volume, f"Failed to reduce {x_dims} against {y_dims} in dot product of {x.shape} and {y.shape}. Sizes do not match."
    if remaining_shape_y.isdisjoint(remaining_shape_x):  # no shared batch dimensions -> tensordot
        result_native = backend.tensordot(x_native, x.shape.indices(x_dims), y_native, y.shape.indices(y_dims))
        result_shape = concat_shapes(remaining_shape_x, remaining_shape_y)
    else:  # shared batch dimensions -> einsum
        result_shape = merge_shapes(x.shape.without(x_dims), y.shape.without(y_dims))
        REDUCE_LETTERS = list('ijklmn')
        KEEP_LETTERS = list('abcdefgh')
        x_letters = [(REDUCE_LETTERS if dim in x_dims else KEEP_LETTERS).pop(0) for dim in x.shape.names]
        letter_map = {dim: letter for dim, letter in zip(x.shape.names, x_letters)}
        REDUCE_LETTERS = list('ijklmn')
        y_letters = []
        for dim in y.shape.names:
            if dim in y_dims:
                y_letters.append(REDUCE_LETTERS.pop(0))
            else:
                if dim in x.shape and dim not in x_dims:
                    y_letters.append(letter_map[dim])
                else:
                    next_letter = KEEP_LETTERS.pop(0)
                    letter_map[dim] = next_letter
                    y_letters.append(next_letter)
        keep_letters = [letter_map[dim] for dim in result_shape.names]
        subscripts = f'{"".join(x_letters)},{"".join(y_letters)}->{"".join(keep_letters)}'
        result_native = backend.einsum(subscripts, x_native, y_native)
    return NativeTensor(result_native, result_shape)


def _backend_op1(x, unbound_method) -> Union[Tensor, PhiTreeNode]:
    if isinstance(x, Tensor):
        def apply_op(native_tensor):
            backend = choose_backend(native_tensor)
            return getattr(backend, unbound_method.__name__)(backend.auto_cast(native_tensor)[0])
        apply_op.__name__ = unbound_method.__name__
        return x._op1(apply_op)
    elif isinstance(x, PhiTreeNode):
        return copy_with(x, **{a: _backend_op1(getattr(x, a), unbound_method) for a in value_attributes(x)})
    else:
        backend = choose_backend(x)
        y = getattr(backend, unbound_method.__name__)(backend.auto_cast(x)[0])
        return y


def abs_(x) -> Union[Tensor, PhiTreeNode]:
    """
    Computes *||x||<sub>1</sub>*.
    Complex `x` result in matching precision float values.

    *Note*: The gradient of this operation is undefined for *x=0*.
    TensorFlow and PyTorch return 0 while Jax returns 1.

    Args:
        x: `Tensor` or `phi.math.magic.PhiTreeNode`

    Returns:
        Absolute value of `x` of same type as `x`.
    """
    return _backend_op1(x, Backend.abs)


def sign(x) -> Union[Tensor, PhiTreeNode]:
    """
    The sign of positive numbers is 1 and -1 for negative numbers.
    The sign of 0 is undefined.

    Args:
        x: `Tensor` or `phi.math.magic.PhiTreeNode`

    Returns:
        `Tensor` or `phi.math.magic.PhiTreeNode` matching `x`.
    """
    return _backend_op1(x, Backend.sign)


def round_(x) -> Union[Tensor, PhiTreeNode]:
    """ Rounds the `Tensor` or `phi.math.magic.PhiTreeNode` `x` to the closest integer. """
    return _backend_op1(x, Backend.round)


def ceil(x) -> Union[Tensor, PhiTreeNode]:
    """ Computes *⌈x⌉* of the `Tensor` or `phi.math.magic.PhiTreeNode` `x`. """
    return _backend_op1(x, Backend.ceil)


def floor(x) -> Union[Tensor, PhiTreeNode]:
    """ Computes *⌊x⌋* of the `Tensor` or `phi.math.magic.PhiTreeNode` `x`. """
    return _backend_op1(x, Backend.floor)


def sqrt(x) -> Union[Tensor, PhiTreeNode]:
    """ Computes *sqrt(x)* of the `Tensor` or `phi.math.magic.PhiTreeNode` `x`. """
    return _backend_op1(x, Backend.sqrt)


def exp(x) -> Union[Tensor, PhiTreeNode]:
    """ Computes *exp(x)* of the `Tensor` or `phi.math.magic.PhiTreeNode` `x`. """
    return _backend_op1(x, Backend.exp)


<<<<<<< HEAD
=======
def soft_plus(x) -> Union[Tensor, PhiTreeNode]:
    """ Computes *softplus(x)* of the `Tensor` or `phi.math.magic.PhiTreeNode` `x`. """
    return _backend_op1(x, Backend.softplus)


def factorial(x) -> Union[Tensor, PhiTreeNode]:
    """
    Computes *factorial(x)* of the `Tensor` or `phi.math.magic.PhiTreeNode` `x`.
    For floating-point numbers computes the continuous factorial using the gamma function.
    For integer numbers computes the exact factorial and returns the same integer type.
    However, this results in integer overflow for inputs larger than 12 (int32) or 19 (int64).
    """
    return _backend_op1(x, Backend.factorial)


def log_gamma(x) -> Union[Tensor, PhiTreeNode]:
    """ Computes *log(gamma(x))* of the `Tensor` or `phi.math.magic.PhiTreeNode` `x`. """
    return _backend_op1(x, Backend.log_gamma)


>>>>>>> 1c14b084
def to_float(x) -> Union[Tensor, PhiTreeNode]:
    """
    Converts the given tensor to floating point format with the currently specified precision.
    
    The precision can be set globally using `math.set_global_precision()` and locally using `with math.precision()`.
    
    See the `phi.math` module documentation at https://tum-pbs.github.io/PhiFlow/Math.html

    See Also:
        `cast()`.

    Args:
        x: `Tensor` or `phi.math.magic.PhiTreeNode` to convert

    Returns:
        `Tensor` or `phi.math.magic.PhiTreeNode` matching `x`.
    """
    return _backend_op1(x, Backend.to_float)


def to_int32(x) -> Union[Tensor, PhiTreeNode]:
    """ Converts the `Tensor` or `phi.math.magic.PhiTreeNode` `x` to 32-bit integer. """
    return _backend_op1(x, Backend.to_int32)


def to_int64(x) -> Union[Tensor, PhiTreeNode]:
    """ Converts the `Tensor` or `phi.math.magic.PhiTreeNode` `x` to 64-bit integer. """
    return _backend_op1(x, Backend.to_int64)


def to_complex(x) -> Union[Tensor, PhiTreeNode]:
    """
    Converts the given tensor to complex floating point format with the currently specified precision.

    The precision can be set globally using `math.set_global_precision()` and locally using `with math.precision()`.

    See the `phi.math` module documentation at https://tum-pbs.github.io/PhiFlow/Math.html

    See Also:
        `cast()`.

    Args:
        x: values to convert

    Returns:
        `Tensor` of same shape as `x`
    """
    return _backend_op1(x, Backend.to_complex)


def is_finite(x) -> Union[Tensor, PhiTreeNode]:
    """ Returns a `Tensor` or `phi.math.magic.PhiTreeNode` matching `x` with values `True` where `x` has a finite value and `False` otherwise. """
    return _backend_op1(x, Backend.isfinite)


<<<<<<< HEAD
=======
def is_nan(x) -> Union[Tensor, PhiTreeNode]:
    """ Returns a `Tensor` or `phi.math.magic.PhiTreeNode` matching `x` with values `True` where `x` is `NaN` and `False` otherwise. """
    return _backend_op1(x, Backend.isnan)


def is_inf(x) -> Union[Tensor, PhiTreeNode]:
    """ Returns a `Tensor` or `phi.math.magic.PhiTreeNode` matching `x` with values `True` where `x` is `+inf` or `-inf` and `False` otherwise. """
    return _backend_op1(x, Backend.isnan)


>>>>>>> 1c14b084
def real(x) -> Union[Tensor, PhiTreeNode]:
    """
    See Also:
        `imag()`, `conjugate()`.

    Args:
        x: `Tensor` or `phi.math.magic.PhiTreeNode` or native tensor.

    Returns:
        Real component of `x`.
    """
    return _backend_op1(x, Backend.real)


def imag(x) -> Union[Tensor, PhiTreeNode]:
    """
    Returns the imaginary part of `x`.
    If `x` does not store complex numbers, returns a zero tensor with the same shape and dtype as this tensor.

    See Also:
        `real()`, `conjugate()`.

    Args:
        x: `Tensor` or `phi.math.magic.PhiTreeNode` or native tensor.

    Returns:
        Imaginary component of `x` if `x` is complex, zeros otherwise.
    """
    return _backend_op1(x, Backend.imag)


def conjugate(x) -> Union[Tensor, PhiTreeNode]:
    """
    See Also:
        `imag()`, `real()`.

    Args:
        x: Real or complex `Tensor` or `phi.math.magic.PhiTreeNode` or native tensor.

    Returns:
        Complex conjugate of `x` if `x` is complex, else `x`.
    """
    return _backend_op1(x, Backend.conj)


def degrees(deg):
    """ Convert degrees to radians. """
    return deg * (3.1415 / 180.)


def sin(x) -> Union[Tensor, PhiTreeNode]:
    """ Computes *sin(x)* of the `Tensor` or `phi.math.magic.PhiTreeNode` `x`. """
    return _backend_op1(x, Backend.sin)


def arcsin(x) -> Union[Tensor, PhiTreeNode]:
    """ Computes the inverse of *sin(x)* of the `Tensor` or `phi.math.magic.PhiTreeNode` `x`.
    For real arguments, the result lies in the range [-π/2, π/2].
    """
    return _backend_op1(x, Backend.arcsin)


def cos(x) -> Union[Tensor, PhiTreeNode]:
    """ Computes *cos(x)* of the `Tensor` or `phi.math.magic.PhiTreeNode` `x`. """
    return _backend_op1(x, Backend.cos)


def arccos(x) -> Union[Tensor, PhiTreeNode]:
    """ Computes the inverse of *cos(x)* of the `Tensor` or `phi.math.magic.PhiTreeNode` `x`.
    For real arguments, the result lies in the range [0, π].
    """
    return _backend_op1(x, Backend.cos)


def tan(x) -> Union[Tensor, PhiTreeNode]:
    """ Computes *tan(x)* of the `Tensor` or `phi.math.magic.PhiTreeNode` `x`. """
    return _backend_op1(x, Backend.tan)


def arctan(x, divide_by=None) -> Union[Tensor, PhiTreeNode]:
    """
    Computes the inverse of *tan(x)* of the `Tensor` or `phi.math.magic.PhiTreeNode` `x`.

    Args:
        x: Input. The single-argument `arctan` function cannot output π/2 or -π/2 since tan(π/2) is infinite.
        divide_by: If specified, computes `arctan(x/divide_by)` so that it can return π/2 and -π/2.
            This is equivalent to the common `arctan2` function.
    """
    if divide_by is None:
        return _backend_op1(x, Backend.arctan)
    else:
        divide_by = to_float(divide_by)
        return custom_op2(x, divide_by, arctan, lambda a, b: choose_backend(a, b).arctan2(a, b), 'arctan')


def sinh(x) -> Union[Tensor, PhiTreeNode]:
    """ Computes *sinh(x)* of the `Tensor` or `phi.math.magic.PhiTreeNode` `x`. """
    return _backend_op1(x, Backend.sinh)


def arcsinh(x) -> Union[Tensor, PhiTreeNode]:
    """ Computes the inverse of *sinh(x)* of the `Tensor` or `phi.math.magic.PhiTreeNode` `x`. """
    return _backend_op1(x, Backend.arcsinh)


def cosh(x) -> Union[Tensor, PhiTreeNode]:
    """ Computes *cosh(x)* of the `Tensor` or `phi.math.magic.PhiTreeNode` `x`. """
    return _backend_op1(x, Backend.cosh)


def arccosh(x) -> Union[Tensor, PhiTreeNode]:
    """ Computes the inverse of *cosh(x)* of the `Tensor` or `phi.math.magic.PhiTreeNode` `x`. """
    return _backend_op1(x, Backend.arccosh)


def tanh(x) -> Union[Tensor, PhiTreeNode]:
    """ Computes *tanh(x)* of the `Tensor` or `phi.math.magic.PhiTreeNode` `x`. """
    return _backend_op1(x, Backend.tanh)


def arctanh(x) -> Union[Tensor, PhiTreeNode]:
    """ Computes the inverse of *tanh(x)* of the `Tensor` or `phi.math.magic.PhiTreeNode` `x`. """
    return _backend_op1(x, Backend.arctanh)


def log(x) -> Union[Tensor, PhiTreeNode]:
    """ Computes the natural logarithm of the `Tensor` or `phi.math.magic.PhiTreeNode` `x`. """
    return _backend_op1(x, Backend.log)


def log2(x) -> Union[Tensor, PhiTreeNode]:
    """ Computes *log(x)* of the `Tensor` or `phi.math.magic.PhiTreeNode` `x` with base 2. """
    return _backend_op1(x, Backend.log2)


def log10(x) -> Union[Tensor, PhiTreeNode]:
    """ Computes *log(x)* of the `Tensor` or `phi.math.magic.PhiTreeNode` `x` with base 10. """
    return _backend_op1(x, Backend.log10)


def sigmoid(x) -> Union[Tensor, PhiTreeNode]:
    """ Computes the sigmoid function of the `Tensor` or `phi.math.magic.PhiTreeNode` `x`. """
    return _backend_op1(x, Backend.sigmoid)


def cast_same(*values: Tensor) -> Tuple[Tensor]:
    """
    Casts all tensors to the same `DType`.
    If all data types are of the same kind, returns the largest occurring data type.
    Otherwise casts `bool` &rarr; `int` &rarr; `float` &rarr; `complex`.

    Args:
        *values: tensors to cast

    Returns:
        Tuple of Tensors with same data type.
    """
    assert all(isinstance(v, Tensor) for v in values), f"Only Tensor arguments allowed but got {values}"
    dtypes = [v.dtype for v in values]
    if any(dt != dtypes[0] for dt in dtypes):
        common_type = combine_types(*dtypes, fp_precision=get_precision())
        return tuple([cast(v, common_type) for v in values])
    else:
        return values


<<<<<<< HEAD
def divide_no_nan(x: Union[float, Tensor], y: Union[float, Tensor]):
=======
def safe_div(x: Union[float, Tensor], y: Union[float, Tensor]):
>>>>>>> 1c14b084
    """ Computes *x/y* with the `Tensor`s `x` and `y` but returns 0 where *y=0*. """
    return custom_op2(x, y,
                      l_operator=safe_div,
                      l_native_function=lambda x_, y_: choose_backend(x_, y_).divide_no_nan(x_, y_),
                      r_operator=lambda y_, x_: safe_div(x_, y_),
                      r_native_function=lambda y_, x_: choose_backend(x_, y_).divide_no_nan(x_, y_),
                      op_name='divide_no_nan')


def maximum(x: Union[Tensor, float], y: Union[Tensor, float]):
    """ Computes the element-wise maximum of `x` and `y`. """
    return custom_op2(x, y, maximum, lambda x_, y_: choose_backend(x_, y_).maximum(x_, y_), op_name='maximum')


def minimum(x: Union[Tensor, float], y: Union[Tensor, float]):
    """ Computes the element-wise minimum of `x` and `y`. """
    return custom_op2(x, y, minimum, lambda x_, y_: choose_backend(x_, y_).minimum(x_, y_), op_name='minimum')


def clip(x: Tensor, lower_limit: Union[float, Tensor], upper_limit: Union[float, Tensor]):
    """ Limits the values of the `Tensor` `x` to lie between `lower_limit` and `upper_limit` (inclusive). """
    if isinstance(lower_limit, Number) and isinstance(upper_limit, Number):

        def clip_(x):
            return x._op1(lambda native: choose_backend(native).clip(native, lower_limit, upper_limit))

        return broadcast_op(clip_, [x])
    else:
        return maximum(lower_limit, minimum(x, upper_limit))


def convolve(value: Tensor,
             kernel: Tensor,
             extrapolation: 'e_.Extrapolation' = None) -> Tensor:
    """
    Computes the convolution of `value` and `kernel` along the spatial axes of `kernel`.

    The channel dimensions of `value` are reduced against the equally named dimensions of `kernel`.
    The result will have the non-reduced channel dimensions of `kernel`.

    Args:
        value: `Tensor` whose shape includes all spatial dimensions of `kernel`.
        kernel: `Tensor` used as convolutional filter.
        extrapolation: If not None, pads `value` so that the result has the same shape as `value`.

    Returns:
        `Tensor`
    """
    assert all(dim in value.shape for dim in kernel.shape.spatial.names), f"Value must have all spatial dimensions of kernel but got value {value} kernel {kernel}"
    conv_shape = kernel.shape.spatial
    in_channels = value.shape.channel
    out_channels = kernel.shape.channel.without(in_channels)
    batch = value.shape.batch & kernel.shape.batch
    if extrapolation is not None and extrapolation != e_.ZERO:
        value = pad(value, {dim: (kernel.shape.get_size(dim) // 2, (kernel.shape.get_size(dim) - 1) // 2) for dim in conv_shape.names}, extrapolation)
    native_kernel = reshaped_native(kernel, (batch, out_channels, in_channels, *conv_shape.names), force_expand=in_channels)
    native_value = reshaped_native(value, (batch, in_channels, *conv_shape.names), force_expand=batch)
    backend = choose_backend(native_value, native_kernel)
    native_result = backend.conv(native_value, native_kernel, zero_padding=extrapolation == e_.ZERO)
    result = reshaped_tensor(native_result, (batch, out_channels, *conv_shape))
    return result


def boolean_mask(x: Tensor, dim: DimFilter, mask: Tensor):
    """
    Discards values `x.dim[i]` where `mask.dim[i]=False`.
    All dimensions of `mask` that are not `dim` are treated as batch dimensions.

    Alternative syntax: `x.dim[mask]`.

    Implementations:

    * NumPy: Slicing
    * PyTorch: [`masked_select`](https://pytorch.org/docs/stable/generated/torch.masked_select.html)
    * TensorFlow: [`tf.boolean_mask`](https://www.tensorflow.org/api_docs/python/tf/boolean_mask)
    * Jax: Slicing

    Args:
        x: `Tensor` of values.
        dim: Dimension of `x` to along which to discard slices.
        mask: Boolean `Tensor` marking which values to keep. Must have the dimension `dim` matching `x´.

    Returns:
        Selected values of `x` as `Tensor` with dimensions from `x` and `mask`.
    """
    dim, original_dim = mask.shape.only(dim), dim  # ToDo
    assert dim, f"mask dimension '{original_dim}' must be present on the mask {mask.shape}"
    assert dim.rank == 1, f"boolean mask only supports 1D selection"
    
    def uniform_boolean_mask(x: Tensor, mask_1d: Tensor):
        if dim in x.shape:
            x_native = x.native(x.shape.names)  # order does not matter
            mask_native = mask_1d.native()  # only has 1 dim
            backend = choose_backend(x_native, mask_native)
            result_native = backend.boolean_mask(x_native, mask_native, axis=x.shape.index(dim))
            new_shape = x.shape.with_sizes(backend.staticshape(result_native))
            return NativeTensor(result_native, new_shape)
        else:
            total = int(sum_(to_int64(mask_1d), mask_1d.shape))
            new_shape = mask_1d.shape.with_sizes([total])
            return expand(x, new_shape)

    return broadcast_op(uniform_boolean_mask, [x, mask], iter_dims=mask.shape.without(dim))


def gather(values: Tensor, indices: Tensor, dims: Union[DimFilter, None] = None):
    """
    Gathers the entries of `values` at positions described by `indices`.
    All non-channel dimensions of `indices` that are part of `values` but not indexed are treated as batch dimensions.

    See Also:
        `scatter()`.

    Args:
        values: `Tensor` containing values to gather.
        indices: `int` `Tensor`. Multidimensional position references in `values`.
            Must contain a single channel dimension for the index vector matching the number of dimensons to index.
            This channel dimension should list the dimension names to index as item names unless explicitly specified as `dims`.
        dims: (Optional) Dimensions indexed by `indices`.
            Alternatively, the dimensions can be specified as the item names of the channel dimension of `indices`.
            If `None` and no index item names are specified, will default to all spatial dimensions or all instance dimensions, depending on which ones are present (but not both).

    Returns:
        `Tensor` with combined batch dimensions, channel dimensions of `values` and spatial/instance dimensions of `indices`.
    """
    assert channel(indices).rank < 2, f"indices can at most have one channel dimension but got {indices.shape}"
    if dims is None:
        if channel(indices) and channel(indices).item_names[0]:
            dims = channel(indices).item_names[0]
        else:  # Fallback to spatial / instance
            warnings.warn(f"Indexing without item names is not recommended. Got indices {indices.shape}", SyntaxWarning, stacklevel=2)
            assert values.shape.instance.is_empty or values.shape.spatial.is_empty, f"Specify gather dimensions for values with both instance and spatial dimensions. Got {values.shape}"
            dims = values.shape.instance if values.shape.spatial.is_empty else values.shape.spatial
    if indices.dtype.kind == bool:
        indices = to_int32(indices)
    dims = parse_dim_order(dims)
    assert dims in values.shape, f"Trying to index non-existant dimensions with indices {indices.shape} into values {values.shape}"
    treat_as_batch = non_channel(indices).only(values.shape).without(dims)
    batch_ = (values.shape.batch & indices.shape.batch).without(dims) & treat_as_batch
    channel_ = values.shape.without(dims).without(batch_)
    index_list_dims = indices.shape.non_channel.without(batch_)
    squeeze_index_list = False
    if not index_list_dims:
        index_list_dims = instance('_single_index')
        squeeze_index_list = True
    native_values = reshaped_native(values, [batch_, *dims, channel_])
    native_indices = reshaped_native(indices, [batch_, *index_list_dims, channel(indices)])
    backend = choose_backend(native_values, native_indices)
    native_result = backend.batched_gather_nd(native_values, native_indices)
    result = reshaped_tensor(native_result, [batch_, *index_list_dims, channel_], convert=False)
    if squeeze_index_list:
        result = result[{'_single_index': 0}]
    return result


def scatter(base_grid: Union[Tensor, Shape],
<<<<<<< HEAD
            indices: Tensor,
=======
            indices: Union[Tensor, dict],
>>>>>>> 1c14b084
            values: Union[Tensor, float],
            mode: str = 'update',
            outside_handling: str = 'discard',
            indices_gradient=False):
    """
    Scatters `values` into `base_grid` at `indices`.
    instance dimensions of `indices` and/or `values` are reduced during scattering.
    Depending on `mode`, this method has one of the following effects:

    * `mode='update'`: Replaces the values of `base_grid` at `indices` by `values`. The result is undefined if `indices` contains duplicates.
    * `mode='add'`: Adds `values` to `base_grid` at `indices`. The values corresponding to duplicate indices are accumulated.
    * `mode='mean'`: Replaces the values of `base_grid` at `indices` by the mean of all `values` with the same index.

    Implementations:

    * NumPy: Slice assignment / `numpy.add.at`
    * PyTorch: [`torch.scatter`](https://pytorch.org/docs/stable/generated/torch.scatter.html), [`torch.scatter_add`](https://pytorch.org/docs/stable/generated/torch.scatter_add.html)
    * TensorFlow: [`tf.tensor_scatter_nd_add`](https://www.tensorflow.org/api_docs/python/tf/tensor_scatter_nd_add), [`tf.tensor_scatter_nd_update`](https://www.tensorflow.org/api_docs/python/tf/tensor_scatter_nd_update)
    * Jax: [`jax.lax.scatter_add`](https://jax.readthedocs.io/en/latest/_autosummary/jax.lax.scatter_add.html), [`jax.lax.scatter`](https://jax.readthedocs.io/en/latest/_autosummary/jax.lax.scatter.html)

    See Also:
        `gather()`.

    Args:
        base_grid: `Tensor` into which `values` are scattered.
        indices: `Tensor` of n-dimensional indices at which to place `values`.
            Must have a single channel dimension with size matching the number of spatial dimensions of `base_grid`.
            This dimension is optional if the spatial rank is 1.
            Must also contain all `scatter_dims`.
        values: `Tensor` of values to scatter at `indices`.
        mode: Scatter mode as `str`. One of ('add', 'mean', 'update')
        outside_handling: Defines how indices lying outside the bounds of `base_grid` are handled.

            * `'discard'`: outside indices are ignored.
            * `'clamp'`: outside indices are projected onto the closest point inside the grid.
            * `'undefined'`: All points are expected to lie inside the grid. Otherwise an error may be thrown or an undefined tensor may be returned.
        indices_gradient: Whether to allow the gradient of this operation to be backpropagated through `indices`.

    Returns:
        Copy of `base_grid` with updated values at `indices`.
    """
    assert mode in ('update', 'add', 'mean')
    assert outside_handling in ('discard', 'clamp', 'undefined')
    assert isinstance(indices_gradient, bool)
    if isinstance(indices, dict):  # update a slice
        if len(indices) == 1 and isinstance(next(iter(indices.values())), (str, int, slice)):  # update a range
            dim, sel = next(iter(indices.items()))
            full_dim = base_grid.shape[dim]
            if isinstance(sel, str):
                sel = full_dim.item_names[0].index(sel)
            if isinstance(sel, int):
                sel = slice(sel, sel+1)
            assert isinstance(sel, slice), f"Selection must be a str, int or slice but got {type(sel)}"
            values = expand(values, full_dim.after_gather({dim: sel}))
            parts = [
                base_grid[{dim: slice(sel.start)}],
                values,
                base_grid[{dim: slice(sel.stop, None)}]
            ]
            return concat(parts, dim)
        else:
            raise NotImplementedError("scattering into non-continuous values not yet supported by dimension")
    grid_shape = base_grid if isinstance(base_grid, Shape) else base_grid.shape
    assert channel(indices).rank < 2
    if channel(indices) and channel(indices).item_names[0]:
        indexed_dims = channel(indices).item_names[0]
        assert indexed_dims in grid_shape, f"Scatter indices {indices.shape} point to missing dimensions in grid {grid_shape}"
        if indexed_dims != grid_shape.only(indexed_dims).names:
            indices = indices.vector[grid_shape.only(indexed_dims).names]
        indexed_dims = grid_shape.only(indexed_dims)
    else:
        assert channel(indices).rank == 1 or (grid_shape.spatial_rank + grid_shape.instance_rank == 1 and indices.shape.channel_rank == 0)
        indexed_dims = grid_shape.spatial or grid_shape.instance
        assert channel(indices).volume == indexed_dims.rank
    values = wrap(values)
    batches = values.shape.non_channel.non_instance & indices.shape.non_channel.non_instance
    channels = grid_shape.without(indexed_dims).without(batches) & values.shape.channel
    # --- Set up grid ---
    if isinstance(base_grid, Shape):
        with choose_backend_t(indices, values):
            base_grid = zeros(base_grid & batches & values.shape.channel, dtype=values.dtype)
        if mode != 'add':
            base_grid += math.nan
    # --- Handle outside indices ---
    if outside_handling == 'clamp':
        indices = clip(indices, 0, tensor(indexed_dims, channel('vector')) - 1)
    elif outside_handling == 'discard':
        indices_linear = pack_dims(indices, instance, instance(_scatter_instance=1))
        indices_inside = min_((round_(indices_linear) >= 0) & (round_(indices_linear) < tensor(indexed_dims, channel('vector'))), 'vector')
        indices_linear = boolean_mask(indices_linear, '_scatter_instance', indices_inside)
        if instance(values).rank > 0:
            values_linear = pack_dims(values, instance, instance(_scatter_instance=1))
            values_linear = boolean_mask(values_linear, '_scatter_instance', indices_inside)
            values = unpack_dim(values_linear, '_scatter_instance', instance(values))
        indices = unpack_dim(indices_linear, '_scatter_instance', instance(indices))
        if indices.shape.is_non_uniform:
            raise NotImplementedError()
    lists = indices.shape.instance & values.shape.instance

    def scatter_forward(base_grid, indices, values):
        indices = to_int32(round_(indices))
        native_grid = reshaped_native(base_grid, [batches, *indexed_dims, channels])
        native_values = reshaped_native(values, [batches, lists, channels])
        native_indices = reshaped_native(indices, [batches, lists, 'vector'])
        backend = choose_backend(native_indices, native_values, native_grid)
        if mode in ('add', 'update'):
            native_result = backend.scatter(native_grid, native_indices, native_values, mode=mode)
        else:  # mean
            zero_grid = backend.zeros_like(native_grid)
            summed = backend.scatter(zero_grid, native_indices, native_values, mode='add')
            count = backend.scatter(zero_grid, native_indices, backend.ones_like(native_values), mode='add')
            native_result = summed / backend.maximum(count, 1)
            native_result = backend.where(count == 0, native_grid, native_result)
        return reshaped_tensor(native_result, [batches, *indexed_dims, channels], check_sizes=True)

    def scatter_backward(args: dict, _output, d_output):
        from ._nd import spatial_gradient
        values_grad = gather(d_output, args['indices'])
        spatial_gradient_indices = gather(spatial_gradient(d_output, dims=indexed_dims), args['indices'])
        indices_grad = mean(spatial_gradient_indices * args['values'], 'vector_')
        return None, indices_grad, values_grad

    from ._functional import custom_gradient
    scatter_function = custom_gradient(scatter_forward, scatter_backward) if indices_gradient else scatter_forward
    result = scatter_function(base_grid, indices, values)
    return result


def histogram(values: Tensor, bins: Shape or Tensor = spatial(bins=30), weights=1, same_bins: DimFilter = None):
    """
    Compute a histogram of a distribution of values.

    *Important Note:* In its current implementation, values outside the range of bins may or may not be added to the outermost bins.

    Args:
        values: `Tensor` listing the values to be binned along spatial or instance dimensions.
            `values´ may not contain channel or dual dimensions.
        bins: Either `Shape` specifying the number of equally-spaced bins to use or bin edge positions as `Tensor` with a spatial or instance dimension.
        weights: `Tensor` assigning a weight to every value in `values` that will be added to the bin, default 1.
        same_bins: Only used if `bins` is given as a `Shape`.
            Use the same bin sizes and positions across these batch dimensions.
            By default, bins will be chosen independently for each example.

    Returns:
        hist: `Tensor` containing all batch dimensions and the `bins` dimension with dtype matching `weights`.
        bin_edges: `Tensor`
        bin_center: `Tensor`
    """
    assert isinstance(values, Tensor), f"values must be a Tensor but got {type(values)}"
    assert channel(values).is_empty, f"Only 1D histograms supported but values have a channel dimension: {values.shape}"
    assert dual(values).is_empty, f"values cannot contain dual dimensions but got shape {values.shape}"
    weights = wrap(weights)
    if isinstance(bins, Shape):
        def equal_bins(v):
            return linspace(finite_min(v, shape), finite_max(v, shape), bins.with_size(bins.size + 1))
        bins = broadcast_op(equal_bins, [values], iter_dims=(batch(values) & batch(weights)).without(same_bins))
    assert isinstance(bins, Tensor), f"bins must be a Tensor but got {type(bins)}"
    assert non_batch(bins).rank == 1, f"bins must contain exactly one spatial or instance dimension listing the bin edges but got shape {bins.shape}"
    assert channel(bins).rank == dual(bins).rank == 0, f"bins cannot have any channel or dual dimensions but got shape {bins.shape}"
    tensors = [values, bins] if weights is None else [values, weights, bins]
    backend = choose_backend_t(*tensors)

    def histogram_uniform(values: Tensor, bin_edges: Tensor, weights):
        batch_dims = batch(values) & batch(bin_edges) & batch(weights)
        value_dims = non_batch(values) & non_batch(weights)
        values_native = reshaped_native(values, [batch_dims, value_dims])
        weights_native = reshaped_native(weights, [batch_dims, value_dims])
        bin_edges_native = reshaped_native(bin_edges, [batch_dims, non_batch(bin_edges)])
        hist_native = backend.histogram1d(values_native, weights_native, bin_edges_native)
        hist = reshaped_tensor(hist_native, [batch_dims, non_batch(bin_edges).with_size(non_batch(bin_edges).size - 1)])
        return hist
        # return stack_tensors([bin_edges, hist], channel(vector=[bin_edges.shape.name, 'hist']))

    bin_center = (bins[{non_batch(bins).name: slice(1, None)}] + bins[{non_batch(bins).name: slice(0, -1)}]) / 2
    bin_center = expand(bin_center, channel(vector=non_batch(bins).names))
    bin_edges = stack_tensors([bins], channel(values)) if channel(values) else bins
    return broadcast_op(histogram_uniform, [values, bins, weights]), bin_edges, bin_center


def fft(x: Tensor, dims: DimFilter = spatial) -> Tensor:
    """
    Performs a fast Fourier transform (FFT) on all spatial dimensions of x.
    
    The inverse operation is `ifft()`.

    Implementations:

    * NumPy: [`np.fft.fft`](https://numpy.org/doc/stable/reference/generated/numpy.fft.fft.html),
      [`numpy.fft.fft2`](https://numpy.org/doc/stable/reference/generated/numpy.fft.fft2.html),
      [`numpy.fft.fftn`](https://numpy.org/doc/stable/reference/generated/numpy.fft.fftn.html)
    * PyTorch: [`torch.fft.fft`](https://pytorch.org/docs/stable/fft.html)
    * TensorFlow: [`tf.signal.fft`](https://www.tensorflow.org/api_docs/python/tf/signal/fft),
      [`tf.signal.fft2d`](https://www.tensorflow.org/api_docs/python/tf/signal/fft2d),
      [`tf.signal.fft3d`](https://www.tensorflow.org/api_docs/python/tf/signal/fft3d)
    * Jax: [`jax.numpy.fft.fft`](https://jax.readthedocs.io/en/latest/_autosummary/jax.numpy.fft.fft.html),
      [`jax.numpy.fft.fft2`](https://jax.readthedocs.io/en/latest/_autosummary/jax.numpy.fft.fft2.html)
      [`jax.numpy.fft.fft`](https://jax.readthedocs.io/en/latest/_autosummary/jax.numpy.fft.fftn.html)

    Args:
        x: Uniform complex or float `Tensor` with at least one spatial dimension.
        dims: Dimensions along which to perform the FFT.
            If `None`, performs the FFT along all spatial dimensions of `x`.

    Returns:
        *Ƒ(x)* as complex `Tensor`
    """
    dims = x.shape.only(dims)
    x_native = x.native(x.shape)
    result_native = choose_backend(x_native).fft(x_native, x.shape.indices(dims))
    return NativeTensor(result_native, x.shape)


def ifft(k: Tensor, dims: DimFilter = spatial):
    """
    Inverse of `fft()`.

    Args:
        k: Complex or float `Tensor` with at least one spatial dimension.
        dims: Dimensions along which to perform the inverse FFT.
            If `None`, performs the inverse FFT along all spatial dimensions of `k`.

    Returns:
        *Ƒ<sup>-1</sup>(k)* as complex `Tensor`
    """
    dims = k.shape.only(dims)
    k_native = k.native(k.shape)
    result_native = choose_backend(k_native).ifft(k_native, k.shape.indices(dims))
    return NativeTensor(result_native, k.shape)


def dtype(x) -> DType:
    """
    Returns the data type of `x`.

    Args:
        x: `Tensor` or native tensor.

    Returns:
        `DType`
    """
    if isinstance(x, Tensor):
        return x.dtype
    else:
        return choose_backend(x).dtype(x)


<<<<<<< HEAD
def expand_tensor(value: Union[float, Tensor], dims: Shape):
    if not dims:
        return value
    value = wrap(value)
    shape = value.shape
    for dim in reversed(dims):
        if dim in value.shape:
            shape &= dim  # checks sizes, copies item names
        else:
            if dim.size is None:
                dim = dim.with_sizes([1])
            shape = concat_shapes(dim, shape)
    if shape == value.shape:  # no changes made
        return value
    elif shape.rank == value.rank:  # changes made but same dims
        return value._with_shape_replaced(shape._reorder(value.shape))
    else:
        return CollapsedTensor(value, shape)


=======
>>>>>>> 1c14b084
def close(*tensors, rel_tolerance=1e-5, abs_tolerance=0) -> bool:
    """
    Checks whether all tensors have equal values within the specified tolerance.
    
    Does not check that the shapes exactly match.
    Tensors with different shapes are reshaped before comparing.

    Args:
        *tensors: `Tensor` or tensor-like (constant) each
        rel_tolerance: relative tolerance (Default value = 1e-5)
        abs_tolerance: absolute tolerance (Default value = 0)

    Returns:
        Whether all given tensors are equal to the first tensor within the specified tolerance.
    """
    tensors = [wrap(t) for t in tensors]
    for other in tensors[1:]:
        if not _close(tensors[0], other, rel_tolerance=rel_tolerance, abs_tolerance=abs_tolerance):
            return False
    return True


def _close(tensor1, tensor2, rel_tolerance=1e-5, abs_tolerance=0):
    if tensor2 is tensor1:
        return True
    new_shape, (native1, native2) = broadcastable_native_tensors(tensor1, tensor2)
    np1 = choose_backend(native1).numpy(native1)
    np2 = choose_backend(native2).numpy(native2)
    return np.allclose(np1, np2, rel_tolerance, abs_tolerance)


def assert_close(*values,
                 rel_tolerance: float = 1e-5,
                 abs_tolerance: float = 0,
                 msg: str = "",
                 verbose: bool = True):
    """
    Checks that all given tensors have equal values within the specified tolerance.
    Raises an AssertionError if the values of this tensor are not within tolerance of any of the other tensors.
    
    Does not check that the shapes match as long as they can be broadcast to a common shape.

    Args:
      values: Tensors or native tensors or numbers or sequences of numbers.
      rel_tolerance: Relative tolerance.
      abs_tolerance: Absolute tolerance.
      msg: Optional error message.
      verbose: Whether to print conflicting values.
    """
    if not values:
        return
    phi_tensors = [t for t in values if isinstance(t, Tensor)]
    if phi_tensors:
        values = [compatible_tensor(t, phi_tensors[0].shape)._simplify() for t in values]  # use Tensor to infer dimensions
        for other in values[1:]:
            _assert_close(values[0], other, rel_tolerance, abs_tolerance, msg, verbose)
    elif all(isinstance(v, PhiTreeNode) for v in values):
        tree0, tensors0 = disassemble_tree(values[0])
        for value in values[1:]:
            tree, tensors_ = disassemble_tree(value)
            assert tree0 == tree, f"Tree structures do not match: {tree0} and {tree}"
            for t0, t in zip(tensors0, tensors_):
                _assert_close(t0, t, rel_tolerance, abs_tolerance, msg, verbose)
    else:
        np_values = [choose_backend(t).numpy(t) for t in values]
        for other in np_values[1:]:
            np.testing.assert_allclose(np_values[0], other, rel_tolerance, abs_tolerance, err_msg=msg, verbose=verbose)


def _assert_close(tensor1: Tensor, tensor2: Tensor, rel_tolerance: float, abs_tolerance: float, msg: str, verbose: bool):
    if tensor2 is tensor1:
        return
    # if isinstance(tensor2, (int, float, bool)):
    #     np.testing.assert_allclose(tensor1.numpy(), tensor2, rel_tolerance, abs_tolerance)
    if isinstance(tensor1, Layout):
        tensor1._assert_close(tensor2, rel_tolerance, abs_tolerance, msg, verbose)
    elif isinstance(tensor2, Layout):
        tensor2._assert_close(tensor1, rel_tolerance, abs_tolerance, msg, verbose)
    elif isinstance(tensor1, CompressedSparseMatrix):
        if isinstance(tensor2, CompressedSparseMatrix):
            _assert_close(tensor1._values, tensor2._values, rel_tolerance, abs_tolerance, msg, verbose)
            _assert_close(tensor1._indices, tensor2._indices, 0, 0, msg, verbose)
            _assert_close(tensor1._pointers, tensor2._pointers, 0, 0, msg, verbose)
        elif tensor1._compressed_dims.only(tensor2.shape):
            _assert_close(dense(tensor1), tensor2, rel_tolerance, abs_tolerance, msg, verbose)
        else:
            _assert_close(tensor1._values, tensor2._values, rel_tolerance, abs_tolerance, msg, verbose)
    elif isinstance(tensor2, CompressedSparseMatrix):
        return _assert_close(tensor2, tensor1, rel_tolerance, abs_tolerance, msg, verbose)
    else:
        def inner_assert_close(tensor1, tensor2):
            new_shape, (native1, native2) = broadcastable_native_tensors(tensor1, tensor2)
            np1 = choose_backend(native1).numpy(native1)
            np2 = choose_backend(native2).numpy(native2)
            if not np.allclose(np1, np2, rel_tolerance, abs_tolerance):
                np.testing.assert_allclose(np1, np2, rel_tolerance, abs_tolerance, err_msg=msg, verbose=verbose)

        broadcast_op(inner_assert_close, [tensor1, tensor2], no_return=True)


def _native_wrapper(tensor_function: Callable, create_native_function: Callable, persistent_refs=False):
    INPUT_TENSORS = []
    OUTPUT_TENSORS = []

    def native_function(*natives):
        natives = list(natives)
        values = [t._op1(lambda _: natives.pop(0)) for t in INPUT_TENSORS]
        assert len(natives) == 0, "Not all arguments were converted"
        result = tensor_function(*values)
        results = [result] if not isinstance(result, (tuple, list)) else result
        OUTPUT_TENSORS.clear()
        OUTPUT_TENSORS.extend(results)
        return sum([v._natives() for v in results], ())

    backend = default_backend()
    traced = create_native_function(native_function, backend)
    if traced is NotImplemented:
        warnings.warn(f"Backend '{backend}' not supported. Returning original function.", RuntimeWarning)
        return tensor_function, None, INPUT_TENSORS, OUTPUT_TENSORS

    def wrapper(*values: Tensor):
        INPUT_TENSORS.clear()
        INPUT_TENSORS.extend(values)
        for v in values:
            v._expand()
        natives = sum([v._natives() for v in values], ())
        results_native = list(traced(*natives))
        results = [t._with_natives_replaced(results_native) for t in OUTPUT_TENSORS]
        if not persistent_refs:
            INPUT_TENSORS.clear()
            # OUTPUT_TENSORS.clear()  outputs need to be saved because native_function may be called only the first time. Will get garbage collected once the function is not referenced anymore.
        assert len(results_native) == 0
        return results[0] if len(results) == 1 else results

    return wrapper, traced, INPUT_TENSORS, OUTPUT_TENSORS


def stop_gradient(x):
    """
    Disables gradients for the given tensor.
    This may switch off the gradients for `x` itself or create a copy of `x` with disabled gradients.

    Implementations:

    * PyTorch: [`x.detach()`](https://pytorch.org/docs/stable/autograd.html#torch.Tensor.detach)
    * TensorFlow: [`tf.stop_gradient`](https://www.tensorflow.org/api_docs/python/tf/stop_gradient)
    * Jax: [`jax.lax.stop_gradient`](https://jax.readthedocs.io/en/latest/_autosummary/jax.lax.stop_gradient.html)

    Args:
        x: `Tensor` or `phi.math.magic.PhiTreeNode` for which gradients should be disabled.

    Returns:
        Copy of `x`.
    """
    if isinstance(x, Tensor):
        return x._op1(lambda native: choose_backend(native).stop_gradient(native))
    elif isinstance(x, PhiTreeNode):
        nest, values = disassemble_tree(x)
        new_values = [stop_gradient(v) for v in values]
        return assemble_tree(nest, new_values)
    else:
        return wrap(choose_backend(x).stop_gradient(x))


<<<<<<< HEAD
def pairwise_distances(positions: Tensor, max_distance: Union[float, Tensor] = None, others_dims=instance('others'), format='dense') -> Tensor:
=======
def pairwise_distances(positions: Tensor,
                       max_distance: Union[float, Tensor] = None,
                       format: str = 'dense',
                       default: Optional[float] = None,
                       method: str = 'sparse') -> Tensor:
>>>>>>> 1c14b084
    """
    Computes the distance matrix containing the pairwise position differences between each pair of points.
    Points that are further apart than `max_distance` (if specified) are assigned a distance value of `0`.
    The diagonal of the matrix (self-distance) also consists purely of zero-vectors and may or may not be stored explicitly.

    Args:
        positions: `Tensor`.
            Channel dimensions are interpreted as position components.
            Instance and spatial dimensions list nodes.
        max_distance: Scalar or `Tensor` specifying a max_radius for each point separately.
            Can contain additional batch dimensions but spatial/instance dimensions must match `positions` if present.
            If not specified, uses an infinite cutoff radius, i.e. all points will be considered neighbors.
        format: Matrix format as `str` or concrete sparsity pattern as `Tensor`.
            Allowed strings are `'dense', `'csr'`, `'coo'`, `'csc'`.
            When a `Tensor` is passed, it needs to have all instance and spatial dims as `positions` as well as corresponding dual dimensions.
            The distances will be evaluated at all stored entries of the `format` tensor.
        default: Value the sparse tensor returns for non-stored values. Must be `0` or `None`.

    Returns:
        Distance matrix as sparse or dense `Tensor`, depending on `format`.
        For each spatial/instance dimension in `positions`, the matrix also contains a dual dimension of the same name and size.
        The matrix also contains all batch dimensions of `positions` and one channel dimension called `vector`.

    Examples:
        >>> pos = vec(x=0, y=tensor([0, 1, 2.5], instance('particles')))
        >>> dx = pairwise_distances(pos, format='dense', max_distance=2)
        >>> dx.particles[0]
        (x=0.000, y=0.000); (x=0.000, y=1.000); (x=0.000, y=0.000) (~particlesᵈ=3, vectorᶜ=x,y)
    """
    assert isinstance(positions, Tensor), f"positions must be a Tensor but got {type(positions)}"
    assert default in [0, None], f"default value must be either 0 or None but got '{default}'"
    primal_dims = positions.shape.non_batch.non_channel.non_dual
    dual_dims = dual(**primal_dims.untyped_dict)
    if isinstance(format, Tensor):  # sparse connectivity specified, no neighborhood search required
        assert max_distance is None, "max_distance not allowed when connectivity is specified (passing a Tensor for format)"
        return map_pairs(lambda p1, p2: p2 - p1, positions, format)
    # --- Dense ---
    elif format == 'dense':
        dx = unpack_dim(pack_dims(positions, non_batch(positions).non_channel.non_dual, instance('_tmp')), '_tmp', dual_dims) - positions
        if max_distance is not None:
            neighbors = sum_(dx ** 2, channel) <= max_distance ** 2
            default = float('nan') if default is None else default
            dx = where(neighbors, dx, default)
        return dx
    # --- Sparse neighbor search from here on ---
    assert max_distance is not None, "max_distance must be specified when computing distance in sparse format"
    max_distance = wrap(max_distance)
    index_dtype = DType(int, 32)
    backend = choose_backend_t(positions, max_distance)
    batch_shape = batch(positions) & batch(max_distance)
    if not dual_dims.well_defined:
        assert dual_dims.rank == 1, f"others_dims sizes must be specified when passing more then one dimension but got {dual_dims}"
        dual_dims = dual_dims.with_size(primal_dims.volume)
    # --- Determine mode ---
    tmp_pair_count = None
    pair_count = None
    table_len = None
    mode = 'vectorize' if batch_shape.volume > 1 and batch_shape.is_uniform else 'loop'
    if backend.is_available(positions):
        if mode == 'vectorize':
            # ToDo determine limits from positions? build_cells+bincount would be enough
            pair_count = 7
    else:  # tracing
        if backend.requires_fixed_shapes_when_tracing():
            # ToDo use fixed limits (set by user)
            pair_count = 7
            mode = 'vectorize'
    # --- Run neighborhood search ---
    from .backend._partition import find_neighbors, find_neighbors_matscipy, find_neighbors_sklearn
    if mode == 'loop':
        indices = []
        values = []
        for b in batch_shape.meshgrid():
            native_positions = reshaped_native(positions[b], [primal_dims, channel(positions)])
            native_max_dist = max_distance[b].native()
            if method == 'sparse':
                nat_rows, nat_cols, nat_vals = find_neighbors(native_positions, native_max_dist, None, periodic=False, default=default)
            elif method == 'matscipy':
                assert positions.available, f"Cannot jit-compile matscipy neighborhood search"
                nat_rows, nat_cols, nat_vals = find_neighbors_matscipy(native_positions, native_max_dist, None, periodic=False)
            elif method == 'sklearn':
                assert positions.available, f"Cannot jit-compile matscipy neighborhood search"
                nat_rows, nat_cols, nat_vals = find_neighbors_sklearn(native_positions, native_max_dist)
            else:
                raise ValueError(method)
            nat_indices = backend.stack([nat_rows, nat_cols], -1)
            indices.append(reshaped_tensor(nat_indices, [instance('pairs'), channel(vector=primal_dims.names + dual_dims.names)], convert=False))
            values.append(reshaped_tensor(nat_vals, [instance('pairs'), channel(positions)]))
        indices = stack(indices, batch_shape)
        values = stack(values, batch_shape)
    elif mode == 'vectorize':
        raise NotImplementedError
        # native_positions = reshaped_native(positions, [batch_shape, primal_dims, channel(positions)])
        # native_max_dist = reshaped_native(max_distance, [batch_shape, primal_dims], force_expand=False)
        # def single_search(pos, r):
        #     return find_neighbors(pos, r, None, periodic=False, pair_count=pair_count, default=default)
        # nat_rows, nat_cols, nat_vals = backend.vectorized_call(single_search, native_positions, native_max_dist, output_dtypes=(index_dtype, index_dtype, positions.dtype))
        # nat_indices = backend.stack([nat_rows, nat_cols], -1)
        # indices = reshaped_tensor(nat_indices, [batch_shape, instance('pairs'), channel(vector=primal_dims.names + dual_dims.names)], convert=False)
        # values = reshaped_tensor(nat_vals, [batch_shape, instance('pairs'), channel(positions)])
    else:
        raise RuntimeError
    # --- Assemble sparse matrix ---
    dense_shape = primal_dims & dual_dims
    coo = SparseCoordinateTensor(indices, values, dense_shape, can_contain_double_entries=False, indices_sorted=False, default=default)
    return to_format(coo, format)


def map_pairs(map_function: Callable, values: Tensor, connections: Tensor):
    """
    Evaluates `map_function` on all pairs of elements present in the sparsity pattern of `connections`.

    Args:
        map_function: Function with signature `(Tensor, Tensor) -> Tensor`.
        values: Values to evaluate `map_function` on.
            Needs to have a spatial or instance dimension but must not have a dual dimension.
        connections: Sparse tensor.

    Returns:
        `Tensor` with the sparse dimensions of `connections` and all non-instance dimensions returned by `map_function`.
    """
    assert dual(values).is_empty, f"values must not have a dual dimension but got {values.shape}"
    inst_dim = non_batch(values).non_channel.non_dual.name
    indices = stored_indices(connections, invalid='clamp')
    origin = values[{inst_dim: indices[inst_dim]}]
    target = values[{inst_dim: indices['~' + inst_dim]}]
    result = map_function(origin, target)
    return tensor_like(connections, result, value_order='as existing')<|MERGE_RESOLUTION|>--- conflicted
+++ resolved
@@ -2,11 +2,7 @@
 import math
 import warnings
 from numbers import Number
-<<<<<<< HEAD
-from typing import Tuple, Callable, Any, Union
-=======
-from typing import Tuple, Callable, Any, Union, Optional
->>>>>>> 1c14b084
+from typing import Tuple, Callable, Any, Union, Optional, Union
 
 import numpy as np
 
@@ -196,11 +192,7 @@
 
 def reshaped_native(value: Tensor,
                     groups: Union[tuple, list],
-<<<<<<< HEAD
-                    force_expand: Any = False,
-=======
                     force_expand: Any = True,
->>>>>>> 1c14b084
                     to_numpy=False):
     """
     Returns a native representation of `value` where dimensions are laid out according to `groups`.
@@ -244,11 +236,7 @@
     return value.numpy(order) if to_numpy else value.native(order)
 
 
-<<<<<<< HEAD
-def reshaped_numpy(value: Tensor, groups: Union[tuple, list], force_expand: Any = False):
-=======
 def reshaped_numpy(value: Tensor, groups: Union[tuple, list], force_expand: Any = True):
->>>>>>> 1c14b084
     """
     Returns the NumPy representation of `value` where dimensions are laid out according to `groups`.
 
@@ -648,11 +636,7 @@
     return to_float(k) if dtype is None else cast(k, dtype)
 
 
-<<<<<<< HEAD
-def meshgrid(dim_type=spatial, stack_dim=channel('vector'), assign_item_names=True, **dimensions: Union[int, Tensor]) -> Tensor:
-=======
 def meshgrid(dims: Union[Callable, Shape] = spatial, stack_dim=channel('vector'), **dimensions: Union[int, Tensor]) -> Tensor:
->>>>>>> 1c14b084
     """
     Generate a mesh-grid `Tensor` from keyword dimensions.
 
@@ -714,11 +698,7 @@
     return stack_tensors(channels, stack_dim)
 
 
-<<<<<<< HEAD
-def linspace(start: Union[int, Tensor], stop, dim: Shape) -> Tensor:
-=======
 def linspace(start: Union[float, Tensor], stop: Union[float, Tensor], dim: Shape) -> Tensor:
->>>>>>> 1c14b084
     """
     Returns `number` evenly spaced numbers between `start` and `stop`.
 
@@ -1144,11 +1124,7 @@
         return f(value._simplify(), dims)
 
 
-<<<<<<< HEAD
-def sum_(value: Union[Tensor, list, tuple], dim: DimFilter = non_batch) -> Tensor:
-=======
 def sum_(value: Union[Tensor, list, tuple, Number, bool], dim: DimFilter = non_batch) -> Tensor:
->>>>>>> 1c14b084
     """
     Sums `values` along the specified dimensions.
 
@@ -1213,11 +1189,7 @@
         raise ValueError(type(value))
 
 
-<<<<<<< HEAD
-def prod(value: Union[Tensor, list, tuple], dim: DimFilter = non_batch) -> Tensor:
-=======
 def prod(value: Union[Tensor, list, tuple, Number, bool], dim: DimFilter = non_batch) -> Tensor:
->>>>>>> 1c14b084
     """
     Multiplies `values` along the specified dimensions.
 
@@ -1249,11 +1221,7 @@
         raise ValueError(type(value))
 
 
-<<<<<<< HEAD
-def mean(value: Union[Tensor, list, tuple], dim: DimFilter = non_batch) -> Tensor:
-=======
 def mean(value: Union[Tensor, list, tuple, Number, bool], dim: DimFilter = non_batch) -> Tensor:
->>>>>>> 1c14b084
     """
     Computes the mean over `values` along the specified dimensions.
 
@@ -1287,11 +1255,7 @@
         raise ValueError(type(value))
 
 
-<<<<<<< HEAD
-def std(value: Union[Tensor, list, tuple], dim: DimFilter = non_batch) -> Tensor:
-=======
 def std(value: Union[Tensor, list, tuple, Number, bool], dim: DimFilter = non_batch) -> Tensor:
->>>>>>> 1c14b084
     """
     Computes the standard deviation over `values` along the specified dimensions.
 
@@ -1361,11 +1325,7 @@
         raise ValueError(type(value))
 
 
-<<<<<<< HEAD
-def all_(boolean_tensor: Union[Tensor, list, tuple], dim: DimFilter = non_batch) -> Tensor:
-=======
 def all_(boolean_tensor: Union[Tensor, list, tuple, Number, bool], dim: DimFilter = non_batch) -> Tensor:
->>>>>>> 1c14b084
     """
     Tests whether all entries of `boolean_tensor` are `True` along the specified dimensions.
 
@@ -1400,11 +1360,7 @@
     raise ValueError(type(value))
 
 
-<<<<<<< HEAD
-def max_(value: Union[Tensor, list, tuple], dim: DimFilter = non_batch) -> Tensor:
-=======
 def max_(value: Union[Tensor, list, tuple, Number, bool], dim: DimFilter = non_batch) -> Tensor:
->>>>>>> 1c14b084
     """
     Determines the maximum value of `values` along the specified dimensions.
 
@@ -1439,11 +1395,7 @@
     raise ValueError(type(value))
 
 
-<<<<<<< HEAD
-def min_(value: Union[Tensor, list, tuple], dim: DimFilter = non_batch) -> Tensor:
-=======
 def min_(value: Union[Tensor, list, tuple, Number, bool], dim: DimFilter = non_batch) -> Tensor:
->>>>>>> 1c14b084
     """
     Determines the minimum value of `values` along the specified dimensions.
 
@@ -1804,8 +1756,6 @@
     return _backend_op1(x, Backend.exp)
 
 
-<<<<<<< HEAD
-=======
 def soft_plus(x) -> Union[Tensor, PhiTreeNode]:
     """ Computes *softplus(x)* of the `Tensor` or `phi.math.magic.PhiTreeNode` `x`. """
     return _backend_op1(x, Backend.softplus)
@@ -1826,7 +1776,6 @@
     return _backend_op1(x, Backend.log_gamma)
 
 
->>>>>>> 1c14b084
 def to_float(x) -> Union[Tensor, PhiTreeNode]:
     """
     Converts the given tensor to floating point format with the currently specified precision.
@@ -1882,8 +1831,6 @@
     return _backend_op1(x, Backend.isfinite)
 
 
-<<<<<<< HEAD
-=======
 def is_nan(x) -> Union[Tensor, PhiTreeNode]:
     """ Returns a `Tensor` or `phi.math.magic.PhiTreeNode` matching `x` with values `True` where `x` is `NaN` and `False` otherwise. """
     return _backend_op1(x, Backend.isnan)
@@ -1894,7 +1841,6 @@
     return _backend_op1(x, Backend.isnan)
 
 
->>>>>>> 1c14b084
 def real(x) -> Union[Tensor, PhiTreeNode]:
     """
     See Also:
@@ -2061,11 +2007,7 @@
         return values
 
 
-<<<<<<< HEAD
-def divide_no_nan(x: Union[float, Tensor], y: Union[float, Tensor]):
-=======
 def safe_div(x: Union[float, Tensor], y: Union[float, Tensor]):
->>>>>>> 1c14b084
     """ Computes *x/y* with the `Tensor`s `x` and `y` but returns 0 where *y=0*. """
     return custom_op2(x, y,
                       l_operator=safe_div,
@@ -2222,11 +2164,7 @@
 
 
 def scatter(base_grid: Union[Tensor, Shape],
-<<<<<<< HEAD
-            indices: Tensor,
-=======
             indices: Union[Tensor, dict],
->>>>>>> 1c14b084
             values: Union[Tensor, float],
             mode: str = 'update',
             outside_handling: str = 'discard',
@@ -2473,29 +2411,6 @@
         return choose_backend(x).dtype(x)
 
 
-<<<<<<< HEAD
-def expand_tensor(value: Union[float, Tensor], dims: Shape):
-    if not dims:
-        return value
-    value = wrap(value)
-    shape = value.shape
-    for dim in reversed(dims):
-        if dim in value.shape:
-            shape &= dim  # checks sizes, copies item names
-        else:
-            if dim.size is None:
-                dim = dim.with_sizes([1])
-            shape = concat_shapes(dim, shape)
-    if shape == value.shape:  # no changes made
-        return value
-    elif shape.rank == value.rank:  # changes made but same dims
-        return value._with_shape_replaced(shape._reorder(value.shape))
-    else:
-        return CollapsedTensor(value, shape)
-
-
-=======
->>>>>>> 1c14b084
 def close(*tensors, rel_tolerance=1e-5, abs_tolerance=0) -> bool:
     """
     Checks whether all tensors have equal values within the specified tolerance.
@@ -2660,15 +2575,11 @@
         return wrap(choose_backend(x).stop_gradient(x))
 
 
-<<<<<<< HEAD
-def pairwise_distances(positions: Tensor, max_distance: Union[float, Tensor] = None, others_dims=instance('others'), format='dense') -> Tensor:
-=======
 def pairwise_distances(positions: Tensor,
                        max_distance: Union[float, Tensor] = None,
                        format: str = 'dense',
                        default: Optional[float] = None,
                        method: str = 'sparse') -> Tensor:
->>>>>>> 1c14b084
     """
     Computes the distance matrix containing the pairwise position differences between each pair of points.
     Points that are further apart than `max_distance` (if specified) are assigned a distance value of `0`.
