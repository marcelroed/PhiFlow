import warnings
from numbers import Number
from typing import List, Callable, Tuple, Union

import numpy as np
import scipy.sparse

from ._shape import Shape, non_batch, merge_shapes, instance, batch, non_instance, shape, channel, spatial, DimFilter, concat_shapes, EMPTY_SHAPE, dual, DUAL_DIM, SPATIAL_DIM, \
    non_channel
from ._magic_ops import concat, pack_dims, expand, rename_dims, stack, unpack_dim
from ._tensors import Tensor, TensorStack, NativeTensor, cached, wrap
from .backend import choose_backend, NUMPY, Backend
from .backend._dtype import DType


def sparse_tensor(indices: Tensor,
                  values: Tensor,
                  dense_shape: Shape,
                  can_contain_double_entries=True,
                  indices_sorted=False,
                  format='auto',
                  default: Number or None = 0) -> Tensor:
    """
    Construct a sparse tensor that stores `values` at the corresponding `indices` and is 0 everywhere else.
    In addition to the sparse dimensions indexed by `indices`, the tensor inherits all batch and channel dimensions from `values`.

    indices: `Tensor` encoding the positions of stored values. It has the following dimensions:

        * One instance dimension exactly matching the instance dimension on `values`.
          It enumerates the positions of stored entries.
        * One channel dimension called `vector`.
          Its item names must match the dimension names of `dense_shape` but the order can be arbitrary.
        * Any number of batch dimensions

    values: `Tensor` containing the stored values at positions given by `indices`. It has the following dimensions:

        * One instance dimension exactly matching the instance dimension on `indices`.
          It enumerates the values of stored entries.
        * Any number of channel dimensions if multiple values are stored at each index.
        * Any number of batch dimensions

    dense_shape: Dimensions listed in `indices`.
        The order can differ from the item names of `indices`.
    can_contain_double_entries: Whether some indices might occur more than once.
        If so, values at the same index will be summed.
    indices_sorted: Whether the indices are sorted in ascending order given the dimension order of the item names of `indices`.
    format: Sparse format in which to store the data, such as `'coo'` or `'csr'`. See `phi.math.get_format`.
    default: Value the sparse tensor returns for non-stored values. Must be `0` or `None`.

    Returns:
        Sparse `Tensor` with the specified `format`.
    """
    assert default in [0, None], f"default value must be either 0 or None but got '{default}'"
    coo = SparseCoordinateTensor(indices, values, dense_shape, can_contain_double_entries, indices_sorted, default)
    return to_format(coo, format)


def tensor_like(existing_tensor: Tensor, values: Union[Tensor, Number, bool], value_order: str = None):
    """
    Creates a tensor with the same format and shape as `existing_tensor`.

    Args:
        existing_tensor: Any `Tensor`, sparse or dense.
        values: New values to replace the existing values by.
            If `existing_tensor` is sparse, `values` must have an instance dimension to list the stored values, matching the sparse indices.
        value_order: Order of `values` compared to `existing_tensor`.
            If `'original'`, the values are ordered like the values that was used to create the first tensor with this sparsity pattern.
            If `'as existing'`, the values match the current order of `existing_tensor`.
            Note that the order of values may be changed upon creating a sparse tensor.

    Returns:
        `Tensor`
    """
    assert value_order in ['original', 'as existing', None]
    if isinstance(existing_tensor, (SparseCoordinateTensor, CompressedSparseMatrix)):
        if value_order is None:
            assert not instance(values), f"When creating a sparse tensor from a list of values, value_order must be specified."
        if instance(values):
            values = rename_dims(values, instance, instance(existing_tensor._values))
        values = expand(values, instance(existing_tensor._values))
        if value_order == 'original' and isinstance(existing_tensor, CompressedSparseMatrix) and existing_tensor._uncompressed_indices_perm is not None:
            values = values[existing_tensor._uncompressed_indices_perm]
        if isinstance(existing_tensor, CompressedSparseMatrix) and existing_tensor._uncompressed_offset is not None:
            from ._ops import where
            values = where(existing_tensor._valid_mask(), values, 0)
        return existing_tensor._with_values(values)
    if not is_sparse(existing_tensor):
        return unpack_dim(values, instance, existing_tensor.shape.non_channel.non_batch)
    raise NotImplementedError


class SparseCoordinateTensor(Tensor):

    def __init__(self, indices: Tensor, values: Tensor, dense_shape: Shape, can_contain_double_entries: bool, indices_sorted: bool, default: Number):
        """
        Construct a sparse tensor with any number of sparse, dense and batch dimensions.
        """
        assert isinstance(indices, Tensor), f"indices must be a Tensor but got {type(indices)}"
        assert isinstance(values, Tensor), f"values must be a Tensor but got {type(values)}"
        assert instance(indices), "indices must have an instance dimension"
        assert 'vector' in indices.shape, "indices must have a vector dimension"
        assert set(indices.vector.item_names) == set(dense_shape.names), "The 'vector' dimension of indices must list the dense dimensions as item names"
        assert indices.dtype.kind == int, f"indices must have dtype=int but got {indices.dtype}"
        self._shape = merge_shapes(dense_shape, batch(indices), non_instance(values))
        self._dense_shape = dense_shape
        self._indices = indices
        self._values = values
        self._can_contain_double_entries = can_contain_double_entries
        self._indices_sorted = indices_sorted
        self._default = default

    @property
    def shape(self) -> Shape:
        return self._shape

    @property
    def dtype(self) -> DType:
        return self._values.dtype

<<<<<<< HEAD
    def native(self, order: Union[str, tuple, list, Shape] = None):
        raise RuntimeError("Sparse tensors do not have a native representation. Use math.dense(tensor).native() instead")
=======
    @property
    def sparse_dims(self):
        return self._dense_shape

    @property
    def sparsity_batch(self):
        return batch(self._indices)

    def native(self, order: Union[str, tuple, list, Shape] = None, singleton_for_const=False):
        assert order is None, f"sparse matrices are always ordered (primal, dual). For custom ordering, use math.dense(tensor).native() instead."
        return native_matrix(self, self.default_backend)
>>>>>>> 1c14b084

    @property
    def _is_tracer(self) -> bool:
        return self._indices._is_tracer or self._values._is_tracer

    def _with_values(self, new_values: Tensor):
        return SparseCoordinateTensor(self._indices, new_values, self._dense_shape, self._can_contain_double_entries, self._indices_sorted, self._default)

    def _natives(self) -> tuple:
        indices_const = self._indices.default_backend is not self._values.default_backend
        if indices_const:
            return self._values._natives()  # If we return NumPy arrays, they might get converted in function transformations
        else:
            return self._values._natives() + self._indices._natives()

    def _spec_dict(self) -> dict:
        indices_const = self._indices.default_backend is not self._values.default_backend
        return {'type': SparseCoordinateTensor,
                'shape': self._shape,
                'dense_shape': self._dense_shape,
                'indices': self._indices if indices_const else self._indices._spec_dict(),
                'values': self._values._spec_dict(),
                'can_contain_double_entries': self._can_contain_double_entries,
                'indices_sorted': self._indices_sorted,
                'default': self._default}

    @classmethod
    def _from_spec_and_natives(cls, spec: dict, natives: list):
        values = spec['values']['type']._from_spec_and_natives(spec['values'], natives)
        indices_or_spec = spec['indices']
        if isinstance(indices_or_spec, Tensor):
            indices = indices_or_spec
        else:
            indices = spec['indices']['type']._from_spec_and_natives(spec['indices'], natives)
        return SparseCoordinateTensor(indices, values, spec['dense_shape'], spec['can_contain_double_entries'], spec['indices_sorted'], spec['default'])

    def _native_coo_components(self, col_dims: DimFilter, matrix=False):
        col_dims = self._shape.only(col_dims)
        row_dims = self._dense_shape.without(col_dims)
        row_idx_packed, col_idx_packed = self._pack_indices(row_dims, col_dims)
        from phi.math import reshaped_native
        ind_batch = batch(self._indices)
        channels = non_instance(self._values).without(ind_batch)
        if matrix:
            native_indices = choose_backend(row_idx_packed, col_idx_packed).stack([row_idx_packed, col_idx_packed], -1)
            native_shape = (row_dims.volume, col_dims.volume)
        else:
            native_indices = reshaped_native(self._indices, [ind_batch, instance, 'vector'])
            native_shape = self._dense_shape.sizes
        native_values = reshaped_native(self._values, [ind_batch, instance, channels])
        return ind_batch, channels, native_indices, native_values, native_shape

    def dual_indices(self, to_primal=False):
        """ Unpacked column indices """
        idx = self._indices[self._dense_shape.dual]
        if to_primal:
            dual_names = idx.shape.get_item_names('vector')
            primal_names = spatial(*dual_names).names
            idx = rename_dims(idx, 'vector', channel(vector=primal_names))
        return idx

    def primal_indices(self):
        """ Unpacked row indices """
        return self._indices[self._dense_shape.non_dual]

    def _pack_indices(self, row_dims: Shape, col_dims: Shape):
        assert row_dims in self._dense_shape, f"Can only compress sparse dims but got {row_dims} which contains non-sparse dims"
        from ._ops import reshaped_native
        b = self._indices.default_backend
        row_idx = self._indices[row_dims.names]
        col_idx = self._indices[self._dense_shape.without(row_dims).names]
        # ToDo if not row_dims: idx = [0]
        row_idx_packed = b.ravel_multi_index(reshaped_native(row_idx, [batch, instance, channel]), row_dims.sizes)
        col_idx_packed = b.ravel_multi_index(reshaped_native(col_idx, [batch, instance, channel]), col_dims.sizes)
        return row_idx_packed, col_idx_packed

    def _unpack_indices(self, row_idx_packed, col_idx_packed, row_dims: Shape, col_dims: Shape, ind_batch: Shape):
        row_idx = np.stack(np.unravel_index(row_idx_packed, row_dims.sizes), -1)
        col_idx = np.stack(np.unravel_index(col_idx_packed, col_dims.sizes), -1)
        np_indices = np.concatenate([row_idx, col_idx], -1)
        from ._ops import reshaped_tensor
        idx_dim = channel(**{channel(self._indices).name: row_dims.names + col_dims.names})
        indices = reshaped_tensor(np_indices, [ind_batch, instance(self._indices), idx_dim], convert=False)
        return indices

    def compress_rows(self):
        return self.compress(self._dense_shape.non_dual)

    def compress_cols(self):
        return self.compress(self._dense_shape.dual)

    def compress(self, dims: DimFilter):
        c_dims = self._shape.only(dims, reorder=True)
        u_dims = self._dense_shape.without(c_dims)
        c_idx_packed, u_idx_packed = self._pack_indices(c_dims, u_dims)
        # --- Use scipy.sparse.csr_matrix to reorder values ---
        idx = np.arange(1, c_idx_packed.shape[-1] + 1)  # start indexing at 1 since 0 might get removed
        scipy_csr = scipy.sparse.csr_matrix((idx, (c_idx_packed[0], u_idx_packed[0])), shape=(c_dims.volume, u_dims.volume))
        assert c_idx_packed.shape[1] == len(scipy_csr.data), "Failed to create CSR matrix because the CSR matrix contains fewer non-zero values than COO. This can happen when the `x` tensor is too small for the stencil."
        # --- Construct CompressedSparseMatrix ---
        entries_dim = instance(self._values).name
        perm = {entries_dim: wrap(scipy_csr.data - 1, instance(entries_dim))}
        values = self._values[perm]  # Change order accordingly
        indices = wrap(scipy_csr.indices, instance(entries_dim))
        pointers = wrap(scipy_csr.indptr, instance('pointers'))
        return CompressedSparseMatrix(indices, pointers, values, u_dims, c_dims, self._default, uncompressed_indices=self._indices, uncompressed_indices_perm=perm)

    def __pack_dims__(self, dims: Tuple[str, ...], packed_dim: Shape, pos: Union[int, None], **kwargs) -> 'Tensor':
        dims = self._shape.only(dims)
        assert dims in self._dense_shape, f"Can only pack sparse dimensions on SparseCoordinateTensor but got {dims} of which {dims.without(self._dense_shape)} are not sparse"
        assert self._indices.default_backend is NUMPY, "Can only pack NumPy indices as of yet"
        from ._ops import reshaped_native
        idx = self._indices.vector[dims.names]
        idx_packed = np.ravel_multi_index(reshaped_native(idx, [channel, instance]), dims.sizes)
        idx_packed = expand(wrap(idx_packed, instance(self._indices)), channel(vector=packed_dim.name))
        indices = concat([self._indices.vector[self._dense_shape.without(dims).names], idx_packed], 'vector')
        dense_shape = concat_shapes(self._dense_shape.without(dims), packed_dim.with_size(dims.volume))
        idx_sorted = self._indices_sorted and False  # ToDo still sorted if dims are ordered correctly and no other dim in between and inserted at right point
        return SparseCoordinateTensor(indices, self._values, dense_shape, self._can_contain_double_entries, idx_sorted, self._default)

    def _with_shape_replaced(self, new_shape: Shape):
        assert self._shape.rank == new_shape.rank
        dense_shape = new_shape[self._shape.indices(self._dense_shape)]
        new_item_names = new_shape[self._shape.indices(self._indices.shape.get_item_names('vector'))].names
        values = self._values._with_shape_replaced(self._values.shape.replace(self._shape, new_shape))
        non_vec = self._shape.without('vector')
        new_non_vec = new_shape[self._shape.indices(non_vec)]
        indices = self._indices._with_shape_replaced(self._indices.shape.replace(non_vec, new_non_vec).with_dim_size('vector', new_item_names))
        return SparseCoordinateTensor(indices, values, dense_shape, self._can_contain_double_entries, self._indices_sorted, self._default)

    def _op1(self, native_function):
        return self._with_values(self._values._op1(native_function))

    def _op2(self, other, operator: Callable, native_function: Callable, op_name: str = 'unknown', op_symbol: str = '?') -> 'Tensor':
        other_shape = shape(other)
        affects_only_values = self._dense_shape.isdisjoint(other_shape)
        if affects_only_values:
            return self._with_values(operator(self._values, other))
        if isinstance(other, CompressedSparseMatrix):
            other = other.decompress()
        if isinstance(other, SparseCoordinateTensor):
            if same_sparsity_pattern(self, other):
                return self._with_values(operator(self._values, other._values))
            elif op_symbol == '+':
                raise NotImplementedError("Compressed addition not yet implemented")
            else:
                # convert to COO, then perform operation
                raise NotImplementedError
        else:  # other is dense
            if self._dense_shape in other.shape:  # all dims dense -> convert to dense
                return dense(self)._op2(other, operator, native_function, op_name, op_symbol)
            else:  # only some dims dense -> stay sparse
                dense_dims = self._dense_shape.only(other.shape)
                other_values = other[self._indices.vector[dense_dims.names]]
                return self._with_values(self._values._op2(other_values, operator, native_function, op_name, op_symbol))

    def _getitem(self, selection: dict) -> 'Tensor':
        batch_selection = {dim: selection[dim] for dim in self._shape.only(tuple(selection)).names}
        indices = self._indices[{dim: sel for dim, sel in batch_selection.items() if dim != 'vector'}]
        values = self._values[batch_selection]
        if self._dense_shape.only(tuple(selection)):
            keep = expand(True, instance(self._indices))
            for dim, sel in selection.items():
                dim_indices = self._indices[dim]
                if isinstance(sel, int):
                    item_names = list(channel(indices).item_names[0])
                    item_names.remove(dim)
                    indices = indices[item_names]
                    sel = slice(sel, sel + 1)
                elif isinstance(sel, str):
                    raise NotImplementedError
                assert isinstance(sel, slice)
                assert sel.step in (None, 1), f"Only step size 1 supported for sparse indexing but got {sel.step}"
                start = sel.start or 0
                stop = self._dense_shape[dim].size if sel.stop is None else sel.stop
                keep &= (start <= dim_indices) & (dim_indices < stop)
                from phi.math import vec
                indices -= vec(**{d: start if d == dim else 0 for d in indices.vector.item_names})
            from ._ops import boolean_mask
            indices = boolean_mask(indices, instance(indices), keep)
            values = boolean_mask(values, instance(indices), keep)
            dense_shape = self._dense_shape.after_gather(selection)
            return SparseCoordinateTensor(indices, values, dense_shape, self._can_contain_double_entries, self._indices_sorted, self._default)
        else:
            return SparseCoordinateTensor(indices, values, self._dense_shape, self._can_contain_double_entries, self._indices_sorted, self._default)

    def __concat__(self, tensors: tuple, dim: str, **kwargs) -> 'SparseCoordinateTensor':
        if not all(isinstance(t, SparseCoordinateTensor) for t in tensors):
            return NotImplemented
        if dim in self._dense_shape:
            # assert all default equal
            from phi.math import vec
            indices = []
            values = []
            offset = 0
            for t in tensors:
                t_indices = stored_indices(t, list_dim=instance(self._indices), index_dim=channel(self._indices))
                t_values = stored_values(t, list_dim=instance(self._values))
                t_indices += vec(**{d: offset if d == dim else 0 for d in t_indices.vector.item_names})
                offset += t.shape.get_size(dim)
                indices.append(t_indices)
                values.append(t_values)
            indices = concat(indices, instance(self._indices))
            values = concat(values, instance(self._values))
            dense_shape = self._dense_shape.with_dim_size(dim, sum([t.shape.get_size(dim) for t in tensors]))
            can_contain_double_entries = any([t._can_contain_double_entries for t in tensors])
            indices_sorted = all([t._indices_sorted for t in tensors])
            return SparseCoordinateTensor(indices, values, dense_shape, can_contain_double_entries, indices_sorted, self._default)
        else:
            raise NotImplementedError("concatenating compressed sparse tensors along non-sparse dims not yet supported")


class CompressedSparseMatrix(Tensor):

    def __init__(self,
                 indices: Tensor,
                 pointers: Tensor,
                 values: Tensor,
                 uncompressed_dims: Shape,
                 compressed_dims: Shape,
                 default: Number,
                 uncompressed_offset: int = None,
                 uncompressed_indices: Tensor = None,
                 uncompressed_indices_perm: Tensor = None):
        """

        Args:
            indices: indices must be sorted in ascending order by compressed_dim and other sparse dims.
                Must have one or multiple instance dimensions and can have any number of batch dimensions.
                No spatial and channel dimensions allowed.
            pointers:
            values:
            compressed_dims: Sparse dimensions with compressed pointer representation.
                Only one pointer array is used per matrix, i.e. the dimensions are packed internally.
                These dimensions are indexed by `pointers`.
            uncompressed_dims: Sparse dimensions with full index storage.
                These dimensions are indexed by `indices`.
            uncompressed_offset: For sliced sparse tensors.
                If `None`, indicates that all entries lie within bounds.
                If an `int`, indicate that this is a slice of a larger compressed sparse matrix.
                Indices actually refer to `indices - uncompressed_offset` within this matrix, i.e. they may reference phantom values to the left or right of the matrix.
                The `values` corresponding to phantom entries must all be 0.
                The size of the slice is given by `compressed_dims.volume`.
        """
        assert instance(indices), "indices must have an instance dimension"
        assert instance(pointers), "pointers must have an instance dimension"
        assert instance(values) == instance(indices), "Instance dimensions of values and indices must match exactly"
        assert not channel(indices) and not spatial(indices), f"channel and spatial dimensions not allowed on indices but got {shape(indices)}"
        assert not channel(pointers) and not spatial(pointers), f"channel and spatial dimensions not allowed on pointers but got {shape(pointers)}"
        assert uncompressed_dims.isdisjoint(compressed_dims), f"Dimensions cannot be compressed and uncompressed at the same time but got compressed={compressed_dims}, uncompressed={uncompressed_dims}"
        assert instance(pointers).size == compressed_dims.volume + 1
        self._shape = merge_shapes(compressed_dims, uncompressed_dims, batch(indices), batch(pointers), non_instance(values))
        self._indices = indices
        self._pointers = rename_dims(pointers, instance, 'pointers')
        self._values = values
        self._uncompressed_dims = uncompressed_dims
        self._compressed_dims = compressed_dims
        self._default = default
        self._uncompressed_offset = uncompressed_offset
        self._uncompressed_indices = uncompressed_indices
        self._uncompressed_indices_perm = uncompressed_indices_perm

    @property
    def shape(self) -> Shape:
        return self._shape

    @property
    def sparse_dims(self):
        return self._compressed_dims & self._uncompressed_dims

    @property
    def sparsity_batch(self):
        return batch(self._indices) & batch(self._pointers)

    @property
    def dtype(self) -> DType:
        return self._values.dtype

    @property
    def _is_tracer(self) -> bool:
        return self._values._is_tracer or self._indices._is_tracer or self._pointers._is_tracer

    def _natives(self) -> tuple:
        indices_const = self._indices.default_backend is not self._values.default_backend
        pointers_const = self._pointers.default_backend is not self._values.default_backend
        result = self._values._natives()
        if not indices_const:
            result += self._indices._natives()
        if not pointers_const:
            result += self._pointers._natives()
        return result

    def _spec_dict(self) -> dict:
        indices_const = self._indices.default_backend is not self._values.default_backend
        pointers_const = self._pointers.default_backend is not self._values.default_backend
        return {'type': CompressedSparseMatrix,
                'shape': self._shape,
                'values': self._values._spec_dict(),
                'indices': self._indices if indices_const else self._indices._spec_dict(),
                'pointers': self._pointers if pointers_const else self._pointers._spec_dict(),
                'uncompressed_dims': self._uncompressed_dims,
                'compressed_dims': self._compressed_dims,
                'uncompressed_offset': self._uncompressed_offset,
                'uncompressed_indices': self._uncompressed_indices,
                'uncompressed_indices_perm': self._uncompressed_indices_perm,
                'default': self._default,
                }

    @classmethod
    def _from_spec_and_natives(cls, spec: dict, natives: list):
        values = spec['values']['type']._from_spec_and_natives(spec['values'], natives)
        indices_or_spec = spec['indices']
        if isinstance(indices_or_spec, Tensor):
            indices = indices_or_spec
        else:
            indices = spec['indices']['type']._from_spec_and_natives(spec['indices'], natives)
        pointers_or_spec = spec['pointers']
        if isinstance(pointers_or_spec, Tensor):
            pointers = pointers_or_spec
        else:
            pointers = spec['pointers']['type']._from_spec_and_natives(spec['pointers'], natives)
        return CompressedSparseMatrix(indices, pointers, values, spec['uncompressed_dims'], spec['compressed_dims'], spec['default'], spec['uncompressed_offset'], spec['uncompressed_indices'], spec['uncompressed_indices_perm'])

    def _getitem(self, selection: dict) -> 'Tensor':
        batch_selection = {dim: selection[dim] for dim in self._shape.only(tuple(selection)).names}
        indices = self._indices[batch_selection]
        pointers = self._pointers[batch_selection]
        values = self._values[batch_selection]
        uncompressed = self._uncompressed_dims
        compressed = self._compressed_dims
        uncompressed_offset = self._uncompressed_offset
        if compressed.only(tuple(selection)):
            if compressed.rank > 1:
                raise NotImplementedError
            ptr_sel = selection[compressed.name]
            if isinstance(ptr_sel, int):
                raise NotImplementedError(f"Slicing with int not yet supported for sparse tensors. Use a range instead, e.g. [{ptr_sel}:{ptr_sel+1}] instead of [{ptr_sel}]")
            elif isinstance(ptr_sel, slice):
                assert ptr_sel.step in (None, 1), f"Only step size 1 supported for sparse indexing but got {ptr_sel.step}"
                if batch(indices):
                    raise NotImplementedError("Slicing not yet supported for batched sparse tensors")
                start = ptr_sel.start or 0
                stop = compressed.volume if ptr_sel.stop is None else ptr_sel.stop
                pointers = pointers[start:stop+1]
                indices = indices[{instance(indices).name: slice(int(pointers[0]), int(pointers[-1]))}]
                values = values[{instance(values).name: slice(int(pointers[0]), int(pointers[-1]))}]
                pointers -= pointers[0]
                compressed = compressed.after_gather({compressed.name: ptr_sel})
            else:
                raise NotImplementedError
        if uncompressed.only(tuple(selection)):
            if self._uncompressed_dims.rank > 1:
                raise NotImplementedError
            ind_sel = selection[uncompressed.name]
            if isinstance(ind_sel, int):
                raise NotImplementedError(f"Slicing with int not yet supported for sparse tensors. Use a range instead, e.g. [{ind_sel}:{ind_sel+1}] instead of [{ind_sel}]")
            elif isinstance(ind_sel, slice):
                assert ind_sel.step in (None, 1), f"Only step size 1 supported for sparse indexing but got {ind_sel.step}"
                start = ind_sel.start or 0
                stop = uncompressed.volume if ind_sel.stop is None else ind_sel.stop
                keep = (start <= self._indices) & (self._indices < stop)
                from ._ops import where
                values = where(keep, values, 0)
                uncompressed_offset = start
                uncompressed = uncompressed.after_gather({uncompressed.name: ind_sel})
            else:
                raise NotImplementedError
        return CompressedSparseMatrix(indices, pointers, values, uncompressed, compressed, self._default, uncompressed_offset)

    def __concat__(self, tensors: tuple, dim: str, **kwargs) -> 'CompressedSparseMatrix':
        if not all(isinstance(t, CompressedSparseMatrix) for t in tensors):
            return NotImplemented
        if dim == self._compressed_dims[0].name:
            indices = concat([t._indices for t in tensors], instance(self._indices), **kwargs)
            values = concat([t._values for t in tensors], instance(self._values), **kwargs)
            pointers = []
            pointer_offset = 0
            for i, t in enumerate(tensors):
                pointers.append((t._pointers[1:] if i else t._pointers) + pointer_offset)
                pointer_offset += t._pointers[-1]
            assert pointer_offset == instance(indices).volume
            pointers = concat(pointers, instance(self._pointers))
            compressed = self._compressed_dims.with_dim_size(dim, sum(t.shape.get_size(dim) for t in tensors))
            return CompressedSparseMatrix(indices, pointers, values, self._uncompressed_dims, compressed, self._default, self._uncompressed_offset)
        elif dim == self._uncompressed_dims[0].name:
            if all([same_sparsity_pattern(self, t) for t in tensors]):
                # ToDo test if offsets match and ordered correctly
                from ._ops import sum_
                values = sum_([t._values for t in tensors], '0')
                uncompressed = self._uncompressed_dims.with_dim_size(dim, sum(t.shape.get_size(dim) for t in tensors))
                return CompressedSparseMatrix(self._indices, self._pointers, values, uncompressed, self._compressed_dims, self._default, uncompressed_offset=None)
            else:
                raise NotImplementedError("concatenating arbitrary compressed sparse tensors along uncompressed dim is not yet supported")
        else:
            raise NotImplementedError("concatenating compressed sparse tensors along non-sparse dims not yet supported")

    def _op1(self, native_function):
        return self._with_values(self._values._op1(native_function))

    def _op2(self, other, operator: Callable, native_function: Callable, op_name: str = 'unknown', op_symbol: str = '?') -> 'Tensor':
        other_shape = shape(other)
        affects_only_values = self.sparse_dims.isdisjoint(other_shape) and non_instance(self._indices).isdisjoint(other_shape)
        if affects_only_values:
            return self._with_values(operator(self._values, other))
        elif isinstance(other, CompressedSparseMatrix):
            if same_sparsity_pattern(self, other):
                result = operator(self._values, other._values)
                if self._uncompressed_offset is not None:
                    from ._ops import where
                    result = where(self._valid_mask(), result, 0)
                return self._with_values(result)
            elif op_symbol == '+':
                raise NotImplementedError("Compressed addition not yet implemented")
            else:
                # convert to COO, then perform operation
                raise NotImplementedError
        elif self._uncompressed_dims in other_shape and self._compressed_dims.isdisjoint(other_shape):
            from ._ops import gather, boolean_mask, clip, where
            if self._uncompressed_offset is None:
                other_values = gather(other, self._indices, self._uncompressed_dims)
                return self._with_values(operator(self._values, other_values))
            # if bake_slice:
            #     baked = self._bake_slice()
            #     other_values = gather(other, baked._indices, self._uncompressed_dims)
            #     return baked._with_values(operator(baked._values, other_values))
            indices = clip(self._indices - self._uncompressed_offset, 0, self._uncompressed_dims.volume - 1)
            other_values = gather(other, indices, self._uncompressed_dims)
            return self._with_values(where(self._valid_mask(), operator(self._values, other_values), 0))
        elif self._compressed_dims in other_shape and self._uncompressed_dims.isdisjoint(other_shape):
            from ._ops import gather, boolean_mask, clip, where
            row_indices, _ = self._coo_indices('clamp')
            other_values = gather(other, row_indices, self._compressed_dims)
            result_values = operator(self._values, other_values)
            if self._uncompressed_offset is not None:
                result_values = where(self._valid_mask(), result_values, 0)
            return self._with_values(result_values)
        else:
            raise NotImplementedError

    def _with_values(self, new_values: Tensor):
        return CompressedSparseMatrix(self._indices, self._pointers, new_values, self._uncompressed_dims, self._compressed_dims, self._default, self._uncompressed_offset, self._uncompressed_indices, self._uncompressed_indices_perm)

    def _with_shape_replaced(self, new_shape: Shape):
        assert self._shape.rank == new_shape.rank
        raise NotImplementedError

    def _native_csr_components(self, invalid='clamp'):
        assert invalid in ['clamp', 'discard', 'keep']
        from ._ops import reshaped_native
        ind_batch = batch(self._indices) & batch(self._pointers)
        channels = non_instance(self._values).without(ind_batch)
        native_indices = reshaped_native(self._indices, [ind_batch, instance])
        native_pointers = reshaped_native(self._pointers, [ind_batch, instance])
        native_values = reshaped_native(self._values, [ind_batch, instance, channels])
        native_shape = self._compressed_dims.volume, self._uncompressed_dims.volume
        if self._uncompressed_offset is not None:
            native_indices -= self._uncompressed_offset
            if invalid == 'clamp':
                native_indices = choose_backend(native_indices).clip(native_indices, 0, self._uncompressed_dims.volume - 1)
            elif invalid == 'discard':
                assert ind_batch.volume == 1, f"Variable number of indices not supported, batch shape = {ind_batch}"
                b = choose_backend(native_indices, native_pointers)
                in_range = (0 <= native_indices) & (native_indices < self._uncompressed_dims.volume)
                native_indices = b.boolean_mask(native_indices, in_range[0], 1)
                native_values = choose_backend(native_values).boolean_mask(native_values, in_range[0], 1)
                removed = b.cumsum(~in_range, 1)
                removed = b.batched_gather_1d(removed, native_pointers[:, 1:]-1)
                removed = b.concat([b.zeros((b.staticshape(removed)[0], 1), b.dtype(removed)), removed], 1)
                native_pointers -= removed
        return ind_batch, channels, native_indices, native_pointers, native_values, native_shape

    def _bake_slice(self) -> 'CompressedSparseMatrix':
        from ._ops import boolean_mask, cumulative_sum, pad
        valid = (self._uncompressed_offset <= self._indices) & (self._indices < self._uncompressed_offset + self._uncompressed_dims.volume)
        indices = boolean_mask(self._indices, instance(self._indices), valid)
        values = boolean_mask(self._values, instance(self._values), valid)
        removed = cumulative_sum(~valid, instance(valid))
        removed = removed[self._pointers.pointers[1:] - 1]
        removed = pad(removed, {'pointers': (1, 0)}, 1)
        pointers = self._pointers - removed
        return CompressedSparseMatrix(indices, pointers, values, self._uncompressed_dims, self._compressed_dims, self._default)

    def _valid_mask(self):
        return (self._uncompressed_offset <= self._indices) & (self._indices < self._uncompressed_offset + self._uncompressed_dims.volume)

    def _coo_indices(self, invalid='clamp', stack_dim: Shape = None):
        ind_batch, channels, native_indices, native_pointers, native_values, native_shape = self._native_csr_components(invalid)
        native_indices = choose_backend(native_indices, native_pointers).csr_to_coo(native_indices, native_pointers)
        from ._ops import reshaped_tensor
        if stack_dim is not None:
            item_names = self._compressed_dims.name, self._uncompressed_dims.name
            indices = reshaped_tensor(native_indices, [ind_batch, instance(self._indices), stack_dim.with_size(item_names)], convert=False)
            return indices
        else:
            rows = reshaped_tensor(native_indices[..., 0], [ind_batch, instance(self._indices)], convert=False)
            cols = reshaped_tensor(native_indices[..., 1], [ind_batch, instance(self._indices)], convert=False)
            return rows, cols

    def decompress(self):
        if self._uncompressed_indices is None:
            ind_batch, channels, native_indices, native_pointers, native_values, native_shape = self._native_csr_components(invalid='discard')
            native_indices = choose_backend(native_indices, native_pointers).csr_to_coo(native_indices, native_pointers)
            from ._ops import reshaped_tensor
            if self._compressed_dims.rank == self._uncompressed_dims.rank == 1:
                indices = reshaped_tensor(native_indices, [ind_batch, instance(self._indices), channel(vector=(self._compressed_dims.name, self._uncompressed_dims.name))], convert=False)
                values = reshaped_tensor(native_values, [ind_batch, instance(self._values), channel(self._values)])
            else:
                raise NotImplementedError()
            return SparseCoordinateTensor(indices, values, concat_shapes(self._compressed_dims, self._uncompressed_dims), False, True, self._default)
        if self._uncompressed_indices_perm is not None:
            self._uncompressed_indices = self._uncompressed_indices[self._uncompressed_indices_perm]
            self._uncompressed_indices_perm = None
        return SparseCoordinateTensor(self._uncompressed_indices, self._values, self._compressed_dims & self._uncompressed_dims, False, False, self._default)

<<<<<<< HEAD
    def native(self, order: Union[str, tuple, list, Shape] = None):
        raise RuntimeError("Sparse tensors do not have a native representation. Use math.dense(tensor).native() instead")
=======
    def native(self, order: Union[str, tuple, list, Shape] = None, singleton_for_const=False):
        assert order is None, f"sparse matrices are always ordered (primal, dual). For custom ordering, use math.dense(tensor).native() instead."
        return native_matrix(self, self.default_backend)
>>>>>>> 1c14b084

    def __pack_dims__(self, dims: Tuple[str, ...], packed_dim: Shape, pos: Union[int, None], **kwargs) -> 'Tensor':
        assert all(d in self._shape for d in dims)
        dims = self._shape.only(dims, reorder=True)
        if dims.only(self._compressed_dims).is_empty:  # pack cols
            assert self._uncompressed_dims.are_adjacent(dims), f"Can only compress adjacent dims but got {dims} for matrix {self._shape}"
            uncompressed_dims = self._uncompressed_dims.replace(dims, packed_dim.with_size(dims.volume))
            return CompressedSparseMatrix(self._indices, self._pointers, self._values, uncompressed_dims, self._compressed_dims, self._default, self._uncompressed_offset)
        elif dims.only(self._uncompressed_dims).is_empty:   # pack rows
            assert self._compressed_dims.are_adjacent(dims), f"Can only compress adjacent dims but got {dims} for matrix {self._shape}"
            compressed_dims = self._compressed_dims.replace(dims, packed_dim.with_size(dims.volume))
            return CompressedSparseMatrix(self._indices, self._pointers, self._values, self._uncompressed_dims, compressed_dims, self._default, self._uncompressed_offset)
        else:
            raise NotImplementedError(f"Cannot pack dimensions from both columns and rows with compressed sparse matrices but got {dims}")


def get_format(x: Tensor) -> str:
    """
    Returns the sparse storage format of a tensor.

    Args:
        x: `Tensor`

    Returns:
        One of `'coo'`, `'csr'`, `'csc'`, `'dense'`.
    """
    if isinstance(x, SparseCoordinateTensor):
        return 'coo'
    elif isinstance(x, CompressedSparseMatrix):
        if dual(x._uncompressed_dims):
            return 'csr'
        else:
            assert not dual(x._uncompressed_dims), f"Compressed matrix {x.shape} does not match 'csr' or 'csc' because dual dimensions are present in rows and columns."
            return 'csc'
    elif isinstance(x, TensorStack):
        formats = [get_format(t) for t in x._tensors]
        if all(f == formats[0] for f in formats):
            return formats[0]
        return 'mixed'
    else:
        return 'dense'


def is_sparse(x: Tensor):
    f = get_format(x)
    if f == 'dense':
        return False
    if f in ['csr', 'csc', 'coo']:
        return True
    raise AssertionError(f"Tensor {x} is neither sparse nor dense")


def to_format(x: Tensor, format: str):
    assert format in ('coo', 'csr', 'csc', 'dense'), f"Invalid format: '{format}'. Must be one of 'coo', 'csr', 'csc', 'dense'"
    if get_format(x) == format:
        return x
    if format == 'dense':
        return dense(x)
    if isinstance(x, SparseCoordinateTensor):
        if format == 'csr':
            return x.compress_rows()
        elif format == 'csc':
            return x.compress_cols()
    elif isinstance(x, CompressedSparseMatrix):
        if format == 'coo':
            return x.decompress()
        else:
            return to_format(x.decompress(), format)
    else:  # dense to sparse
        raise NotImplementedError('dense to sparse not yet supported')
        # from ._ops import nonzero
        # indices = nonzero(x)
        # values = x[indices]
        # coo = SparseCoordinateTensor(indices, values, dense_shape, can_contain_double_entries=False, indices_sorted=False)
        # return to_format(coo, format)


def sparse_dims(x: Tensor) -> Shape:
    """
    Returns the dimensions of a `Tensor` that are explicitly stored in a sparse format.

    Args:
        x: Any `Tensor`

    Returns:
        `Shape`
    """
    if isinstance(x, SparseCoordinateTensor):
        return x._dense_shape
    elif isinstance(x, CompressedSparseMatrix):
        return concat_shapes(x._compressed_dims, x._uncompressed_dims)
    else:
        return EMPTY_SHAPE


def get_sparsity(x: Tensor):
    """
    Fraction of values currently stored on disk for the given `Tensor` `x`.
    For sparse tensors, this is `nnz / shape`.

    This is a lower limit on the number of values that will need to be processed for operations involving `x`.
    The actual number is often higher since many operations require data be laid out in a certain format.
    In these cases, missing values, such as zeros, are filled in before the operation.

    The following operations may return tensors whose values are only partially stored:

    * `phi.math.expand()`
    * `phi.math.pairwise_distance()` with `max_distance` set.
    * Tracers used in `phi.math.jit_compile_linear()`
    * Stacking any of the above.

    Args:
        x: `Tensor`

    Returns:
        The number of values that are actually stored on disk.
        This does not include additional information, such as position information / indices.
        For sparse matrices, this is equal to the number of nonzero values.
    """
    return stored_values(x, invalid='keep').shape.volume / x.shape.volume


def stored_values(x: Tensor, list_dim=instance('entries'), invalid='discard') -> Tensor:
    """
    Returns the stored values for a given `Tensor``.
    For sparse tensors, this will return only the stored entries.
    For collapsed tensors, only the stored dimensions will be returned.
    Dense tensors are returned as-is.

    Args:
        x: `Tensor`
        list_dim: Dimension along which stored values should be laid out.
        invalid: One of `'discard'`, `'clamp'`, `'keep'` Filter result by valid indices.
            Internally, invalid indices may be stored for performance reasons.

    Returns:
        `Tensor` representing all values stored to represent `x`.
    """
    assert invalid in ['discard', 'clamp', 'keep'], f"invalid handling must be one of 'discard', 'clamp', 'keep' but got {invalid}"
    if isinstance(x, NativeTensor):
        return expand(NativeTensor(x._native, x._native_shape, x._native_shape), list_dim.with_size(1))
    if isinstance(x, TensorStack):
        if x.is_cached:
            return stored_values(cached(x))
        return stack([stored_values(t, list_dim) for t in x._tensors], x._stack_dim)
    elif isinstance(x, CompressedSparseMatrix):
        if invalid in ['keep', 'clamp']:
            return rename_dims(x._values, instance, list_dim)
        else:
            x = x.decompress()  # or apply slices, then return values
    if isinstance(x, SparseCoordinateTensor):
        if x._can_contain_double_entries:
            warnings.warn(f"stored_values of sparse tensor {x.shape} may contain multiple values for the same position.")
        return rename_dims(x._values, instance, list_dim)
    raise ValueError(x)


def stored_indices(x: Tensor, list_dim=instance('entries'), index_dim=channel('index'), invalid='discard') -> Tensor:
    """
    Returns the indices of the stored values for a given `Tensor``.
    For sparse tensors, this will return the stored indices tensor.
    For collapsed tensors, only the stored dimensions will be returned.

    Args:
        x: `Tensor`
        list_dim: Dimension along which stored indices should be laid out.
        invalid: One of `'discard'`, `'clamp'`, `'keep'` Filter result by valid indices.
            Internally, invalid indices may be stored for performance reasons.

    Returns:
        `Tensor` representing all indices of stored values.
    """
    assert invalid in ['discard', 'clamp', 'keep'], f"invalid handling must be one of 'discard', 'clamp', 'keep' but got {invalid}"
    if isinstance(x, NativeTensor):
        from ._ops import meshgrid
        if batch(x):
            raise NotImplementedError
        indices = meshgrid(x._native_shape.non_batch.non_channel)
        return pack_dims(indices, non_channel, list_dim)
    if isinstance(x, TensorStack):
        if x.is_cached or not x.requires_broadcast:
            return stored_indices(cached(x))
        raise NotImplementedError
        return stack([stored_indices(t, list_dim) for t in x._tensors], x._stack_dim)  # ToDo add index for stack dim
    elif isinstance(x, CompressedSparseMatrix):
        return rename_dims(x._coo_indices(invalid, stack_dim=index_dim), instance, list_dim)
    if isinstance(x, SparseCoordinateTensor):
        if x._can_contain_double_entries:
            warnings.warn(f"stored_values of sparse tensor {x.shape} may contain multiple values for the same position.")
        new_index_dim = index_dim.with_size(channel(x._indices).item_names[0])
        return rename_dims(x._indices, [instance(x._indices).name, channel(x._indices).name], [list_dim, new_index_dim])
    raise ValueError(x)


def same_sparsity_pattern(t1: Tensor, t2: Tensor, allow_const=False):
    if isinstance(t1, TensorStack):
        raise NotImplementedError
    if isinstance(t2, TensorStack):
        raise NotImplementedError
    from ._ops import close
    if allow_const:
        if is_sparse(t1) and not is_sparse(t2) and sparse_dims(t1) not in t2.shape:
            return True
        if is_sparse(t2) and not is_sparse(t1) and sparse_dims(t2) not in t2.shape:
            return True
    if type(t1) != type(t2):
        return False
    if isinstance(t1, CompressedSparseMatrix):
        if t2._indices is t1._indices and t2._pointers is t1._pointers:
            return True
        return close(t1._indices, t2._indices) and close(t1._pointers, t2._pointers)
    if isinstance(t1, SparseCoordinateTensor):
        if t1._indices is t2._indices:
            return True
        return close(t1._indices, t2._indices)
    raise NotImplementedError


def dense(x: Tensor) -> Tensor:
    """
    Convert a sparse tensor representation to an equivalent dense one in which all values are explicitly stored contiguously in memory.

    Args:
        x: Any `Tensor`.
            Python primitives like `float`, `int` or `bool` will be converted to `Tensors` in the process.

    Returns:
        Dense tensor.
    """
    from phi.math import reshaped_tensor
    if isinstance(x, SparseCoordinateTensor):
        from ._ops import scatter
        return scatter(x.shape, x._indices, x._values, mode='add', outside_handling='undefined')
    elif isinstance(x, CompressedSparseMatrix):
        ind_batch, channels, native_indices, native_pointers, native_values, native_shape = x._native_csr_components()
        native_dense = x.default_backend.csr_to_dense(native_indices, native_pointers, native_values, native_shape)
        return reshaped_tensor(native_dense, [ind_batch, x._compressed_dims, x._uncompressed_dims, channels])
    elif isinstance(x, NativeTensor):
        return x
    elif isinstance(x, Tensor):
        return cached(x)
    elif isinstance(x, (Number, bool)):
        return wrap(x)


def dot_compressed_dense(compressed: CompressedSparseMatrix, cdims: Shape, dense: Tensor, ddims: Shape):
    from phi.math import reshaped_native, reshaped_tensor
    backend = choose_backend(*compressed._natives() + dense._natives())
    if compressed._uncompressed_dims in cdims:  # proper matrix-vector multiplication
        ind_batch, channels, native_indices, native_pointers, native_values, native_shape = compressed._native_csr_components()
        rhs_channels = shape(dense).without(ddims).without(channels)
        dense_native = reshaped_native(dense, [ind_batch, ddims, channels, rhs_channels])
        result_native = backend.mul_csr_dense(native_indices, native_pointers, native_values, native_shape, dense_native)
        result = reshaped_tensor(result_native, [ind_batch, channels, compressed._compressed_dims, rhs_channels])
        return result
    else:  # transposed matrix vector multiplication. This is inefficient
        raise NotImplementedError("Transposed sparse matrix multiplication not yet implemented")


def dot_coordinate_dense(sparse: SparseCoordinateTensor, sdims: Shape, dense: Tensor, ddims: Shape):
    from phi.math import reshaped_native, reshaped_tensor
    backend = choose_backend(*sparse._natives() + dense._natives())
    ind_batch, channels, native_indices, native_values, native_shape = sparse._native_coo_components(sdims, matrix=True)
    rhs_channels = shape(dense).without(ddims).without(channels)
    dense_native = reshaped_native(dense, [ind_batch, ddims, channels, rhs_channels])
    result_native = backend.mul_coo_dense(native_indices, native_values, native_shape, dense_native)
    result = reshaped_tensor(result_native, [ind_batch, channels, sparse._dense_shape.without(sdims), rhs_channels])
    return result


def native_matrix(value: Tensor, target_backend: Backend):
    target_backend = target_backend or value.default_backend
    cols = dual(value)
    rows = non_batch(value).non_dual
    if isinstance(value, SparseCoordinateTensor):
        ind_batch, channels, indices, values, shape = value._native_coo_components(dual, matrix=True)
        if ind_batch.volume > 1 or channels.volume > 1:
            return target_backend.sparse_coo_tensor_batched(indices, values, shape)
        else:
            return target_backend.sparse_coo_tensor(indices[0], values[0, :, 0], shape)
    elif isinstance(value, CompressedSparseMatrix):
        assert not non_instance(value._values), f"native_matrix does not support vector-valued matrices. Vector dims: {non_batch(value).without(sparse_dims(value))}"
        ind_batch, channels, indices, pointers, values, shape = value._native_csr_components()
        if dual(value._uncompressed_dims):  # CSR
            assert not dual(value._compressed_dims), "Dual dimensions on both compressed and uncompressed dimensions"
            if ind_batch.volume > 1 or channels.volume > 1:
                return target_backend.csr_matrix_batched(indices, pointers, values, shape)
            else:
                return target_backend.csr_matrix(indices[0], pointers[0], values[0, :, 0], shape)
        else:  # CSC
            assert not dual(value._uncompressed_dims)
            if ind_batch.volume > 1 or channels.volume > 1:
                return target_backend.csc_matrix_batched(pointers, indices, values, shape)
            else:
                return target_backend.csc_matrix(pointers[0], indices[0], values[0, :, 0], shape)
    else:
        if batch(value):
            raise NotImplementedError
        v = pack_dims(value, rows, channel('_row'))
        v = pack_dims(v, cols, channel('_col'))
        from ._ops import reshaped_native
        return reshaped_native(v, ['_row', '_col'])<|MERGE_RESOLUTION|>--- conflicted
+++ resolved
@@ -117,10 +117,6 @@
     def dtype(self) -> DType:
         return self._values.dtype
 
-<<<<<<< HEAD
-    def native(self, order: Union[str, tuple, list, Shape] = None):
-        raise RuntimeError("Sparse tensors do not have a native representation. Use math.dense(tensor).native() instead")
-=======
     @property
     def sparse_dims(self):
         return self._dense_shape
@@ -132,7 +128,6 @@
     def native(self, order: Union[str, tuple, list, Shape] = None, singleton_for_const=False):
         assert order is None, f"sparse matrices are always ordered (primal, dual). For custom ordering, use math.dense(tensor).native() instead."
         return native_matrix(self, self.default_backend)
->>>>>>> 1c14b084
 
     @property
     def _is_tracer(self) -> bool:
@@ -647,14 +642,9 @@
             self._uncompressed_indices_perm = None
         return SparseCoordinateTensor(self._uncompressed_indices, self._values, self._compressed_dims & self._uncompressed_dims, False, False, self._default)
 
-<<<<<<< HEAD
-    def native(self, order: Union[str, tuple, list, Shape] = None):
-        raise RuntimeError("Sparse tensors do not have a native representation. Use math.dense(tensor).native() instead")
-=======
     def native(self, order: Union[str, tuple, list, Shape] = None, singleton_for_const=False):
         assert order is None, f"sparse matrices are always ordered (primal, dual). For custom ordering, use math.dense(tensor).native() instead."
         return native_matrix(self, self.default_backend)
->>>>>>> 1c14b084
 
     def __pack_dims__(self, dims: Tuple[str, ...], packed_dim: Shape, pos: Union[int, None], **kwargs) -> 'Tensor':
         assert all(d in self._shape for d in dims)
