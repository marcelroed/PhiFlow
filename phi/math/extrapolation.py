--- conflicted
+++ resolved
@@ -79,9 +79,7 @@
         from phi.math._trace import ShiftLinTracer
         if isinstance(value, ShiftLinTracer):
             lower = {dim: -lo for dim, (lo, _) in widths.items()}
-            return value.shift(lower, new_shape=value.shape.after_pad(widths),
-                               val_fun=lambda v: ZERO.pad(v, widths, **kwargs),
-                               bias_fun=lambda b: self.pad(b, widths, **kwargs))
+            return value.shift(lower, new_shape=value.shape.after_pad(widths), val_fun=lambda v: ZERO.pad(v, widths, **kwargs), bias_fun=lambda b: self.pad(b, widths, **kwargs))
         already_padded = {}
         for dim, width in widths.items():
             assert (w > 0 for w in width), "Negative widths not allowed in Extrapolation.pad(). Use math.pad() instead."
@@ -125,9 +123,7 @@
         Returns:
             Transformed coordinates
         """
-        res = shape.spatial[coordinates.shape.get_item_names(
-            'vector')] if 'vector' in coordinates.shape and coordinates.shape.get_item_names(
-            'vector') else shape.spatial
+        res = shape.spatial[coordinates.shape.get_item_names('vector')] if 'vector' in coordinates.shape and coordinates.shape.get_item_names('vector') else shape.spatial
         return math.clip(coordinates, 0, math.wrap(res - 1, channel('vector')))
 
     def is_copy_pad(self, dim: str, upper_edge: bool):
@@ -195,7 +191,7 @@
     Extrapolate with a constant value.
     """
 
-    def __init__(self, value: Union[Tensor, float]):
+    def __init__(self, value: Tensor or float):
         Extrapolation.__init__(self, 5)
         self.value = wrap(value)
         """ Extrapolation value """
@@ -263,8 +259,7 @@
                 return Extrapolation.pad(self, value, widths, **kwargs)
             return NativeTensor(result_tensor, value.shape.after_pad(widths))
         elif isinstance(value, CollapsedTensor):
-            if value._inner.shape.volume > 1 or not math.all_available(pad_value, value) or not math.close(pad_value,
-                                                                                                           value._inner):  # .inner should be safe after _simplify
+            if value._inner.shape.volume > 1 or not math.all_available(pad_value, value) or not math.close(pad_value, value._inner):  # .inner should be safe after _simplify
                 return self.pad(value._cache(), widths)
             else:  # Stays constant value, only extend shape
                 new_sizes = []
@@ -438,8 +433,7 @@
     def _op(self, other, op):
         if type(other) == type(self):
             return self
-        if isinstance(other,
-                      ConstantExtrapolation):  # some operations can be handled by ConstantExtrapolation, e.g. * 0
+        if isinstance(other, ConstantExtrapolation):  # some operations can be handled by ConstantExtrapolation, e.g. * 0
             op = getattr(other, op.__name__)
             return op(self)
         else:
@@ -520,23 +514,18 @@
 
         """
         lower = {dim: -lo for dim, (lo, _) in widths.items()}
-        result = value.shift(lower, new_shape=value.shape.after_pad(widths), val_fun=lambda v: ZERO.pad(v, widths),
-                             bias_fun=lambda b: ZERO.pad(b, widths))  # inner values  ~half the computation time
+        result = value.shift(lower, new_shape=value.shape.after_pad(widths), val_fun=lambda v: ZERO.pad(v, widths), bias_fun=lambda b: ZERO.pad(b, widths))  # inner values  ~half the computation time
         for bound_dim, (bound_lo, bound_hi) in widths.items():
             for i in range(bound_lo):  # i=0 means outer
                 # this sets corners to 0
                 lower = {dim: -i if dim == bound_dim else -lo for dim, (lo, _) in widths.items()}
-                mask = self._lower_mask(value.shape.only(result.dependent_dims), widths, bound_dim, bound_lo, bound_hi,
-                                        i)
-                boundary = value.shift(lower, new_shape=result.shape, val_fun=lambda v: self.pad(v, widths) * mask,
-                                       bias_fun=lambda b: ZERO.pad(b, widths))
+                mask = self._lower_mask(value.shape.only(result.dependent_dims), widths, bound_dim, bound_lo, bound_hi, i)
+                boundary = value.shift(lower, new_shape=result.shape, val_fun=lambda v: self.pad(v, widths) * mask, bias_fun=lambda b: ZERO.pad(b, widths))
                 result += boundary
             for i in range(bound_hi):
                 lower = {dim: i - lo - hi if dim == bound_dim else -lo for dim, (lo, hi) in widths.items()}
-                mask = self._upper_mask(value.shape.only(result.dependent_dims), widths, bound_dim, bound_lo, bound_hi,
-                                        i)
-                boundary = value.shift(lower, new_shape=result.shape, val_fun=lambda v: self.pad(v, widths) * mask,
-                                       bias_fun=lambda b: ZERO.pad(b, widths))  # ~ half the computation time
+                mask = self._upper_mask(value.shape.only(result.dependent_dims), widths, bound_dim, bound_lo, bound_hi, i)
+                boundary = value.shift(lower, new_shape=result.shape, val_fun=lambda v: self.pad(v, widths) * mask, bias_fun=lambda b: ZERO.pad(b, widths))  # ~ half the computation time
                 result += boundary  # this does basically nothing if value is the identity
         return result
 
@@ -547,12 +536,11 @@
         #     _BoundaryExtrapolation._CACHED_LOWER_MASKS[key] = result
         #     return result
         # else:
-        mask = ZERO.pad(math.zeros(shape), {bound_dim: (bound_lo - i - 1, 0)})
-        mask = ONE.pad(mask, {bound_dim: (1, 0)})
-        mask = ZERO.pad(mask,
-                        {dim: (i, bound_hi) if dim == bound_dim else (lo, hi) for dim, (lo, hi) in widths.items()})
-        # _BoundaryExtrapolation._CACHED_LOWER_MASKS[key] = mask
-        return mask
+            mask = ZERO.pad(math.zeros(shape), {bound_dim: (bound_lo - i - 1, 0)})
+            mask = ONE.pad(mask, {bound_dim: (1, 0)})
+            mask = ZERO.pad(mask, {dim: (i, bound_hi) if dim == bound_dim else (lo, hi) for dim, (lo, hi) in widths.items()})
+            # _BoundaryExtrapolation._CACHED_LOWER_MASKS[key] = mask
+            return mask
 
     def _upper_mask(self, shape, widths, bound_dim, bound_lo, bound_hi, i):
         # key = (shape, tuple(widths.keys()), tuple(widths.values()), bound_dim, bound_lo, bound_hi, i)
@@ -561,12 +549,11 @@
         #     _BoundaryExtrapolation._CACHED_UPPER_MASKS[key] = result
         #     return result
         # else:
-        mask = ZERO.pad(math.zeros(shape), {bound_dim: (0, bound_hi - i - 1)})
-        mask = ONE.pad(mask, {bound_dim: (0, 1)})
-        mask = ZERO.pad(mask,
-                        {dim: (bound_lo, i) if dim == bound_dim else (lo, hi) for dim, (lo, hi) in widths.items()})
-        # _BoundaryExtrapolation._CACHED_UPPER_MASKS[key] = mask
-        return mask
+            mask = ZERO.pad(math.zeros(shape), {bound_dim: (0, bound_hi - i - 1)})
+            mask = ONE.pad(mask, {bound_dim: (0, 1)})
+            mask = ZERO.pad(mask, {dim: (bound_lo, i) if dim == bound_dim else (lo, hi) for dim, (lo, hi) in widths.items()})
+            # _BoundaryExtrapolation._CACHED_UPPER_MASKS[key] = mask
+            return mask
 
 
 class _PeriodicExtrapolation(_CopyExtrapolation):
@@ -595,12 +582,9 @@
 
     def _pad_linear_tracer(self, value: 'ShiftLinTracer', widths: dict) -> 'ShiftLinTracer':
         if value.shape.get_sizes(tuple(widths.keys())) != value.source.shape.get_sizes(tuple(widths.keys())):
-            raise NotImplementedError(
-                "Periodicity does not match input: %s but input has %s. This can happen when padding an already padded or sliced tensor." % (
-                value.shape.only(tuple(widths.keys())), value.source.shape.only(tuple(widths.keys()))))
+            raise NotImplementedError("Periodicity does not match input: %s but input has %s. This can happen when padding an already padded or sliced tensor." % (value.shape.only(tuple(widths.keys())), value.source.shape.only(tuple(widths.keys()))))
         lower = {dim: -lo for dim, (lo, _) in widths.items()}
-        return value.shift(lower, new_shape=value.shape.after_pad(widths), val_fun=lambda v: self.pad(v, widths),
-                           bias_fun=lambda b: ZERO.pad(b, widths))
+        return value.shift(lower, new_shape=value.shape.after_pad(widths), val_fun=lambda v: self.pad(v, widths), bias_fun=lambda b: ZERO.pad(b, widths))
 
     def shortest_distance(self, start: Tensor, end: Tensor, domain_size: Tensor):
         dx = end - start
@@ -742,9 +726,9 @@
 
     def pad_values(self, value: Tensor, width: int, dim: str, upper_edge: bool, **kwargs) -> Tensor:
         if upper_edge:
-            return value[{dim: slice(-1 - width, -1)}].flip(dim)
-        else:
-            return value[{dim: slice(1, width + 1)}].flip(dim)
+            return value[{dim: slice(-1-width, -1)}].flip(dim)
+        else:
+            return value[{dim: slice(1, width+1)}].flip(dim)
 
     def transform_coordinates(self, coordinates: Tensor, shape: Shape, **kwargs) -> Tensor:
         coordinates = coordinates % (2 * shape - 2)
@@ -1023,9 +1007,6 @@
 """ Raises AssertionError when used to determine outside values. Padding operations will have no effect with this extrapolation. """
 
 
-<<<<<<< HEAD
-def combine_sides(**extrapolations: Union[Extrapolation, tuple]) -> Extrapolation:
-=======
 _PRIMITIVES = {  # used by as_extrapolation() and from_dict()
     'periodic': PERIODIC,
     'zero': ZERO,
@@ -1077,12 +1058,11 @@
 
 
 def combine_sides(**extrapolations: Extrapolation or tuple) -> Extrapolation:
->>>>>>> 7c4de0d7
     """
     Specify extrapolations for each side / face of a box.
 
     Args:
-        **extrapolations: map from dim: str -> `Extrapolation` | `tuple` (lower, upper)
+        **extrapolations: map from dim: str -> `Extrapolation` or `tuple` (lower, upper)
 
     Returns:
         `Extrapolation`
@@ -1156,8 +1136,7 @@
         return repr(self.ext)
 
     def spatial_gradient(self) -> Extrapolation:
-        return combine_sides(
-            **{ax: (es[0].spatial_gradient(), es[1].spatial_gradient()) for ax, es in self.ext.items()})
+        return combine_sides(**{ax: (es[0].spatial_gradient(), es[1].spatial_gradient()) for ax, es in self.ext.items()})
 
     def valid_outer_faces(self, dim) -> Tuple[bool, bool]:
         e_lower, e_upper = self.ext[dim]
@@ -1216,9 +1195,7 @@
     def __getitem__(self, item):
         if isinstance(item, dict):
             all_dims = tuple(self.ext.keys())
-            return combine_sides(**{dim: (
-            e1._getitem_with_domain(item, dim, False, all_dims), e2._getitem_with_domain(item, dim, True, all_dims)) for
-                                    dim, (e1, e2) in self.ext.items()})
+            return combine_sides(**{dim: (e1._getitem_with_domain(item, dim, False, all_dims), e2._getitem_with_domain(item, dim, True, all_dims)) for dim, (e1, e2) in self.ext.items()})
         else:
             dim, face = item
             return self.ext[dim][face]
@@ -1250,12 +1227,9 @@
     def _op2(self, other, operator):
         if isinstance(other, _MixedExtrapolation):
             assert self.ext.keys() == other.ext.keys()
-            return combine_sides(
-                **{ax: (operator(lo, other.ext[ax][False]), operator(hi, other.ext[ax][True])) for ax, (lo, hi) in
-                   self.ext.items()})
-        else:
-            return combine_sides(
-                **{ax: (operator(lo, other), operator(hi, other)) for ax, (lo, hi) in self.ext.items()})
+            return combine_sides(**{ax: (operator(lo, other.ext[ax][False]), operator(hi, other.ext[ax][True])) for ax, (lo, hi) in self.ext.items()})
+        else:
+            return combine_sides(**{ax: (operator(lo, other), operator(hi, other)) for ax, (lo, hi) in self.ext.items()})
 
     def __abs__(self):
         return combine_sides(**{ax: (abs(lo), abs(up)) for ax, (lo, up) in self.ext.items()})
@@ -1319,16 +1293,14 @@
         if 'vector' not in item:
             return self
         component = item['vector']
-        assert isinstance(component,
-                          str), f"Selecting a component of normal/tangential must be done by dimension name but got {component}"
+        assert isinstance(component, str), f"Selecting a component of normal/tangential must be done by dimension name but got {component}"
         if component == dim:
             return self.normal
         else:
             return self.tangential
 
     def __eq__(self, other):
-        return isinstance(other,
-                          _NormalTangentialExtrapolation) and self.normal == other.normal and self.tangential == other.tangential
+        return isinstance(other, _NormalTangentialExtrapolation) and self.normal == other.normal and self.tangential == other.tangential
 
     def __hash__(self):
         return hash(self.normal) + hash(self.tangential)
@@ -1359,11 +1331,9 @@
 
     def _op2(self, other, operator):
         if isinstance(other, _NormalTangentialExtrapolation):
-            return combine_by_direction(normal=operator(self.normal, other.normal),
-                                        tangential=operator(self.tangential, other.tangential))
-        else:
-            return combine_by_direction(normal=operator(self.normal, other),
-                                        tangential=operator(self.tangential, other))
+            return combine_by_direction(normal=operator(self.normal, other.normal), tangential=operator(self.tangential, other.tangential))
+        else:
+            return combine_by_direction(normal=operator(self.normal, other), tangential=operator(self.tangential, other))
 
     def __abs__(self):
         return combine_by_direction(normal=abs(self.normal), tangential=abs(self.tangential))
@@ -1372,8 +1342,7 @@
         return combine_by_direction(normal=-self.normal, tangential=-self.tangential)
 
 
-def combine_by_direction(normal: Union[Extrapolation, float, Tensor],
-                         tangential: Union[Extrapolation, float, Tensor]) -> Extrapolation:
+def combine_by_direction(normal: Extrapolation or float or Tensor, tangential: Extrapolation or float or Tensor) -> Extrapolation:
     """
     Use a different extrapolation for the normal component of vector-valued tensors.
 
@@ -1421,7 +1390,7 @@
         raise ValueError(dictionary)
 
 
-def order_by_shape(shape: Shape, sequence, default=None) -> Union[tuple, list]:
+def order_by_shape(shape: Shape, sequence, default=None) -> tuple or list:
     """
     If sequence is a dict with dimension names as keys, orders its values according to this shape.
 
