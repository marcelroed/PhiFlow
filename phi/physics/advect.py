"""
Container for different advection schemes for grids and particles.

Examples:

* semi_lagrangian (grid)
* mac_cormack (grid)
* runge_kutta_4 (particle)
"""
<<<<<<< HEAD
from typing import Union, Tuple, List

from phi import math
from phi.physics.fluid import Obstacle
from phi.field import SampledField, Field, PointCloud, Grid, sample, reduce_sample
=======
from phi.math import Solve, channel

from phi import math
from phi.field import SampledField, Field, PointCloud, Grid, sample, reduce_sample, spatial_gradient, unstack, stack, CenteredGrid, StaggeredGrid
>>>>>>> 7c4de0d7
from phi.field._field import FieldType
from phi.field._field_math import GridType
from phi.geom import Geometry


def euler(elements: Geometry, velocity: Field, dt: float, v0: math.Tensor = None) -> Geometry:
    """ Euler integrator. """
    if v0 is None:
        v0 = sample(velocity, elements)
    return elements.shifted(v0 * dt)


def rk4(elements: Geometry, velocity: Field, dt: float, v0: math.Tensor = None) -> Geometry:
    """ Runge-Kutta-4 integrator. """
    if v0 is None:
        v0 = sample(velocity, elements)
    vel_half = sample(velocity, elements.shifted(0.5 * dt * v0))
    vel_half2 = sample(velocity, elements.shifted(0.5 * dt * vel_half))
    vel_full = sample(velocity, elements.shifted(dt * vel_half2))
    vel_rk4 = (1 / 6.) * (v0 + 2 * (vel_half + vel_half2) + vel_full)
    return elements.shifted(dt * vel_rk4)


def finite_rk4(elements: Geometry, velocity: Grid, dt: float, v0: math.Tensor = None) -> Geometry:
    """ Runge-Kutta-4 integrator with Euler fallback where velocity values are NaN. """
    v0 = sample(velocity, elements)
    vel_half = sample(velocity, elements.shifted(0.5 * dt * v0))
    vel_half2 = sample(velocity, elements.shifted(0.5 * dt * vel_half))
    vel_full = sample(velocity, elements.shifted(dt * vel_half2))
    vel_rk4 = (1 / 6.) * (v0 + 2 * (vel_half + vel_half2) + vel_full)
    vel_nan = math.where(math.is_finite(vel_rk4), vel_rk4, v0)
    return elements.shifted(dt * vel_nan)


def advect(field: SampledField,
           velocity: Field,
           dt: float or math.Tensor,
           integrator=euler) -> FieldType:
    """
    Advect `field` along the `velocity` vectors using the specified integrator.

    The behavior depends on the type of `field`:

    * `phi.field.PointCloud`: Points are advected forward, see `points`.
    * `phi.field.Grid`: Sample points are traced backward, see `semi_lagrangian`.

    Args:
        field: Field to be advected as `phi.field.SampledField`.
        velocity: Any `phi.field.Field` that can be sampled in the elements of `field`.
        dt: Time increment
        integrator: ODE integrator for solving the movement.

    Returns:
        Advected field of same type as `field`
    """
    if isinstance(field, PointCloud):
        return points(field, velocity, dt=dt, integrator=integrator)
    elif isinstance(field, Grid):
        return semi_lagrangian(field, velocity, dt=dt, integrator=integrator)
    raise NotImplementedError(field)


def finite_difference(grid: Grid,
                      velocity: Field,
                      order=2,
                      implicit: Solve = None) -> Field:

    """
    Finite difference advection using the differentiation Scheme indicated by `scheme` and a simple Euler step

    Args:
        grid: Grid to be advected
        velocity: `Grid` that can be sampled in the elements of `grid`.
        order: Spatial order of accuracy.
            Higher orders entail larger stencils and more computation time but result in more accurate results assuming a large enough resolution.
            Supported: 2 explicit, 4 explicit, 6 implicit (inherited from `phi.field.spatial_gradient()` and resampling).
            Passing order=4 currently uses 2nd-order resampling. This is work-in-progress.
        implicit: When a `Solve` object is passed, performs an implicit operation with the specified solver and tolerances.
            Otherwise, an explicit stencil is used.

    Returns:
        Advected grid of same type as `grid`
    """
    if isinstance(grid, StaggeredGrid):
        grad_list = [spatial_gradient(field_component, stack_dim=channel('gradient'), order=order, implicit=implicit) for field_component in grid.vector]
        grad_grid = grid.with_values(math.stack([component.values for component in grad_list], channel('vector')))
        if order == 4:
            amounts = [grad * vel.at(grad, order=2) for grad, vel in zip(grad_grid.gradient, velocity.vector)]  # ToDo resampling does not yet support order=4
        else:
            amounts = [grad * vel.at(grad, order=order, implicit=implicit) for grad, vel in zip(grad_grid.gradient, velocity.vector)]
        amount = sum(amounts)
    else:
        assert isinstance(grid, CenteredGrid), f"grid must be CenteredGrid or StaggeredGrid but got {type(grid)}"
        grad = spatial_gradient(grid, stack_dim=channel('gradient'), order=order, implicit=implicit)
        velocity = stack(unstack(velocity, dim='vector'), dim=channel('gradient'))
        amounts = velocity * grad
        amount = sum(amounts.gradient)
    return - amount


def points(field: PointCloud, velocity: Field, dt: float, integrator=euler):
    """
    Advects the sample points of a point cloud using a simple Euler step.
    Each point moves by an amount equal to the local velocity times `dt`.

    Args:
        field: point cloud to be advected
        velocity: velocity sampled at the same points as the point cloud
        dt: Euler step time increment
        integrator: ODE integrator for solving the movement.

    Returns:
        Advected point cloud
    """
    new_elements = integrator(field.elements, velocity, dt)
    return field.with_elements(new_elements)


def semi_lagrangian(field: GridType,
                    velocity: Field,
                    dt: float,
                    integrator=euler) -> GridType:
    """
    Semi-Lagrangian advection with simple backward lookup.
    
    This method samples the `velocity` at the grid points of `field`
    to determine the lookup location for each grid point by walking backwards along the velocity vectors.
    The new values are then determined by sampling `field` at these lookup locations.

    Args:
        field: quantity to be advected, stored on a grid (CenteredGrid or StaggeredGrid)
        velocity: vector field, need not be compatible with with `field`.
        dt: time increment
        integrator: ODE integrator for solving the movement.

    Returns:
        Field with same sample points as `field`

    """
    lookup = integrator(field.elements, velocity, -dt)
    interpolated = reduce_sample(field, lookup)
    return field.with_values(interpolated)


def semi_lagrangian_two_way(field: GridType,
                            velocity: Field,
                            dt: float,
                            obstacles: Union[Tuple[Obstacle], List[Obstacle]],
                            integrator=euler) -> GridType:
    """
    Semi-Lagrangian advection with simple backward lookup.

    This method samples the `velocity` at the grid points of `field`
    to determine the lookup location for each grid point by walking backwards along the velocity vectors.
    The new values are then determined by sampling `field` at these lookup locations.

    Args:
        field: quantity to be advected, stored on a grid (CenteredGrid or StaggeredGrid)
        velocity: vector field, need not be compatible with `field`.
        dt: time increment
        obstacles: obstacles to simulate
        integrator: ODE integrator for solving the movement.

    Returns:
        Field with same sample points as `field`

    """
    lookup = integrator(field.elements, velocity, -dt)
    interpolated = reduce_sample(field, lookup)
    return field.with_values(interpolated)


def mac_cormack(field: GridType,
                velocity: Field,
                dt: float,
                correction_strength=1.0,
                integrator=euler) -> GridType:
    """
    MacCormack advection uses a forward and backward lookup to determine the first-order error of semi-Lagrangian advection.
    It then uses that error estimate to correct the field values.
    To avoid overshoots, the resulting value is bounded by the neighbouring grid cells of the backward lookup.

    Args:
        field: Field to be advected, one of `(CenteredGrid, StaggeredGrid)`
        velocity: Vector field, need not be sampled at same locations as `field`.
        dt: Time increment
        correction_strength: The estimated error is multiplied by this factor before being applied.
            The case correction_strength=0 equals semi-lagrangian advection. Set lower than 1.0 to avoid oscillations.
        integrator: ODE integrator for solving the movement.

    Returns:
        Advected field of type `type(field)`

    """
    v0 = sample(velocity, field.elements)
    points_bwd = integrator(field.elements, velocity, -dt, v0=v0)
    points_fwd = integrator(field.elements, velocity, dt, v0=v0)
    # Semi-Lagrangian advection
    field_semi_la = field.with_values(reduce_sample(field, points_bwd))
    # Inverse semi-Lagrangian advection
    field_inv_semi_la = field.with_values(reduce_sample(field_semi_la, points_fwd))
    # correction
    new_field = field_semi_la + correction_strength * 0.5 * (field - field_inv_semi_la)
    # Address overshoots
    limits = field.closest_values(points_bwd)
    lower_limit = math.min(limits, [f'closest_{dim}' for dim in field.shape.spatial.names])
    upper_limit = math.max(limits, [f'closest_{dim}' for dim in field.shape.spatial.names])
    values_clamped = math.clip(new_field.values, lower_limit, upper_limit)
    return new_field.with_values(values_clamped)<|MERGE_RESOLUTION|>--- conflicted
+++ resolved
@@ -7,18 +7,10 @@
 * mac_cormack (grid)
 * runge_kutta_4 (particle)
 """
-<<<<<<< HEAD
-from typing import Union, Tuple, List
-
-from phi import math
-from phi.physics.fluid import Obstacle
-from phi.field import SampledField, Field, PointCloud, Grid, sample, reduce_sample
-=======
 from phi.math import Solve, channel
 
 from phi import math
 from phi.field import SampledField, Field, PointCloud, Grid, sample, reduce_sample, spatial_gradient, unstack, stack, CenteredGrid, StaggeredGrid
->>>>>>> 7c4de0d7
 from phi.field._field import FieldType
 from phi.field._field_math import GridType
 from phi.geom import Geometry
@@ -51,6 +43,7 @@
     vel_rk4 = (1 / 6.) * (v0 + 2 * (vel_half + vel_half2) + vel_full)
     vel_nan = math.where(math.is_finite(vel_rk4), vel_rk4, v0)
     return elements.shifted(dt * vel_nan)
+
 
 
 def advect(field: SampledField,
@@ -163,34 +156,6 @@
     return field.with_values(interpolated)
 
 
-def semi_lagrangian_two_way(field: GridType,
-                            velocity: Field,
-                            dt: float,
-                            obstacles: Union[Tuple[Obstacle], List[Obstacle]],
-                            integrator=euler) -> GridType:
-    """
-    Semi-Lagrangian advection with simple backward lookup.
-
-    This method samples the `velocity` at the grid points of `field`
-    to determine the lookup location for each grid point by walking backwards along the velocity vectors.
-    The new values are then determined by sampling `field` at these lookup locations.
-
-    Args:
-        field: quantity to be advected, stored on a grid (CenteredGrid or StaggeredGrid)
-        velocity: vector field, need not be compatible with `field`.
-        dt: time increment
-        obstacles: obstacles to simulate
-        integrator: ODE integrator for solving the movement.
-
-    Returns:
-        Field with same sample points as `field`
-
-    """
-    lookup = integrator(field.elements, velocity, -dt)
-    interpolated = reduce_sample(field, lookup)
-    return field.with_values(interpolated)
-
-
 def mac_cormack(field: GridType,
                 velocity: Field,
                 dt: float,
