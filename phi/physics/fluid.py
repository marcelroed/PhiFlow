"""
Functions for simulating incompressible fluids, both grid-based and particle-based.

The main function for incompressible fluids (Eulerian as well as FLIP / PIC) is `make_incompressible()` which removes the divergence of a velocity field.
"""
<<<<<<< HEAD
from numbers import Number
from typing import Tuple, Union, List
=======
import warnings
from typing import Tuple, Callable
>>>>>>> 7c4de0d7

import torch

import phi.geom._transform
from phi import math, field
<<<<<<< HEAD
from phi.field import SoftGeometryMask, AngularVelocity, Grid, divergence, spatial_gradient, where, CenteredGrid, \
    PointCloud
from phi.geom import union, Geometry, Sphere, Box, subdivide_line_segment, LevelSet
from phi.math import wrap, channel, Tensor
from ..field._embed import FieldEmbedding
from ..field._grid import GridType
from ..math import extrapolation, NUMPY, batch, shape, non_channel, expand, spatial
=======
from phi.math import wrap, channel, Solve
from phi.field import AngularVelocity, Grid, divergence, spatial_gradient, where, CenteredGrid, PointCloud, Field, resample
from phi.geom import union, Geometry
from ..field._embed import FieldEmbedding
from ..field._grid import GridType, StaggeredGrid
from ..math import extrapolation, NUMPY, batch, shape, non_channel, expand
>>>>>>> 7c4de0d7
from ..math._magic_ops import copy_with
from ..math.extrapolation import combine_sides, Extrapolation
from pytorch3d.ops.marching_cubes import marching_cubes


class ForceSchedule:
    pass


class ObstacleUpdate:
    def __init__(self, delta_net_momentum: Tensor, delta_angular_momentum: float):
        self.delta_net_momentum = delta_net_momentum
        self.delta_angular_momentum = delta_angular_momentum

    def __repr__(self):
        return f'ObstacleUpdate({self.delta_net_momentum}, {self.delta_angular_momentum})'


class ObstacleForce:
    def __init__(self,
                 force: Tensor,
                 torque: Tensor,  # Scalar tensor
                 ):
        self.force = force
        self.torque = torque

    def __str__(self):
        return f'ObstacleForce(force={self.force}, torque={self.torque})'

    def __repr__(self):
        return f'ObstacleForce(force={self.force}, torque={self.torque})'


class Obstacle:
    """
    An obstacle defines boundary conditions inside a geometry.
    It can also have a linear and angular velocity.
    """

    def __repr__(self):
        return f'Obstacle(geometry={self.geometry}, velocity={self.velocity}, angular_velocity={self.angular_velocity})'

    def __str__(self):
        return f'Obstacle(geometry={self.geometry}, velocity={self.velocity}, angular_velocity={self.angular_velocity})'

    def __init__(self, geometry: Geometry, velocity: Union[Tensor, Tuple, List, None, Number] = None,
                 angular_velocity: float = 0.0, mass: float = 1.0,
                 moment_of_inertia: float = 1.0):
        """
        Args:
            geometry: Physical shape and size of the obstacle.
            velocity: Linear velocity vector of the obstacle.
            angular_velocity: Rotation speed of the obstacle. Scalar value in 2D, vector in 3D.
        """
        self.geometry: Geometry = geometry
        if velocity is None:
            velocity = 0
        if isinstance(velocity, Number):
            velocity = [float(velocity)] * channel(geometry).size

        self.velocity = wrap(velocity, channel(geometry)) if isinstance(velocity, (tuple, list)) else velocity
        self.angular_velocity = angular_velocity
        self.shape = shape(geometry) & non_channel(self.velocity) & non_channel(angular_velocity)
        # self.center_mass = center_mass if not center_mass is None else self.geometry.center
        # self.geometry.set_center(self.center_mass)
        self.mass = mass
        self.moment_of_inertia = moment_of_inertia

    def __eq__(self, other: 'Obstacle'):
        return all([getattr(self, attr) == getattr(other, attr) for attr in self.__variable_attrs__()])

    def __variable_attrs__(self):
        return 'geometry', 'velocity', 'angular_velocity', 'shape', 'mass', 'moment_of_inertia'

    @property
    def is_stationary(self):
        """ Test whether the obstacle is completely still. """
        return isinstance(self.velocity, (int, float)) and self.velocity == 0 and isinstance(self.angular_velocity, (
            int, float)) and self.angular_velocity == 0

    def copied_with(self, **kwargs):
<<<<<<< HEAD
        geometry, velocity, angular_velocity, mass, moment_of_inertia = self.geometry, self.velocity, self.angular_velocity, self.mass, self.moment_of_inertia
        if 'geometry' in kwargs:
            geometry = kwargs['geometry']
        if 'velocity' in kwargs:
            velocity = kwargs['velocity']
        if 'angular_velocity' in kwargs:
            angular_velocity = kwargs['angular_velocity']
        return Obstacle(geometry=geometry, velocity=velocity, angular_velocity=angular_velocity, mass=mass,
                        moment_of_inertia=moment_of_inertia)

    def update_copy(self, obstacle_update: ObstacleUpdate, dt: float = 1.):
        new_velocity = self.velocity + obstacle_update.delta_net_momentum / dt / self.mass  # F = dp / dt
        new_angular_velocity = self.angular_velocity + obstacle_update.delta_angular_momentum / self.moment_of_inertia
        # if (new_velocity ** 2).sum.sqrt() > 0.1:
        #     new_velocity = new_velocity * 0.1 / (new_velocity ** 2).sum.sqrt()
        # if (abs(new_angular_velocity) > 0.1).all:
        #     new_angular_velocity = new_angular_velocity * 0.1 / abs(new_angular_velocity)
        new_geometry = self.geometry.shifted(dt * new_velocity).rotated(dt * new_angular_velocity)
        print('Delta_net_momentum', obstacle_update.delta_net_momentum)
        print('Moved by', new_geometry.center - self.geometry.center)
        # print(f'Moving the geometry by {new_velocity * dt} and rotating by {dt * new_angular_velocity}')
        return self.copied_with(geometry=new_geometry, velocity=new_velocity, angular_velocity=0)

    def update_copy_forces(self, obstacle_force: ObstacleForce, dt: float = 1.0):
        new_velocity = self.velocity + obstacle_force.force / dt / self.mass
        new_angular_velocity = self.angular_velocity + obstacle_force.torque / self.moment_of_inertia
        new_geometry = self.geometry.shifted(dt * new_velocity).rotated(dt * new_angular_velocity)
        print(f'Moving the geometry by {new_velocity * dt} and rotating by {dt * new_angular_velocity}')
        return self.copied_with(geometry=new_geometry, velocity=new_velocity, angular_velocity=new_angular_velocity)

    def update_copy_set(self, obstacle_update: ObstacleUpdate, dt: float = 1.):
        new_velocity = obstacle_update.delta_net_momentum / self.mass
        new_angular_velocity = obstacle_update.delta_angular_momentum / self.moment_of_inertia

        new_geometry = self.geometry.shifted(dt * new_velocity).rotated(dt * new_angular_velocity)
        print('Moved by', new_geometry.center - self.geometry.center)
        # print(f'Moving the geometry by {new_velocity * dt} and rotating by {dt * new_angular_velocity}')
        return self.copied_with(geometry=new_geometry, velocity=new_velocity, angular_velocity=new_angular_velocity)


def update_obstacles(obstacles: List[Obstacle], obstacle_updates: List[ObstacleUpdate], dt: float = 1.):
    print(obstacle_updates)
    return [
        obstacle.update_copy(obstacle_update, dt)
        for obstacle, obstacle_update in zip(obstacles, obstacle_updates)
    ]


def update_obstacles_forces(obstacles: List[Obstacle], obstacle_forces: List[ObstacleForce], dt: float = 1.):
    print(obstacle_forces)
    return [
        obstacle.update_copy_forces(obstacle_force, dt)
        for obstacle, obstacle_force in zip(obstacles, obstacle_forces)
    ]


def sample_at_edges(sample_field, edges):
    # TODO(marcelroed): Should be this simple, so can remove function definition
    return sample_field._sample(geometry=edges, scheme=field.numerical.Scheme())


def pressure_integral(pressure, edges):
    # TODO(marcelroed): Generalize this to 3D

    # Currently implements line sampling for the edges of a 2D polygon
    sampled_pressure = sample_at_edges(pressure, edges)
    pressure_integrals = sampled_pressure * edges.length()
    return pressure_integrals


def delta_tilde_func(values, eps=0.5):
    # TODO (marcelroed): What happens when the object isn't convex? In this case the distance values will drop off
    #  slower than they should, and the integral will be greater than we want. Does the normalization of delta deal
    #  with this case? Ignore for now.
    """
    A smeared out one-sided delta function. This function is the derivative of the smoothed heaviside function.
    H_eps(x) = 1 / (1 + exp(-x / eps))
    => delta_eps(x) = H_eps'(x) = exp(x / eps) / (eps * (1 + exp(x / eps)) ** 2)
    """
    delta = math.exp(values / eps) / (eps * (1 + math.exp(values / eps)) ** 2)
    delta = math.where((values < 10) & (values > -10), delta, 0)
    return 2 * math.where(values > 0, delta, 0)


def delta_hat_func(phi_val, eps=5.0):
    """This is the derivative of a one-sided smeared out heaviside function. Since we want to only measure the
    pressure on the positive side of the level set, we need to double the value on that side for the integral to be
    correct.
    """
    return math.where(
        (0 <= phi_val) & (phi_val <= eps),
        1 / eps + math.cos(math.pi * phi_val / eps) / eps,
        0)


def compute_area_normals(verts: torch.FloatTensor, faces: torch.LongTensor):
    # Verts: (N, 3), faces: (M, 3)


    # TODO(marcelroed): Determine dim, since this defaults to the first 3-dimensional axis
    face_normals = 1 / 2 * torch.cross(verts[faces[:, 1]] - verts[faces[:, 0]], verts[faces[:, 2]] - verts[faces[:, 0]])
    # face_normals: (M, 3), area-normals for each face

    return face_normals


def get_area_normals(grid: CenteredGrid, level_set: LevelSet) -> CenteredGrid:
    """Gets the equivalent normal scaled by the area of the region inside each cell"""
    corner_positions = grid.element_corners().center
    level_set_values_corner = level_set.function(corner_positions)
    # Add batch dimension TODO(marcelroed): Make this use phiflow batch (and 1 when there's none)
    level_set_values_corner_torch = level_set_values_corner.native(level_set_values_corner.shape)[None, ...]
    # TODO(marcelroed): marching_cubes is broken on CPU, so need to fix it or always run on GPU. Both versions
    #  currently return floats for vert indices when not in local coords, so need to fix that too.
    #  Finally, this should return the cell indices for each face, so that we can reduce the area normals.
    verts, faces = marching_cubes(level_set_values_corner_torch, isolevel=0.0, return_local_coords=False)
    verts, faces = verts[0], faces[0]
    # TODO(marcelroed): Improve the verts by moving them to the zero of the level set, imbue them with gradients

    area_normals = compute_area_normals(verts, faces)

    # TODO(marcelroed): Reduce to the right cells
    cell_normals = torch.zeros(*[s - 1 for s in spatial(corner_positions).sizes], channel(corner_positions).size,
                               dtype=level_set_values_corner_torch.dtype, device=level_set_values_corner_torch.device)

    cell_normals.scatter_add_(dim=0, index=face_belongs_to_cell, src=area_normals)

    return grid.with_values(cell_normals)

    # return math.tensor(cell_normals, *grid.elements.center.shape)



def level_set_pressure_integral(pressure_field: CenteredGrid, level_set: LevelSet, centroid):
    # pos = pressure_field.elements.center
    # level_set_values = level_set.function(pos)
    # level_set_values, level_set_gradients = math.gradient(level_set.function, wrt='x', get_output=True)(corner_positions)


    # Normal vectors for each cell, length is by their projected area
    # TODO(marcelroed): Should certainly be sparse!
    area_normals = get_area_normals(grid=pressure_field, level_set=level_set)

    # dV = pressure_field.elements.volume
    # pressure_field._masked_sample(area_normals.elements.center, mask=)
    pressure_integrand = pressure_field.masked_sample() * area_normals
    linear_force = - math.sum(pressure_integrand, dim=spatial(pressure_integrand))
    torque = - math.sum(math.cross_product(pressure_integrand, pressure_integrand.elements.center - centroid), dim=spatial(pressure_integrand))
    return linear_force, torque


def pressure_to_obstacles(velocity, pressure: CenteredGrid, obstacles: List[Obstacle], dt: float) -> List[
    ObstacleForce]:
    obstacle_forces = []
    for obstacle in obstacles:  # TODO(marcelroed): vectorize by using geometry stacks? Might not be possible depending on uniformity.
        geometry = obstacle.geometry
        if isinstance(geometry, (Box, Sphere, phi.geom._transform.RotatedGeometry)):
            # Construct a field of distances to the center of mass for torque calculations
            distance_vec_to_centroid = field.CenteredGrid(pressure.elements.center - geometry.center_of_mass)

            # linear_force = 0
            # torque = 0

            edges = geometry.get_edges()
            # Subdivide edges to get a more accurate pressure integral
            edges = subdivide_line_segment(edges, 20)

            normals = geometry.get_normals()

            # Calculate integral of pressure over the edge
            linear_forces = - pressure_integral(pressure, edges) * normals
            total_linear_force = math.sum(linear_forces, ('b', 'edges'))
            # Calculate torque
            torques = math.cross_product(distance_vec_to_centroid._sample(edges, scheme=field.numerical.Scheme()),
                                         linear_forces)
            total_torque = math.sum(torques, ('b', 'edges', 'vector'))  # Should be zero in all other components

            obstacle_forces.append(ObstacleForce(force=total_linear_force, torque=total_torque))
        elif isinstance(geometry, LevelSet):
            # Calculate integral of pressure over the boundary of the level set
            linear_force, torque = level_set_pressure_integral(pressure, geometry, centroid=geometry.center_of_mass)
            obstacle_forces.append(ObstacleForce(force=linear_force, torque=torque))
        else:
            raise NotImplementedError(f'Obstacle type {type(geometry)} not implemented yet')

    # Then apply the obstacle forces
    return obstacle_forces
=======
        warnings.warn("Obstacle.copied_with is deprecated. Use math.copy_with instead.", DeprecationWarning, stacklevel=2)
        return math.copy_with(self, **kwargs)

    def __variable_attrs__(self) -> Tuple[str, ...]:
        return 'geometry', 'velocity', 'angular_velocity'

    def __eq__(self, other):
        if not isinstance(other, Obstacle):
            return False
        return self.geometry == other.geometry and self.velocity == other.velocity and self.angular_velocity == other.angular_velocity


def _get_obstacles_for(obstacles, space: Field):
    obstacles = [obstacles] if isinstance(obstacles, (Obstacle, Geometry)) else obstacles
    assert isinstance(obstacles, (tuple, list)), f"obstacles must be an Obstacle or Geometry or a tuple/list thereof but got {type(obstacles)}"
    obstacles = [Obstacle(o) if isinstance(o, Geometry) else o for o in obstacles]
    for obstacle in obstacles:
        assert obstacle.geometry.vector.item_names == space.vector.item_names, f"Obstacles must live in the same physical space as the velocity field {space.vector.item_names} but got {type(obstacle.geometry).__name__} obstacle with order {obstacle.geometry.vector.item_names}"
    return obstacles
>>>>>>> 7c4de0d7


def make_incompressible(velocity: GridType,
                        obstacles: Obstacle or Geometry or tuple or list = (),
                        solve: Solve = Solve(),
                        active: CenteredGrid = None,
                        order: int = 2) -> Tuple[GridType, CenteredGrid]:
    """
    Projects the given velocity field by solving for the pressure and subtracting its spatial_gradient.
    
    This method is similar to :func:`field.divergence_free()` but differs in how the boundary conditions are specified.

    Args:
        velocity: Vector field sampled on a grid.
        obstacles: `Obstacle` or `phi.geom.Geometry` or tuple/list thereof to specify boundary conditions inside the domain.
        solve: `Solve` object specifying method and tolerances for the implicit pressure solve.
        active: (Optional) Mask for which cells the pressure should be solved.
            If given, the velocity may take `NaN` values where it does not contribute to the pressure.
            Also, the total divergence will never be subtracted if active is given, even if all values are 1.
        order: spatial order for derivative computations.
            For Higher-order schemes, the laplace operation is not conducted with a stencil exactly corresponding to the one used in divergence calculations but a smaller one instead.
            While this disrupts the formal correctness of the method it only induces insignificant errors and yields considerable performance gains.
            supported: explicit 2/4th order - implicit 6th order (obstacles are only supported with explicit 2nd order)

    Returns:
        velocity: divergence-free velocity of type `type(velocity)`
        pressure: solved pressure field, `CenteredGrid`
    """
<<<<<<< HEAD
    assert isinstance(obstacles, (tuple, list)), f"obstacles must be a tuple or list but got {type(obstacles)}"
    # Turn geometries into Obstacles
    obstacles = [Obstacle(o) if isinstance(o, Geometry) else o for o in obstacles]
    for obstacle in obstacles:
        assert obstacle.geometry.vector.item_names == velocity.vector.item_names, f"Obstacles must live in the same physical space as the velocity field {velocity.vector.item_names} but got {type(obstacle.geometry).__name__} obstacle with order {obstacle.geometry.vector.item_names}"
=======
    obstacles = _get_obstacles_for(obstacles, velocity)
    assert order == 2 or len(obstacles) == 0, f"obstacles are not supported with higher order schemes"
>>>>>>> 7c4de0d7
    input_velocity = velocity
    # --- Create masks ---
    accessible_extrapolation = _accessible_extrapolation(input_velocity.extrapolation)
    with NUMPY:
        accessible = CenteredGrid(~union([obs.geometry for obs in obstacles]), accessible_extrapolation,
                                  velocity.bounds, velocity.resolution)
        hard_bcs = field.stagger(accessible, math.minimum, input_velocity.extrapolation, type=type(velocity))
    all_active = active is None
    if active is None:
        active = accessible.with_extrapolation(extrapolation.NONE)
    else:
        active *= accessible  # no pressure inside obstacles
    # --- Linear solve ---
    velocity = apply_boundary_conditions(velocity, obstacles)
    div = divergence(velocity, order=order) * active
    if not all_active:  # NaN in velocity allowed
        div = field.where(field.is_finite(div), div, 0)
    if not input_velocity.extrapolation.is_flexible and all_active:
        solve = solve.with_preprocessing(_balance_divergence, active)
    if solve.x0 is None:
        pressure_extrapolation = _pressure_extrapolation(input_velocity.extrapolation)
        solve = copy_with(solve, x0=CenteredGrid(0, pressure_extrapolation, div.bounds, div.resolution))
    if batch(math.merge_shapes(*obstacles)).without(
            batch(solve.x0)):  # The initial pressure guess must contain all batch dimensions
        solve = copy_with(solve, x0=expand(solve.x0, batch(math.merge_shapes(*obstacles))))
    pressure = math.solve_linear(masked_laplace, div, solve, hard_bcs, active, order=order)
    # --- Subtract grad p ---
    grad_pressure = field.spatial_gradient(pressure, input_velocity.extrapolation, type=type(velocity), order=order) * hard_bcs
    velocity = (velocity - grad_pressure).with_extrapolation(input_velocity.extrapolation)
    return velocity, pressure


<<<<<<< HEAD
def make_incompressible_two_way(velocity: GridType,
                                obstacles: Union[Tuple[Obstacle], List[Obstacle]] = (),
                                solve=math.Solve('auto', 1e-5, 1e-5, gradient_solve=math.Solve('auto', 1e-5, 1e-5)),
                                active: CenteredGrid = None,
                                fluid_density: float = 1.0,
                                dt: float = 1.0) -> Tuple[GridType, CenteredGrid, List[Obstacle]]:
    """
    Projects the given velocity field by solving for the pressure and subtracting its spatial_gradient.

    This method is similar to :func:`field.divergence_free()` but differs in how the boundary conditions are specified.

    Args:
        velocity: Vector field sampled on a grid
        obstacles: List of Obstacles to specify boundary conditions inside the domain (Default value = ())
        solve: Parameters for the pressure solve as.
        active: (Optional) Mask for which cells the pressure should be solved.
            If given, the velocity may take `NaN` values where it does not contribute to the pressure.
            Also, the total divergence will never be subtracted if active is given, even if all values are 1.
        fluid_density: A single number indicating the density of the incompressible fluid. This will affect
            how much the fluid pushes obstacles around.
        dt: The time step to use for the obstacle updates.

    Returns:
        velocity: divergence-free velocity of type `type(velocity)`
        pressure: solved pressure field, `CenteredGrid`
    """
    assert isinstance(obstacles, (tuple, list)), f"obstacles must be a tuple or list but got {type(obstacles)}"
    obstacles = [Obstacle(o) if isinstance(o, Geometry) else o for o in obstacles]
    for obstacle in obstacles:
        assert obstacle.geometry.vector.item_names == velocity.vector.item_names, f"Obstacles must live in the same physical space as the velocity field {velocity.vector.item_names} but got {type(obstacle.geometry).__name__} obstacle with order {obstacle.geometry.vector.item_names}"
    input_velocity = velocity
    # --- Create masks ---
    accessible_extrapolation = _accessible_extrapolation(input_velocity.extrapolation)
    with NUMPY:
        accessible = CenteredGrid(~union([obs.geometry for obs in obstacles]), accessible_extrapolation,
                                  velocity.bounds, velocity.resolution)
        hard_bcs = field.stagger(accessible, math.minimum, input_velocity.extrapolation, type=type(velocity))
    all_active = active is None
    if active is None:
        active = accessible.with_extrapolation(extrapolation.NONE)
    else:
        active *= accessible  # no pressure inside obstacles

    # --- Linear solve ---
    velocity, obstacle_updates = apply_boundary_conditions_two_way(velocity, density=fluid_density, obstacles=obstacles)
    div = divergence(velocity) * active

    if not all_active:  # NaN in velocity allowed
        div = field.where(field.is_finite(div), div, 0)
    if not input_velocity.extrapolation.is_flexible and all_active:
        assert solve.preprocess_y is None, "fluid.make_incompressible() does not support custom preprocessing"
        solve = copy_with(solve, preprocess_y=_balance_divergence, preprocess_y_args=(active,))
    if solve.x0 is None:
        pressure_extrapolation = _pressure_extrapolation(input_velocity.extrapolation)
        solve = copy_with(solve, x0=CenteredGrid(0, pressure_extrapolation, div.bounds, div.resolution))
    if batch(math.merge_shapes(*obstacles)).without(
            batch(solve.x0)):  # The initial pressure guess must contain all batch dimensions
        solve = copy_with(solve, x0=expand(solve.x0, batch(math.merge_shapes(*obstacles))))

    # We solve the linear system Δp = div(v) * active for p
    pressure = math.solve_linear(masked_laplace, f_args=[hard_bcs, active], y=div, solve=solve)

    # Subtract the gradient of the pressure from the velocity to get the updated velocity
    grad_pressure = field.spatial_gradient(pressure, input_velocity.extrapolation, type=type(velocity)) * hard_bcs
    velocity = (velocity - grad_pressure).with_extrapolation(input_velocity.extrapolation)

    # Update obstacles
    new_obstacles = update_obstacles(obstacles, obstacle_updates, dt)
    return velocity, pressure, new_obstacles


@math.jit_compile_linear  # jit compilation is required for boundary conditions that add a constant offset solving Ax + b = y
def masked_laplace(pressure: CenteredGrid, hard_bcs: Grid, active: CenteredGrid) -> CenteredGrid:
=======
@math.jit_compile_linear(auxiliary_args='hard_bcs,active,order,implicit', forget_traces=True)  # jit compilation is required for boundary conditions that add a constant offset solving Ax + b = y
def masked_laplace(pressure: CenteredGrid, hard_bcs: Grid, active: CenteredGrid, order=2, implicit: Solve = None) -> CenteredGrid:
>>>>>>> 7c4de0d7
    """
    Computes the laplace of `pressure` in the presence of obstacles.

    Args:
        pressure: Pressure field.
        hard_bcs: Mask encoding which cells are connected to each other.
            One between fluid cells, zero inside and at the boundary of obstacles.
            This should be of the same type as the velocity, i.e. `StaggeredGrid` or `CenteredGrid`.
        active: Mask indicating for which cells the pressure value is valid.
            Linear solves will only determine the pressure for these cells.
            This is generally zero inside obstacles and in non-simulated regions.
        order: Spatial order of accuracy.
            Higher orders entail larger stencils and more computation time but result in more accurate results assuming a large enough resolution.
            Supported: 2 explicit, 4 explicit, 6 implicit (inherited from `phi.field.laplace()`).
        implicit: When a `Solve` object is passed, performs an implicit operation with the specified solver and tolerances.
            Otherwise, an explicit stencil is used.

    Returns:
        `CenteredGrid`
    """
<<<<<<< HEAD
    # First compute the spatial gradient of the pressure
    grad = spatial_gradient(pressure, extrapolation.NONE, type=type(hard_bcs))

    # The gradient is only defined for fluid cells, so we need to multiply it with the hard_bcs mask
    # We bake_extrapolation to get an additional line of cells around the grid that ensure our boundary conditions are correct
    valid_grad = grad * field.bake_extrapolation(hard_bcs)

    # Compute the divergence of the gradient in the valid regions
    div = divergence(valid_grad)

    # Now the laplace of the pressure will be the divergence of the gradient in valid regions, in other places we set it equal to the pressure
    # TODO(marcelroed): Why set it to the pressure otherwise?
    laplace = where(active, div, pressure)
=======
    if order == 2 and not implicit:
        grad = spatial_gradient(pressure, hard_bcs.extrapolation, type=type(hard_bcs))
        valid_grad = grad * hard_bcs
        valid_grad = valid_grad.with_extrapolation(extrapolation.remove_constant_offset(valid_grad.extrapolation))
        div = divergence(valid_grad)
        laplace = where(active, div, pressure)
    else:
        laplace = field.laplace(pressure, order=order, implicit=implicit)
>>>>>>> 7c4de0d7
    return laplace


def _balance_divergence(div, active):
    return div - active * (field.mean(div) / field.mean(active))


<<<<<<< HEAD
def apply_boundary_conditions(velocity: Union[Grid, PointCloud], obstacles: Union[tuple, list]) -> Union[
    Grid, PointCloud]:
    for obstacle in obstacles:
        if isinstance(obstacle, Geometry):
            obstacle = Obstacle(obstacle)
        assert isinstance(obstacle, Obstacle)
        # Samples the overlap ratio of the obstacle with sample points on the velocity grid
        obs_mask = SoftGeometryMask(obstacle.geometry, balance=1) @ velocity
        velocity_field_before = velocity
        if obstacle.is_stationary:
            # Stationary obstacles are treated as hard boundaries, so we set the velocity to zero where the obstacle is
            velocity = (1 - obs_mask) * velocity
        else:
            # Construct an angular velocity field (pure curl) centered in the center of the obstacle
            angular_velocity = AngularVelocity(location=obstacle.geometry.center, strength=obstacle.angular_velocity,
                                               falloff=None) @ velocity
            # Velocities outside the object are untouched, but the velocities inside the object are set to the angular velocity + the linear velocity of the object
            # The linear velocity is constant over the entire object, but the angular velocity depends on how far away from the center of the object we are
            velocity = (1 - obs_mask) * velocity + obs_mask * (angular_velocity + obstacle.velocity)
    return velocity


def apply_boundary_conditions_two_way(velocity: Union[Grid, PointCloud], density: Union[Grid, PointCloud, float],
                                      obstacles: Union[tuple, list]):
=======
def apply_boundary_conditions(velocity: Grid or PointCloud, obstacles: Obstacle or Geometry or tuple or list):
>>>>>>> 7c4de0d7
    """
    NOTE: This method only works in 2D for the time being.
    The curl equation is only valid in 2D.

    Enforces velocities boundary conditions on a velocity grid.
    Cells inside obstacles will get their velocity from the obstacle movement.
    Cells outside far away will be unaffected.

    Args:
      velocity: Velocity `Grid`.
<<<<<<< HEAD
      density: Density `Grid`.
      obstacles: Obstacles as `tuple` or `list`
=======
        obstacles: `Obstacle` or `phi.geom.Geometry` or tuple/list thereof to specify boundary conditions inside the domain.
>>>>>>> 7c4de0d7

    Returns:
        Velocity of same type as `velocity`
    """
<<<<<<< HEAD
    obstacle_updates = []
    for obstacle in obstacles:
        assert isinstance(obstacle, Obstacle), 'Two way boundary conditions only work with Obstacle objects'
        # Samples the overlap ratio of the obstacle with sample points on the velocity grid
        print('Change_in_momentum', type(velocity))
        obs_mask = SoftGeometryMask(obstacle.geometry, balance=0.5) @ velocity
        velocity_field_before = velocity
=======
    obstacles = _get_obstacles_for(obstacles, velocity)
    # velocity = field.bake_extrapolation(velocity)  # TODO we should bake only for divergence but keep correct extrapolation for velocity. However, obstacles should override extrapolation.
    for obstacle in obstacles:
        if isinstance(obstacle, Geometry):
            obstacle = Obstacle(obstacle)
        assert isinstance(obstacle, Obstacle)
        obs_mask = resample(obstacle.geometry, velocity, soft=True, balance=1)
>>>>>>> 7c4de0d7
        if obstacle.is_stationary:
            # Stationary obstacles are treated as hard boundaries, so we set the velocity to zero where the obstacle is
            velocity = (1 - obs_mask) * velocity
            print('Object is stationary')
        else:
            print('Object is moving')
            # Construct an angular velocity field (pure curl) centered in the center of the obstacle
            angular_velocity = AngularVelocity(location=obstacle.geometry.center, strength=obstacle.angular_velocity,
                                               falloff=None) @ velocity
            # Velocities outside the object are untouched, but the velocities inside the object are set to the angular velocity + the linear velocity of the object
            # The linear velocity is constant over the entire object, but the angular velocity depends on how far away from the center of the object we are
            velocity_absorbed = obs_mask * velocity  # FIXME: Should this be assigned before or after the velocity updates?
            velocity = (1 - obs_mask) * velocity + obs_mask * (angular_velocity + obstacle.velocity) / density

            # # Now we need to set the velocity and the angular velocity of the obstacle based on the change in momentum of the fluid
            # # The scalar linear velocity of the obstacle should change by the average change in velocity of the fluid inside the obstacle

            distance_vector_from_center = velocity_absorbed.at_centers().elements.center - obstacle.geometry.center_of_mass
            change_in_momentum = (math.mean(velocity_absorbed.data, spatial('x,y'))) * density
            # # The angular velocity of the obstacle should change by the average change in angular velocity of the fluid inside the obstacle
            # Compute the cross product of the distance vector and the change in velocity

            cross_product = math.cross_product(distance_vector_from_center, velocity_absorbed.at_centers().data)
            cross_product_before = math.cross_product(distance_vector_from_center,
                                                      velocity_field_before.at_centers().data)

            # # Sum all the z-components of the cross products
            change_in_angular_momentum = - math.sum(cross_product - cross_product_before) * density

            # Approach storing the momentum in the field
            # change_in_momentum = math.sum(velocity.data) * density
            # change_in_angular_momentum = math.sum(math.cross_product(distance_vector_from_center, velocity.at_centers().data)) * density

            # Doing it with curls
            # total_curl = math.sum(field.curl(masked_velocity).data)
            # print(total_curl)
            # change_in_angular_momentum = - total_curl

            obstacle_updates.append(
                ObstacleUpdate(delta_net_momentum=change_in_momentum, delta_angular_momentum=change_in_angular_momentum)
            )

    return velocity, obstacle_updates


def boundary_push(particles: PointCloud, obstacles: Union[Tuple[Obstacle, ...], List[Obstacle]],
                  offset: float = 0.5) -> PointCloud:
    """
    Enforces boundary conditions by correcting possible errors of the advection step and shifting particles out of
    obstacles or back into the domain.

    Args:
        particles: PointCloud holding particle positions as elements
        obstacles: List of `Obstacle` or `Geometry` objects where any particles inside should get shifted outwards
        offset: Minimum distance between particles and domain boundary / obstacle surface after particles have been shifted.

    Returns:
        PointCloud where all particles are inside the domain / outside of obstacles.
    """
    pos = particles.elements.center
    for obj in obstacles:
        geometry = obj.geometry if isinstance(obj, Obstacle) else obj
        assert isinstance(geometry,
                          Geometry), f"obstacles must be a list of Obstacle or Geometry objects but got {type(obj)}"
        pos = geometry.push(pos, shift_amount=offset)
    return particles.with_elements(particles.elements @ pos)


def _pressure_extrapolation(vext: Extrapolation):
    if vext == extrapolation.PERIODIC:
        return extrapolation.PERIODIC
    elif vext == extrapolation.BOUNDARY:
        return extrapolation.ZERO
    elif isinstance(vext, extrapolation.ConstantExtrapolation):
        return extrapolation.BOUNDARY
    else:
        return extrapolation.map(_pressure_extrapolation, vext)


def _accessible_extrapolation(vext: Extrapolation):
    """ Determine whether outside cells are accessible based on the velocity extrapolation. """
    if vext == extrapolation.PERIODIC:
        return extrapolation.PERIODIC
    elif vext == extrapolation.BOUNDARY:
        return extrapolation.ONE
    elif isinstance(vext, extrapolation.ConstantExtrapolation):
        return extrapolation.ZERO
    elif isinstance(vext, FieldEmbedding):
        return extrapolation.ONE
    elif isinstance(vext, extrapolation._MixedExtrapolation):
        return combine_sides(**{dim: (_accessible_extrapolation(lo), _accessible_extrapolation(hi)) for dim, (lo, hi) in
                                vext.ext.items()})
    elif isinstance(vext, extrapolation._NormalTangentialExtrapolation):
        return _accessible_extrapolation(vext.normal)
    else:
        raise ValueError(f"Unsupported extrapolation: {type(vext)}")


def incompressible_rk4(pde: Callable, velocity: GridType, pressure: CenteredGrid, dt, pressure_order=4, pressure_solve=Solve('CG'), **pde_aux_kwargs):
    """
    Implements the 4th-order Runge-Kutta time advancement scheme for incompressible vector fields.
    This approach is inspired by [Kampanis et. al., 2006](https://www.sciencedirect.com/science/article/pii/S0021999105005061) and incorporates the pressure treatment into the time step.

    Args:
        pde: Momentum equation. Function that computes all PDE terms not related to pressure, e.g. diffusion, advection, external forces.
        velocity: Velocity grid at time `t`.
        pressure: Pressure at time `t`.
        dt: Time increment to integrate.
        pressure_order: spatial order for derivative computations.
            For Higher-order schemes, the laplace operation is not conducted with a stencil exactly corresponding to the one used in divergence calculations but a smaller one instead.
            While this disrupts the formal correctness of the method it only induces insignificant errors and yields considerable performance gains.
            supported: explicit 2/4th order - implicit 6th order (obstacles are only supported with explicit 2nd order)
        pressure_solve: `Solve` object specifying method and tolerances for the implicit pressure solve.
        **pde_aux_kwargs: Auxiliary arguments for `pde`. These are considered constant over time.

    Returns:
        velocity: Velocity at time `t+dt`, same type as `velocity`.
        pressure: Pressure grid at time `t+dt`, `CenteredGrid`.
    """
    v_1, p_1 = velocity, pressure
    # PDE at current point
    rhs_1 = pde(v_1, **pde_aux_kwargs) - field.spatial_gradient(p_1, type=StaggeredGrid, order=pressure_order)
    v_2_old = velocity + (dt / 2) * rhs_1
    v_2, delta_p = make_incompressible(v_2_old, solve=pressure_solve, order=pressure_order)
    p_2 = p_1 + delta_p / dt
    # PDE at half-point
    rhs_2 = pde(v_2, **pde_aux_kwargs) - field.spatial_gradient(p_2, type=StaggeredGrid, order=pressure_order)
    v_3_old = velocity + (dt / 2) * rhs_2
    v_3, delta_p = make_incompressible(v_3_old, solve=pressure_solve, order=pressure_order)
    p_3 = p_2 + delta_p / dt
    # PDE at corrected half-point
    rhs_3 = pde(v_3, **pde_aux_kwargs) - field.spatial_gradient(p_3, type=StaggeredGrid, order=pressure_order)
    v_4_old = velocity + dt * rhs_2
    v_4, delta_p = make_incompressible(v_4_old, solve=pressure_solve, order=pressure_order)
    p_4 = p_3 + delta_p / dt
    # PDE at RK4 point
    rhs_4 = pde(v_4, **pde_aux_kwargs) - field.spatial_gradient(p_4, type=StaggeredGrid, order=pressure_order)
    v_p1_old = velocity + (dt / 6) * (rhs_1 + 2 * rhs_2 + 2 * rhs_3 + rhs_4)
    p_p1_old = (1 / 6) * (p_1 + 2 * p_2 + 2 * p_3 + p_4)
    v_p1, delta_p = make_incompressible(v_p1_old, solve=pressure_solve, order=pressure_order)
    p_p1 = p_p1_old + delta_p / dt
    return v_p1, p_p1<|MERGE_RESOLUTION|>--- conflicted
+++ resolved
@@ -3,34 +3,27 @@
 
 The main function for incompressible fluids (Eulerian as well as FLIP / PIC) is `make_incompressible()` which removes the divergence of a velocity field.
 """
-<<<<<<< HEAD
 from numbers import Number
 from typing import Tuple, Union, List
-=======
 import warnings
 from typing import Tuple, Callable
->>>>>>> 7c4de0d7
 
 import torch
 
 import phi.geom._transform
 from phi import math, field
-<<<<<<< HEAD
 from phi.field import SoftGeometryMask, AngularVelocity, Grid, divergence, spatial_gradient, where, CenteredGrid, \
     PointCloud
 from phi.geom import union, Geometry, Sphere, Box, subdivide_line_segment, LevelSet
 from phi.math import wrap, channel, Tensor
-from ..field._embed import FieldEmbedding
-from ..field._grid import GridType
-from ..math import extrapolation, NUMPY, batch, shape, non_channel, expand, spatial
-=======
 from phi.math import wrap, channel, Solve
 from phi.field import AngularVelocity, Grid, divergence, spatial_gradient, where, CenteredGrid, PointCloud, Field, resample
 from phi.geom import union, Geometry
 from ..field._embed import FieldEmbedding
+from ..field._grid import GridType
+from ..math import extrapolation, NUMPY, batch, shape, non_channel, expand, spatial
 from ..field._grid import GridType, StaggeredGrid
 from ..math import extrapolation, NUMPY, batch, shape, non_channel, expand
->>>>>>> 7c4de0d7
 from ..math._magic_ops import copy_with
 from ..math.extrapolation import combine_sides, Extrapolation
 from pytorch3d.ops.marching_cubes import marching_cubes
@@ -94,64 +87,37 @@
         self.velocity = wrap(velocity, channel(geometry)) if isinstance(velocity, (tuple, list)) else velocity
         self.angular_velocity = angular_velocity
         self.shape = shape(geometry) & non_channel(self.velocity) & non_channel(angular_velocity)
+
         # self.center_mass = center_mass if not center_mass is None else self.geometry.center
         # self.geometry.set_center(self.center_mass)
         self.mass = mass
         self.moment_of_inertia = moment_of_inertia
 
-    def __eq__(self, other: 'Obstacle'):
-        return all([getattr(self, attr) == getattr(other, attr) for attr in self.__variable_attrs__()])
-
-    def __variable_attrs__(self):
-        return 'geometry', 'velocity', 'angular_velocity', 'shape', 'mass', 'moment_of_inertia'
-
     @property
     def is_stationary(self):
         """ Test whether the obstacle is completely still. """
-        return isinstance(self.velocity, (int, float)) and self.velocity == 0 and isinstance(self.angular_velocity, (
-            int, float)) and self.angular_velocity == 0
+        return isinstance(self.velocity, (int, float)) and self.velocity == 0 and isinstance(self.angular_velocity, (int, float)) and self.angular_velocity == 0
 
     def copied_with(self, **kwargs):
-<<<<<<< HEAD
-        geometry, velocity, angular_velocity, mass, moment_of_inertia = self.geometry, self.velocity, self.angular_velocity, self.mass, self.moment_of_inertia
-        if 'geometry' in kwargs:
-            geometry = kwargs['geometry']
-        if 'velocity' in kwargs:
-            velocity = kwargs['velocity']
-        if 'angular_velocity' in kwargs:
-            angular_velocity = kwargs['angular_velocity']
-        return Obstacle(geometry=geometry, velocity=velocity, angular_velocity=angular_velocity, mass=mass,
-                        moment_of_inertia=moment_of_inertia)
-
-    def update_copy(self, obstacle_update: ObstacleUpdate, dt: float = 1.):
-        new_velocity = self.velocity + obstacle_update.delta_net_momentum / dt / self.mass  # F = dp / dt
-        new_angular_velocity = self.angular_velocity + obstacle_update.delta_angular_momentum / self.moment_of_inertia
-        # if (new_velocity ** 2).sum.sqrt() > 0.1:
-        #     new_velocity = new_velocity * 0.1 / (new_velocity ** 2).sum.sqrt()
-        # if (abs(new_angular_velocity) > 0.1).all:
-        #     new_angular_velocity = new_angular_velocity * 0.1 / abs(new_angular_velocity)
-        new_geometry = self.geometry.shifted(dt * new_velocity).rotated(dt * new_angular_velocity)
-        print('Delta_net_momentum', obstacle_update.delta_net_momentum)
-        print('Moved by', new_geometry.center - self.geometry.center)
-        # print(f'Moving the geometry by {new_velocity * dt} and rotating by {dt * new_angular_velocity}')
-        return self.copied_with(geometry=new_geometry, velocity=new_velocity, angular_velocity=0)
-
-    def update_copy_forces(self, obstacle_force: ObstacleForce, dt: float = 1.0):
-        new_velocity = self.velocity + obstacle_force.force / dt / self.mass
-        new_angular_velocity = self.angular_velocity + obstacle_force.torque / self.moment_of_inertia
-        new_geometry = self.geometry.shifted(dt * new_velocity).rotated(dt * new_angular_velocity)
-        print(f'Moving the geometry by {new_velocity * dt} and rotating by {dt * new_angular_velocity}')
-        return self.copied_with(geometry=new_geometry, velocity=new_velocity, angular_velocity=new_angular_velocity)
-
-    def update_copy_set(self, obstacle_update: ObstacleUpdate, dt: float = 1.):
-        new_velocity = obstacle_update.delta_net_momentum / self.mass
-        new_angular_velocity = obstacle_update.delta_angular_momentum / self.moment_of_inertia
-
-        new_geometry = self.geometry.shifted(dt * new_velocity).rotated(dt * new_angular_velocity)
-        print('Moved by', new_geometry.center - self.geometry.center)
-        # print(f'Moving the geometry by {new_velocity * dt} and rotating by {dt * new_angular_velocity}')
-        return self.copied_with(geometry=new_geometry, velocity=new_velocity, angular_velocity=new_angular_velocity)
-
+        warnings.warn("Obstacle.copied_with is deprecated. Use math.copy_with instead.", DeprecationWarning, stacklevel=2)
+        return math.copy_with(self, **kwargs)
+
+    def __variable_attrs__(self) -> Tuple[str, ...]:
+        return 'geometry', 'velocity', 'angular_velocity', 'mass', 'moment_of_inertia'
+
+    def __eq__(self, other):
+        if not isinstance(other, Obstacle):
+            return False
+        return self.geometry == other.geometry and self.velocity == other.velocity and self.angular_velocity == other.angular_velocity
+
+
+def _get_obstacles_for(obstacles, space: Field):
+    obstacles = [obstacles] if isinstance(obstacles, (Obstacle, Geometry)) else obstacles
+    assert isinstance(obstacles, (tuple, list)), f"obstacles must be an Obstacle or Geometry or a tuple/list thereof but got {type(obstacles)}"
+    obstacles = [Obstacle(o) if isinstance(o, Geometry) else o for o in obstacles]
+    for obstacle in obstacles:
+        assert obstacle.geometry.vector.item_names == space.vector.item_names, f"Obstacles must live in the same physical space as the velocity field {space.vector.item_names} but got {type(obstacle.geometry).__name__} obstacle with order {obstacle.geometry.vector.item_names}"
+    return obstacles
 
 def update_obstacles(obstacles: List[Obstacle], obstacle_updates: List[ObstacleUpdate], dt: float = 1.):
     print(obstacle_updates)
@@ -300,27 +266,6 @@
 
     # Then apply the obstacle forces
     return obstacle_forces
-=======
-        warnings.warn("Obstacle.copied_with is deprecated. Use math.copy_with instead.", DeprecationWarning, stacklevel=2)
-        return math.copy_with(self, **kwargs)
-
-    def __variable_attrs__(self) -> Tuple[str, ...]:
-        return 'geometry', 'velocity', 'angular_velocity'
-
-    def __eq__(self, other):
-        if not isinstance(other, Obstacle):
-            return False
-        return self.geometry == other.geometry and self.velocity == other.velocity and self.angular_velocity == other.angular_velocity
-
-
-def _get_obstacles_for(obstacles, space: Field):
-    obstacles = [obstacles] if isinstance(obstacles, (Obstacle, Geometry)) else obstacles
-    assert isinstance(obstacles, (tuple, list)), f"obstacles must be an Obstacle or Geometry or a tuple/list thereof but got {type(obstacles)}"
-    obstacles = [Obstacle(o) if isinstance(o, Geometry) else o for o in obstacles]
-    for obstacle in obstacles:
-        assert obstacle.geometry.vector.item_names == space.vector.item_names, f"Obstacles must live in the same physical space as the velocity field {space.vector.item_names} but got {type(obstacle.geometry).__name__} obstacle with order {obstacle.geometry.vector.item_names}"
-    return obstacles
->>>>>>> 7c4de0d7
 
 
 def make_incompressible(velocity: GridType,
@@ -349,22 +294,13 @@
         velocity: divergence-free velocity of type `type(velocity)`
         pressure: solved pressure field, `CenteredGrid`
     """
-<<<<<<< HEAD
-    assert isinstance(obstacles, (tuple, list)), f"obstacles must be a tuple or list but got {type(obstacles)}"
-    # Turn geometries into Obstacles
-    obstacles = [Obstacle(o) if isinstance(o, Geometry) else o for o in obstacles]
-    for obstacle in obstacles:
-        assert obstacle.geometry.vector.item_names == velocity.vector.item_names, f"Obstacles must live in the same physical space as the velocity field {velocity.vector.item_names} but got {type(obstacle.geometry).__name__} obstacle with order {obstacle.geometry.vector.item_names}"
-=======
     obstacles = _get_obstacles_for(obstacles, velocity)
     assert order == 2 or len(obstacles) == 0, f"obstacles are not supported with higher order schemes"
->>>>>>> 7c4de0d7
     input_velocity = velocity
     # --- Create masks ---
     accessible_extrapolation = _accessible_extrapolation(input_velocity.extrapolation)
     with NUMPY:
-        accessible = CenteredGrid(~union([obs.geometry for obs in obstacles]), accessible_extrapolation,
-                                  velocity.bounds, velocity.resolution)
+        accessible = CenteredGrid(~union([obs.geometry for obs in obstacles]), accessible_extrapolation, velocity.bounds, velocity.resolution)
         hard_bcs = field.stagger(accessible, math.minimum, input_velocity.extrapolation, type=type(velocity))
     all_active = active is None
     if active is None:
@@ -381,8 +317,7 @@
     if solve.x0 is None:
         pressure_extrapolation = _pressure_extrapolation(input_velocity.extrapolation)
         solve = copy_with(solve, x0=CenteredGrid(0, pressure_extrapolation, div.bounds, div.resolution))
-    if batch(math.merge_shapes(*obstacles)).without(
-            batch(solve.x0)):  # The initial pressure guess must contain all batch dimensions
+    if batch(math.merge_shapes(*obstacles)).without(batch(solve.x0)):  # The initial pressure guess must contain all batch dimensions
         solve = copy_with(solve, x0=expand(solve.x0, batch(math.merge_shapes(*obstacles))))
     pressure = math.solve_linear(masked_laplace, div, solve, hard_bcs, active, order=order)
     # --- Subtract grad p ---
@@ -391,84 +326,8 @@
     return velocity, pressure
 
 
-<<<<<<< HEAD
-def make_incompressible_two_way(velocity: GridType,
-                                obstacles: Union[Tuple[Obstacle], List[Obstacle]] = (),
-                                solve=math.Solve('auto', 1e-5, 1e-5, gradient_solve=math.Solve('auto', 1e-5, 1e-5)),
-                                active: CenteredGrid = None,
-                                fluid_density: float = 1.0,
-                                dt: float = 1.0) -> Tuple[GridType, CenteredGrid, List[Obstacle]]:
-    """
-    Projects the given velocity field by solving for the pressure and subtracting its spatial_gradient.
-
-    This method is similar to :func:`field.divergence_free()` but differs in how the boundary conditions are specified.
-
-    Args:
-        velocity: Vector field sampled on a grid
-        obstacles: List of Obstacles to specify boundary conditions inside the domain (Default value = ())
-        solve: Parameters for the pressure solve as.
-        active: (Optional) Mask for which cells the pressure should be solved.
-            If given, the velocity may take `NaN` values where it does not contribute to the pressure.
-            Also, the total divergence will never be subtracted if active is given, even if all values are 1.
-        fluid_density: A single number indicating the density of the incompressible fluid. This will affect
-            how much the fluid pushes obstacles around.
-        dt: The time step to use for the obstacle updates.
-
-    Returns:
-        velocity: divergence-free velocity of type `type(velocity)`
-        pressure: solved pressure field, `CenteredGrid`
-    """
-    assert isinstance(obstacles, (tuple, list)), f"obstacles must be a tuple or list but got {type(obstacles)}"
-    obstacles = [Obstacle(o) if isinstance(o, Geometry) else o for o in obstacles]
-    for obstacle in obstacles:
-        assert obstacle.geometry.vector.item_names == velocity.vector.item_names, f"Obstacles must live in the same physical space as the velocity field {velocity.vector.item_names} but got {type(obstacle.geometry).__name__} obstacle with order {obstacle.geometry.vector.item_names}"
-    input_velocity = velocity
-    # --- Create masks ---
-    accessible_extrapolation = _accessible_extrapolation(input_velocity.extrapolation)
-    with NUMPY:
-        accessible = CenteredGrid(~union([obs.geometry for obs in obstacles]), accessible_extrapolation,
-                                  velocity.bounds, velocity.resolution)
-        hard_bcs = field.stagger(accessible, math.minimum, input_velocity.extrapolation, type=type(velocity))
-    all_active = active is None
-    if active is None:
-        active = accessible.with_extrapolation(extrapolation.NONE)
-    else:
-        active *= accessible  # no pressure inside obstacles
-
-    # --- Linear solve ---
-    velocity, obstacle_updates = apply_boundary_conditions_two_way(velocity, density=fluid_density, obstacles=obstacles)
-    div = divergence(velocity) * active
-
-    if not all_active:  # NaN in velocity allowed
-        div = field.where(field.is_finite(div), div, 0)
-    if not input_velocity.extrapolation.is_flexible and all_active:
-        assert solve.preprocess_y is None, "fluid.make_incompressible() does not support custom preprocessing"
-        solve = copy_with(solve, preprocess_y=_balance_divergence, preprocess_y_args=(active,))
-    if solve.x0 is None:
-        pressure_extrapolation = _pressure_extrapolation(input_velocity.extrapolation)
-        solve = copy_with(solve, x0=CenteredGrid(0, pressure_extrapolation, div.bounds, div.resolution))
-    if batch(math.merge_shapes(*obstacles)).without(
-            batch(solve.x0)):  # The initial pressure guess must contain all batch dimensions
-        solve = copy_with(solve, x0=expand(solve.x0, batch(math.merge_shapes(*obstacles))))
-
-    # We solve the linear system Δp = div(v) * active for p
-    pressure = math.solve_linear(masked_laplace, f_args=[hard_bcs, active], y=div, solve=solve)
-
-    # Subtract the gradient of the pressure from the velocity to get the updated velocity
-    grad_pressure = field.spatial_gradient(pressure, input_velocity.extrapolation, type=type(velocity)) * hard_bcs
-    velocity = (velocity - grad_pressure).with_extrapolation(input_velocity.extrapolation)
-
-    # Update obstacles
-    new_obstacles = update_obstacles(obstacles, obstacle_updates, dt)
-    return velocity, pressure, new_obstacles
-
-
-@math.jit_compile_linear  # jit compilation is required for boundary conditions that add a constant offset solving Ax + b = y
-def masked_laplace(pressure: CenteredGrid, hard_bcs: Grid, active: CenteredGrid) -> CenteredGrid:
-=======
 @math.jit_compile_linear(auxiliary_args='hard_bcs,active,order,implicit', forget_traces=True)  # jit compilation is required for boundary conditions that add a constant offset solving Ax + b = y
 def masked_laplace(pressure: CenteredGrid, hard_bcs: Grid, active: CenteredGrid, order=2, implicit: Solve = None) -> CenteredGrid:
->>>>>>> 7c4de0d7
     """
     Computes the laplace of `pressure` in the presence of obstacles.
 
@@ -489,21 +348,6 @@
     Returns:
         `CenteredGrid`
     """
-<<<<<<< HEAD
-    # First compute the spatial gradient of the pressure
-    grad = spatial_gradient(pressure, extrapolation.NONE, type=type(hard_bcs))
-
-    # The gradient is only defined for fluid cells, so we need to multiply it with the hard_bcs mask
-    # We bake_extrapolation to get an additional line of cells around the grid that ensure our boundary conditions are correct
-    valid_grad = grad * field.bake_extrapolation(hard_bcs)
-
-    # Compute the divergence of the gradient in the valid regions
-    div = divergence(valid_grad)
-
-    # Now the laplace of the pressure will be the divergence of the gradient in valid regions, in other places we set it equal to the pressure
-    # TODO(marcelroed): Why set it to the pressure otherwise?
-    laplace = where(active, div, pressure)
-=======
     if order == 2 and not implicit:
         grad = spatial_gradient(pressure, hard_bcs.extrapolation, type=type(hard_bcs))
         valid_grad = grad * hard_bcs
@@ -512,7 +356,6 @@
         laplace = where(active, div, pressure)
     else:
         laplace = field.laplace(pressure, order=order, implicit=implicit)
->>>>>>> 7c4de0d7
     return laplace
 
 
@@ -520,63 +363,19 @@
     return div - active * (field.mean(div) / field.mean(active))
 
 
-<<<<<<< HEAD
-def apply_boundary_conditions(velocity: Union[Grid, PointCloud], obstacles: Union[tuple, list]) -> Union[
-    Grid, PointCloud]:
-    for obstacle in obstacles:
-        if isinstance(obstacle, Geometry):
-            obstacle = Obstacle(obstacle)
-        assert isinstance(obstacle, Obstacle)
-        # Samples the overlap ratio of the obstacle with sample points on the velocity grid
-        obs_mask = SoftGeometryMask(obstacle.geometry, balance=1) @ velocity
-        velocity_field_before = velocity
-        if obstacle.is_stationary:
-            # Stationary obstacles are treated as hard boundaries, so we set the velocity to zero where the obstacle is
-            velocity = (1 - obs_mask) * velocity
-        else:
-            # Construct an angular velocity field (pure curl) centered in the center of the obstacle
-            angular_velocity = AngularVelocity(location=obstacle.geometry.center, strength=obstacle.angular_velocity,
-                                               falloff=None) @ velocity
-            # Velocities outside the object are untouched, but the velocities inside the object are set to the angular velocity + the linear velocity of the object
-            # The linear velocity is constant over the entire object, but the angular velocity depends on how far away from the center of the object we are
-            velocity = (1 - obs_mask) * velocity + obs_mask * (angular_velocity + obstacle.velocity)
-    return velocity
-
-
-def apply_boundary_conditions_two_way(velocity: Union[Grid, PointCloud], density: Union[Grid, PointCloud, float],
-                                      obstacles: Union[tuple, list]):
-=======
 def apply_boundary_conditions(velocity: Grid or PointCloud, obstacles: Obstacle or Geometry or tuple or list):
->>>>>>> 7c4de0d7
-    """
-    NOTE: This method only works in 2D for the time being.
-    The curl equation is only valid in 2D.
-
+    """
     Enforces velocities boundary conditions on a velocity grid.
     Cells inside obstacles will get their velocity from the obstacle movement.
     Cells outside far away will be unaffected.
 
     Args:
       velocity: Velocity `Grid`.
-<<<<<<< HEAD
-      density: Density `Grid`.
-      obstacles: Obstacles as `tuple` or `list`
-=======
         obstacles: `Obstacle` or `phi.geom.Geometry` or tuple/list thereof to specify boundary conditions inside the domain.
->>>>>>> 7c4de0d7
 
     Returns:
         Velocity of same type as `velocity`
     """
-<<<<<<< HEAD
-    obstacle_updates = []
-    for obstacle in obstacles:
-        assert isinstance(obstacle, Obstacle), 'Two way boundary conditions only work with Obstacle objects'
-        # Samples the overlap ratio of the obstacle with sample points on the velocity grid
-        print('Change_in_momentum', type(velocity))
-        obs_mask = SoftGeometryMask(obstacle.geometry, balance=0.5) @ velocity
-        velocity_field_before = velocity
-=======
     obstacles = _get_obstacles_for(obstacles, velocity)
     # velocity = field.bake_extrapolation(velocity)  # TODO we should bake only for divergence but keep correct extrapolation for velocity. However, obstacles should override extrapolation.
     for obstacle in obstacles:
@@ -584,54 +383,15 @@
             obstacle = Obstacle(obstacle)
         assert isinstance(obstacle, Obstacle)
         obs_mask = resample(obstacle.geometry, velocity, soft=True, balance=1)
->>>>>>> 7c4de0d7
         if obstacle.is_stationary:
-            # Stationary obstacles are treated as hard boundaries, so we set the velocity to zero where the obstacle is
             velocity = (1 - obs_mask) * velocity
-            print('Object is stationary')
         else:
-            print('Object is moving')
-            # Construct an angular velocity field (pure curl) centered in the center of the obstacle
-            angular_velocity = AngularVelocity(location=obstacle.geometry.center, strength=obstacle.angular_velocity,
-                                               falloff=None) @ velocity
-            # Velocities outside the object are untouched, but the velocities inside the object are set to the angular velocity + the linear velocity of the object
-            # The linear velocity is constant over the entire object, but the angular velocity depends on how far away from the center of the object we are
-            velocity_absorbed = obs_mask * velocity  # FIXME: Should this be assigned before or after the velocity updates?
-            velocity = (1 - obs_mask) * velocity + obs_mask * (angular_velocity + obstacle.velocity) / density
-
-            # # Now we need to set the velocity and the angular velocity of the obstacle based on the change in momentum of the fluid
-            # # The scalar linear velocity of the obstacle should change by the average change in velocity of the fluid inside the obstacle
-
-            distance_vector_from_center = velocity_absorbed.at_centers().elements.center - obstacle.geometry.center_of_mass
-            change_in_momentum = (math.mean(velocity_absorbed.data, spatial('x,y'))) * density
-            # # The angular velocity of the obstacle should change by the average change in angular velocity of the fluid inside the obstacle
-            # Compute the cross product of the distance vector and the change in velocity
-
-            cross_product = math.cross_product(distance_vector_from_center, velocity_absorbed.at_centers().data)
-            cross_product_before = math.cross_product(distance_vector_from_center,
-                                                      velocity_field_before.at_centers().data)
-
-            # # Sum all the z-components of the cross products
-            change_in_angular_momentum = - math.sum(cross_product - cross_product_before) * density
-
-            # Approach storing the momentum in the field
-            # change_in_momentum = math.sum(velocity.data) * density
-            # change_in_angular_momentum = math.sum(math.cross_product(distance_vector_from_center, velocity.at_centers().data)) * density
-
-            # Doing it with curls
-            # total_curl = math.sum(field.curl(masked_velocity).data)
-            # print(total_curl)
-            # change_in_angular_momentum = - total_curl
-
-            obstacle_updates.append(
-                ObstacleUpdate(delta_net_momentum=change_in_momentum, delta_angular_momentum=change_in_angular_momentum)
-            )
-
-    return velocity, obstacle_updates
-
-
-def boundary_push(particles: PointCloud, obstacles: Union[Tuple[Obstacle, ...], List[Obstacle]],
-                  offset: float = 0.5) -> PointCloud:
+            angular_velocity = AngularVelocity(location=obstacle.geometry.center, strength=obstacle.angular_velocity, falloff=None) @ velocity
+            velocity = (1 - obs_mask) * velocity + obs_mask * (angular_velocity + obstacle.velocity)
+    return velocity
+
+
+def boundary_push(particles: PointCloud, obstacles: tuple or list, offset: float = 0.5) -> PointCloud:
     """
     Enforces boundary conditions by correcting possible errors of the advection step and shifting particles out of
     obstacles or back into the domain.
@@ -647,8 +407,7 @@
     pos = particles.elements.center
     for obj in obstacles:
         geometry = obj.geometry if isinstance(obj, Obstacle) else obj
-        assert isinstance(geometry,
-                          Geometry), f"obstacles must be a list of Obstacle or Geometry objects but got {type(obj)}"
+        assert isinstance(geometry, Geometry), f"obstacles must be a list of Obstacle or Geometry objects but got {type(obj)}"
         pos = geometry.push(pos, shift_amount=offset)
     return particles.with_elements(particles.elements @ pos)
 
@@ -675,8 +434,7 @@
     elif isinstance(vext, FieldEmbedding):
         return extrapolation.ONE
     elif isinstance(vext, extrapolation._MixedExtrapolation):
-        return combine_sides(**{dim: (_accessible_extrapolation(lo), _accessible_extrapolation(hi)) for dim, (lo, hi) in
-                                vext.ext.items()})
+        return combine_sides(**{dim: (_accessible_extrapolation(lo), _accessible_extrapolation(hi)) for dim, (lo, hi) in vext.ext.items()})
     elif isinstance(vext, extrapolation._NormalTangentialExtrapolation):
         return _accessible_extrapolation(vext.normal)
     else:
