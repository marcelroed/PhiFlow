<<<<<<< HEAD
import warnings
from typing import Dict, Union

=======
>>>>>>> 7c4de0d7
from phi import math
from ._geom import Geometry, _keep_vector
<<<<<<< HEAD
from ..math import wrap, Tensor, Shape, batch, instance, channel
from ..math.backend import PHI_LOGGER
=======
from ..math import wrap, Tensor, expand
>>>>>>> 7c4de0d7
from ..math.magic import slicing_dict


class Sphere(Geometry):
    """
    N-dimensional sphere.
    Defined through center position and radius.
    """

    def __init__(self,
                 center: Tensor = None,
                 radius: Union[float, Tensor] = None,
                 **center_: Union[float, Tensor]):
        """
        Args:
            center: Sphere center as `Tensor` with `vector` dimension.
                The spatial dimension order should be specified in the `vector` dimension via item names.
            radius: Sphere radius as `float` or `Tensor`
            **center_: Specifies center when the `center` argument is not given. Center position by dimension, e.g. `x=0.5, y=0.2`.
        """
        if center is not None:
            assert isinstance(center, Tensor), "center must be a Tensor"
            assert 'vector' in center.shape, f"Sphere center must have a 'vector' dimension."
            assert center.shape.get_item_names(
                'vector') is not None, f"Vector dimension must list spatial dimensions as item names. Use the syntax Sphere(x=x, y=y) to assign names."
            self._center = center
        else:
            self._center = wrap(tuple(center_.values()), math.channel(vector=tuple(center_.keys())))
        assert radius is not None, "radius must be specified."
        self._radius = wrap(radius)
        assert 'vector' not in self._radius.shape, f"Sphere radius must not vary along vector but got {radius}"

    @property
    def shape(self):
        if self._center is None or self._radius is None:
            return None
        return self._center.shape & self._radius.shape

    @property
    def radius(self):
        return self._radius

    @property
    def center(self):
        return self._center

    @property
    def volume(self) -> math.Tensor:
        if self.spatial_rank == 1:
            return 2 * self._radius
        elif self.spatial_rank == 2:
            return math.PI * self._radius ** 2
        elif self.spatial_rank == 3:
            return 4 / 3 * math.PI * self._radius ** 3
        else:
            raise NotImplementedError()
            # n = self.spatial_rank
            # return math.pi ** (n // 2) / math.faculty(math.ceil(n / 2)) * self._radius ** n

    @property
    def shape_type(self) -> Tensor:
        return math.tensor('S')

    def lies_inside(self, location):
        distance_squared = math.sum((location - self.center) ** 2, dim='vector')
        return math.any(distance_squared <= self.radius ** 2, self.shape.instance)  # union for instance dimensions

    def approximate_signed_distance(self, location: Union[Tensor, tuple]):
        """
        Computes the exact distance from location to the closest point on the sphere.
        Very close to the sphere center, the distance takes a constant value.

        Args:
          location: float tensor of shape (batch_size, ..., rank)

        Returns:
          float tensor of shape (*location.shape[:-1], 1).

        """
        distance_squared = math.vec_squared(location - self.center)
        distance_squared = math.maximum(distance_squared,
                                        self.radius * 1e-2)  # Prevent infinite spatial_gradient at sphere center
        distance = math.sqrt(distance_squared)
        return math.min(distance - self.radius, self.shape.instance)  # union for instance dimensions

    def sample_uniform(self, *shape: math.Shape):
        raise NotImplementedError('Not yet implemented')  # ToDo

    def bounding_radius(self):
        return self.radius

    def bounding_half_extent(self):
        return expand(self.radius, self._center.shape.only('vector'))

    def at(self, center: Tensor) -> 'Geometry':
        return Sphere(center, self._radius)

    def rotated(self, angle):
        return self

    def scaled(self, factor: Union[float, Tensor]) -> 'Geometry':
        return Sphere(self.center, self.radius * factor)

    def __variable_attrs__(self):
        return '_center', '_radius'

    def __getitem__(self, item):
        item = slicing_dict(self, item)
        return Sphere(self._center[_keep_vector(item)], self._radius[item])

<<<<<<< HEAD
    def __stack__(self, values: tuple, dim: Shape, **kwargs) -> 'Geometry':
        if all(isinstance(v, Sphere) for v in values):
            return Sphere(math.stack([v.center for v in values], dim, **kwargs),
                          radius=math.stack([v.radius for v in values], dim, **kwargs))
        else:
            return Geometry.__stack__(self, values, dim, **kwargs)

=======
>>>>>>> 7c4de0d7
    def push(self, positions: Tensor, outward: bool = True, shift_amount: float = 0) -> Tensor:
        raise NotImplementedError()

    def __hash__(self):
        return hash(self._center) + hash(self._radius)

    def get_edges(self):
        # Discretize circle into points on the circle
        angles = math.linspace(0, 2 * math.PI, instance(edges=32))
        points = math.stack([math.cos(angles), math.sin(angles)], channel(vector='x,y'))
        points_on_circle = points * self.radius + self.center

        # Construct line segments with start and end points on the circle
        edges = math.stack([points_on_circle, math.roll(points_on_circle, shift=1, axis='edges')], dim='edge')
        raise NotImplementedError()

    def get_normals(self):
        raise NotImplementedError()
<|MERGE_RESOLUTION|>--- conflicted
+++ resolved
@@ -1,17 +1,6 @@
-<<<<<<< HEAD
-import warnings
-from typing import Dict, Union
-
-=======
->>>>>>> 7c4de0d7
 from phi import math
 from ._geom import Geometry, _keep_vector
-<<<<<<< HEAD
-from ..math import wrap, Tensor, Shape, batch, instance, channel
-from ..math.backend import PHI_LOGGER
-=======
 from ..math import wrap, Tensor, expand
->>>>>>> 7c4de0d7
 from ..math.magic import slicing_dict
 
 
@@ -23,8 +12,8 @@
 
     def __init__(self,
                  center: Tensor = None,
-                 radius: Union[float, Tensor] = None,
-                 **center_: Union[float, Tensor]):
+                 radius: float or Tensor = None,
+                 **center_: float or Tensor):
         """
         Args:
             center: Sphere center as `Tensor` with `vector` dimension.
@@ -35,8 +24,7 @@
         if center is not None:
             assert isinstance(center, Tensor), "center must be a Tensor"
             assert 'vector' in center.shape, f"Sphere center must have a 'vector' dimension."
-            assert center.shape.get_item_names(
-                'vector') is not None, f"Vector dimension must list spatial dimensions as item names. Use the syntax Sphere(x=x, y=y) to assign names."
+            assert center.shape.get_item_names('vector') is not None, f"Vector dimension must list spatial dimensions as item names. Use the syntax Sphere(x=x, y=y) to assign names."
             self._center = center
         else:
             self._center = wrap(tuple(center_.values()), math.channel(vector=tuple(center_.keys())))
@@ -79,7 +67,7 @@
         distance_squared = math.sum((location - self.center) ** 2, dim='vector')
         return math.any(distance_squared <= self.radius ** 2, self.shape.instance)  # union for instance dimensions
 
-    def approximate_signed_distance(self, location: Union[Tensor, tuple]):
+    def approximate_signed_distance(self, location: Tensor or tuple):
         """
         Computes the exact distance from location to the closest point on the sphere.
         Very close to the sphere center, the distance takes a constant value.
@@ -92,8 +80,7 @@
 
         """
         distance_squared = math.vec_squared(location - self.center)
-        distance_squared = math.maximum(distance_squared,
-                                        self.radius * 1e-2)  # Prevent infinite spatial_gradient at sphere center
+        distance_squared = math.maximum(distance_squared, self.radius * 1e-2)  # Prevent infinite spatial_gradient at sphere center
         distance = math.sqrt(distance_squared)
         return math.min(distance - self.radius, self.shape.instance)  # union for instance dimensions
 
@@ -112,7 +99,7 @@
     def rotated(self, angle):
         return self
 
-    def scaled(self, factor: Union[float, Tensor]) -> 'Geometry':
+    def scaled(self, factor: float or Tensor) -> 'Geometry':
         return Sphere(self.center, self.radius * factor)
 
     def __variable_attrs__(self):
@@ -122,31 +109,8 @@
         item = slicing_dict(self, item)
         return Sphere(self._center[_keep_vector(item)], self._radius[item])
 
-<<<<<<< HEAD
-    def __stack__(self, values: tuple, dim: Shape, **kwargs) -> 'Geometry':
-        if all(isinstance(v, Sphere) for v in values):
-            return Sphere(math.stack([v.center for v in values], dim, **kwargs),
-                          radius=math.stack([v.radius for v in values], dim, **kwargs))
-        else:
-            return Geometry.__stack__(self, values, dim, **kwargs)
-
-=======
->>>>>>> 7c4de0d7
     def push(self, positions: Tensor, outward: bool = True, shift_amount: float = 0) -> Tensor:
         raise NotImplementedError()
 
     def __hash__(self):
-        return hash(self._center) + hash(self._radius)
-
-    def get_edges(self):
-        # Discretize circle into points on the circle
-        angles = math.linspace(0, 2 * math.PI, instance(edges=32))
-        points = math.stack([math.cos(angles), math.sin(angles)], channel(vector='x,y'))
-        points_on_circle = points * self.radius + self.center
-
-        # Construct line segments with start and end points on the circle
-        edges = math.stack([points_on_circle, math.roll(points_on_circle, shift=1, axis='edges')], dim='edge')
-        raise NotImplementedError()
-
-    def get_normals(self):
-        raise NotImplementedError()
+        return hash(self._center) + hash(self._radius)