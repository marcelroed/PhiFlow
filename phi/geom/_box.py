import warnings
from typing import Dict, Tuple, Union, List

import numpy as np

from phi import math
from ._geom import Geometry, _keep_vector, LineSegment
from ..math import wrap, INF, Shape, channel, spatial, copy_with, Tensor
from ..math._shape import parse_dim_order
from ..math.magic import slicing_dict


class BaseBox(Geometry):  # not a Subwoofer
    """
    Abstract base type for box-like geometries.
    """

    def __eq__(self, other):
        raise NotImplementedError()

    def __hash__(self):
        raise NotImplementedError()

    def __ne__(self, other):
        return not self == other

    @property
    def shape(self):
        raise NotImplementedError()

    @property
    def center(self) -> Tensor:
        raise NotImplementedError()

    def at(self, center: Tensor) -> 'BaseBox':
        return Cuboid(center, self.half_size)

    @property
    def size(self) -> Tensor:
        raise NotImplementedError(self)

    @property
    def half_size(self) -> Tensor:
        raise NotImplementedError(self)

    @property
    def lower(self) -> Tensor:
        raise NotImplementedError(self)

    @property
    def upper(self) -> Tensor:
        raise NotImplementedError(self)

    @property
    def volume(self) -> Tensor:
        return math.prod(self.size, 'vector')

    @property
    def shape_type(self) -> Tensor:
        return math.tensor('B')

    def bounding_radius(self):
        return math.vec_length(self.half_size)

    def bounding_half_extent(self):
        return self.size * 0.5

    def global_to_local(self, global_position: Tensor) -> Tensor:
        if math.close(self.lower, 0):
            return global_position / self.size
        else:
            return (global_position - self.lower) / self.size

    def local_to_global(self, local_position):
        return local_position * self.size + self.lower

    def lies_inside(self, location):
        bool_inside = (location >= self.lower) & (location <= self.upper)
        bool_inside = math.all(bool_inside, 'vector')
        bool_inside = math.any(bool_inside, self.shape.instance)  # union for instance dimensions
        return bool_inside

    def approximate_signed_distance(self, location: Union[Tensor, tuple]):
        """
        Computes the signed L-infinity norm (manhattan distance) from the location to the nearest side of the box.
        For an outside location `l` with the closest surface point `s`, the distance is `max(abs(l - s))`.
        For inside locations it is `-max(abs(l - s))`.

        Args:
          location: float tensor of shape (batch_size, ..., rank)

        Returns:
          float tensor of shape (*location.shape[:-1], 1).

        """
        center = 0.5 * (self.lower + self.upper)
        extent = self.upper - self.lower
        distance = math.abs(location - center) - extent * 0.5
        distance = math.max(distance, 'vector')
        distance = math.min(distance, self.shape.instance)  # union for instance dimensions
        return distance

    def push(self, positions: Tensor, outward: bool = True, shift_amount: float = 0) -> Tensor:
        loc_to_center = positions - self.center
        sgn_dist_from_surface = math.abs(loc_to_center) - self.half_size
        if outward:
            # --- get negative distances (particles are inside) towards the nearest boundary and add shift_amount ---
            distances_of_interest = (sgn_dist_from_surface == math.max(sgn_dist_from_surface, 'vector')) & (
                        sgn_dist_from_surface < 0)
            shift = distances_of_interest * (sgn_dist_from_surface - shift_amount)
        else:
            shift = (sgn_dist_from_surface + shift_amount) * (
                        sgn_dist_from_surface > 0)  # get positive distances (particles are outside) and add shift_amount
            shift = math.where(math.abs(shift) > math.abs(loc_to_center), math.abs(loc_to_center),
                               shift)  # ensure inward shift ends at center
        return positions + math.where(loc_to_center < 0, 1, -1) * shift

    def project(self, *dimensions: str):
        """ Project this box into a lower-dimensional space. """
        warnings.warn("Box.project(dims) is deprecated. Use Box.vector[dims] instead", DeprecationWarning, stacklevel=2)
        return self.vector[dimensions]

    def sample_uniform(self, *shape: math.Shape) -> Tensor:
        uniform = math.random_uniform(self.shape.non_singleton, *shape, math.channel(vector=self.spatial_rank))
        return self.lower + uniform * self.size

    def corner_representation(self) -> 'Box':
        return Box(self.lower, self.upper)

    box = corner_representation

    def center_representation(self) -> 'Cuboid':
        return Cuboid(self.center, self.half_size)

    def contains(self, other: 'BaseBox'):
        """ Tests if the other box lies fully inside this box. """
        return np.all(other.lower >= self.lower) and np.all(other.upper <= self.upper)

    def rotated(self, angle) -> Geometry:
        from ._transform import rotate
        return rotate(self, angle)

    def scaled(self, factor: Union[float, Tensor]) -> 'Geometry':
        return Cuboid(self.center, self.half_size * factor)


class BoxType(type):
    """ Deprecated. Does not support item names. """

    def __getitem__(self, item):
        assert isinstance(item, tuple) and isinstance(item[0],
                                                      str), "The Box constructor was updated in Φ-Flow version 2.2. Please add the dimension order as a comma-separated string as the first argument, e.g. Box['x,y', 0:1, 1:2] or use the kwargs constructor Box(x=1, y=(1, 2))"
        assert len(item) <= 4, f"Box[...] can only be used for x, y, z but got {len(item)} elements"
        dim_order = parse_dim_order(item[0])
        assert len(dim_order) == len(
            item) - 1, f"Dimension order '{item[0]}' does not match number of slices, {len(item) - 1}"
        lower = []
        upper = []
        for dim_name, dim in zip(dim_order, item[1:]):
            assert isinstance(dim, slice)
            assert dim.step is None or dim.step == 1, "Box: step must be 1 but is %s" % dim.step
            lower.append(dim.start if dim.start is not None else -np.inf)
            upper.append(dim.stop if dim.stop is not None else np.inf)
        vec = math.channel(vector=dim_order)
        lower = math.stack(lower, vec)
        upper = math.stack(upper, vec)
        return Box(lower, upper)


class Box(BaseBox, metaclass=BoxType):
    """
    Simple cuboid defined by location of lower and upper corner in physical space.

    Boxes can be constructed either from two positional vector arguments `(lower, upper)` or by specifying the limits by dimension name as `kwargs`.

    Examples:
        >>> Box(x=1, y=1)  # creates a two-dimensional unit box with `lower=(0, 0)` and `upper=(1, 1)`.
        >>> Box(x=(None, 1), y=(0, None)  # creates a Box with `lower=(-inf, 0)` and `upper=(1, inf)`.

        The slicing constructor was updated in version 2.2 and now requires the dimension order as the first argument.

        >>> Box['x,y', 0:1, 0:1]  # creates a two-dimensional unit box with `lower=(0, 0)` and `upper=(1, 1)`.
        >>> Box['x,y', :1, 0:]  # creates a Box with `lower=(-inf, 0)` and `upper=(1, inf)`.
    """

    def __init__(self, lower: Tensor = None, upper: Tensor = None, **size: Union[int, Tensor]):
        """
        Args:
          lower: physical location of lower corner
          upper: physical location of upper corner
          **size: Specify size by dimension, either as `int` or `tuple` containing (lower, upper).
        """
        if lower is not None:
            assert isinstance(lower, Tensor), f"lower must be a Tensor but got {type(lower)}"
            assert 'vector' in lower.shape, "lower must have a vector dimension"
            assert lower.vector.item_names is not None, "vector dimension of lower must list spatial dimension order"
            self._lower = lower
        if upper is not None:
            assert isinstance(upper, Tensor), f"upper must be a Tensor but got {type(upper)}"
            assert 'vector' in upper.shape, "lower must have a vector dimension"
            assert upper.vector.item_names is not None, "vector dimension of lower must list spatial dimension order"
            self._upper = upper
        else:
            lower = []
            upper = []
            for item in size.values():
                if isinstance(item, (tuple, list)):
                    assert len(item) == 2, f"Box kwargs must be either dim=upper or dim=(lower,upper) but got {item}"
                    lo, up = item
                    lower.append(lo)
                    upper.append(up)
                elif item is None:
                    lower.append(-INF)
                    upper.append(INF)
                else:
                    lower.append(0)
                    upper.append(item)
            lower = [-INF if l is None else l for l in lower]
            upper = [INF if u is None else u for u in upper]
            self._upper = math.wrap(upper, math.channel(vector=tuple(size.keys())))
            self._lower = math.wrap(lower, math.channel(vector=tuple(size.keys())))
        vector_shape = self._lower.shape & self._upper.shape
        self._lower = math.expand(self._lower, vector_shape)
        self._upper = math.expand(self._upper, vector_shape)
        if self.size.vector.item_names is None:
            warnings.warn("Creating a Box without item names prevents certain operations like project()",
                          DeprecationWarning, stacklevel=2)

    def __getitem__(self, item):
        item = _keep_vector(slicing_dict(self, item))
        return Box(self._lower[item], self._upper[item])

    @staticmethod
    def __stack__(values: tuple, dim: Shape, **kwargs) -> 'Geometry':
        if all(isinstance(v, Box) for v in values):
<<<<<<< HEAD
            return Box(math.stack([v.lower for v in values], dim, **kwargs),
                       math.stack([v.upper for v in values], dim, **kwargs))
=======
            return NotImplemented  # stack attributes
>>>>>>> 7c4de0d7
        else:
            return Geometry.__stack__(values, dim, **kwargs)

    def __eq__(self, other):
<<<<<<< HEAD
        if self.shape is None and other.shape is None:  # If comparing for JIT compilation
            return True
        return isinstance(other, BaseBox) \
               and set(self.shape) == set(other.shape) \
               and self.size.shape.get_size('vector') == other.size.shape.get_size('vector') \
               and math.close(self._lower, other.lower) \
=======
        if self._lower is None and self._upper is None:
            return isinstance(other, Box)
        return isinstance(other, BaseBox)\
               and set(self.shape) == set(other.shape)\
               and self.size.shape.get_size('vector') == other.size.shape.get_size('vector')\
               and math.close(self._lower, other.lower)\
>>>>>>> 7c4de0d7
               and math.close(self._upper, other.upper)

    def without(self, dims: Tuple[str, ...]):
        remaining = list(self.shape.get_item_names('vector'))
        for dim in dims:
            if dim in remaining:
                remaining.remove(dim)
        return self.vector[remaining]

    def __hash__(self):
        return hash(self._upper) + hash(self._lower)

    def __variable_attrs__(self):
        return '_lower', '_upper'

    @property
    def shape(self):
        if self._lower is None or self._upper is None:
            return None
        return self._lower.shape & self._upper.shape

    @property
    def lower(self):
        return self._lower

    @property
    def upper(self):
        return self._upper

    @property
    def size(self):
        return self.upper - self.lower

    @property
    def center(self):
        lower, upper = self.lower, self.upper
        result = (lower + upper) * 0.5
        return result

    @property
    def half_size(self):
        return self.size * 0.5

    def shifted(self, delta, **delta_by_dim):
        return Box(self.lower + delta, self.upper + delta)

    def __mul__(self, other):
        if not isinstance(other, Box):
            return NotImplemented
        lower = self._lower.vector.unstack(self.spatial_rank) + other._lower.vector.unstack(other.spatial_rank)
        upper = self._upper.vector.unstack(self.spatial_rank) + other._upper.vector.unstack(other.spatial_rank)
        names = self._upper.vector.item_names + other._upper.vector.item_names
        lower = math.stack(lower, math.channel(vector=names))
        upper = math.stack(upper, math.channel(vector=names))
        return Box(lower, upper)

    def __repr__(self):
        if self.shape is not None and self.shape.non_channel.volume == 1:
            item_names = self.size.vector.item_names
            if item_names:
                return f"Box({', '.join([f'{dim}=({lo}, {up})' for dim, lo, up in zip(item_names, self._lower, self._upper)])})"
            else:  # deprecated
                return 'Box[%s at %s]' % ('x'.join([str(x) for x in self.size.numpy().flatten()]),
                                          ','.join([str(x) for x in self.lower.numpy().flatten()]))
        else:
            return f'Box[shape={self.shape}]'

    def get_edges(self):
        # Get a [2, 2, 4] tensor of the edges of the box (in 2d)
        assert self.spatial_rank == 2, "get_edges() only works for 2d boxes"
        # We have 4 edges, each of which is 2 points in 2d
        x0, y0, x1, y1 = self.lower.vector.unstack(2) + self.upper.vector.unstack(2)
        # edges = math.tensor([[[x0, y0], [x1, y0]], [[x1, y0], [x1, y1]], [[x1, y1], [x0, y1]], [[x0, y1], [x0, y0]]], math.instance(edges=4, points=2), math.channel(vector=2))
        edges = [[[x0, y0], [x1, y0]], [[x1, y0], [x1, y1]], [[x1, y1], [x0, y1]], [[x0, y1], [x0, y0]]]

        lines = [LineSegment(start=math.tensor([x_start, y_start], channel(vector='x,y')), end=math.tensor([x_end, y_end], channel(vector='x,y'))) for ((x_start, y_start), (x_end, y_end)) in edges]

        single_line_obj = math.stack(lines, math.instance(edges=4))
        return single_line_obj

    def get_normals(self):
        # Get a [2, 4] tensor of the normals of the edges of the box (in 2d)
        assert self.spatial_rank == 2, "get_normals() only works for 2d boxes"
        # We have 4 normals, each of which is a single 2d vector
        edges = self.get_edges()

        # First compute the edge vectors
        edge_vectors = edges.as_vectors()
        # The normals are the edge vectors rotated by 90 degrees clockwise
        normals = math.rotate_vector(edge_vectors, - math.pi / 2)
        normals = math.vec_normalize(normals, 'vector')
        return normals



class Cuboid(BaseBox):
    """
    Box specified by center position and half size.
    """

    def __init__(self,
                 center: Tensor = 0,
                 half_size: Union[float, Tensor] = None,
                 **size: Union[float, Tensor]):
        if half_size is not None:
            assert isinstance(half_size, Tensor), "half_size must be a Tensor"
            assert 'vector' in half_size.shape, f"Cuboid size must have a 'vector' dimension."
            assert half_size.shape.get_item_names(
                'vector') is not None, f"Vector dimension must list spatial dimensions as item names. Use the syntax Cuboid(x=x, y=y) to assign names."
            self._half_size = half_size
        else:
            self._half_size = math.wrap(tuple(size.values()), math.channel(vector=tuple(size.keys()))) * 0.5
        center = wrap(center)
        if 'vector' not in center.shape or center.shape.get_item_names('vector') is None:
            center = math.expand(center, channel(self._half_size))
        self._center = center

    def __eq__(self, other):
<<<<<<< HEAD
        return isinstance(other, BaseBox) \
               and set(self.shape) == set(other.shape) \
               and math.close(self._center, other.center) \
=======
        if self._center is None and self._half_size is None:
            return isinstance(other, Cuboid)
        return isinstance(other, BaseBox)\
               and set(self.shape) == set(other.shape)\
               and math.close(self._center, other.center)\
>>>>>>> 7c4de0d7
               and math.close(self._half_size, other.half_size)

    def __hash__(self):
        return hash(self._center)

    def __repr__(self):
        return f"Cuboid(center={self._center}, half_size={self._half_size})"

    def __getitem__(self, item):
        item = _keep_vector(slicing_dict(self, item))
        return Cuboid(self._center[item], self._half_size[item])

    @staticmethod
    def __stack__(values: tuple, dim: Shape, **kwargs) -> 'Geometry':
        if all(isinstance(v, Cuboid) for v in values):
            return Cuboid(math.stack([v.center for v in values], dim, **kwargs),
                          math.stack([v.half_size for v in values], dim, **kwargs))
        else:
            return Geometry.__stack__(values, dim, **kwargs)

    def __variable_attrs__(self):
        return '_center', '_half_size'

    @property
    def center(self):
        return self._center

    @property
    def half_size(self):
        return self._half_size

    @property
    def shape(self):
        if self._center is None or self._half_size is None:
            return None
        return self._center.shape & self._half_size.shape

    @property
    def size(self):
        return 2 * self.half_size

    @property
    def lower(self):
        return self.center - self.half_size

    @property
    def upper(self):
        return self.center + self.half_size

    def shifted(self, delta, **delta_by_dim) -> 'Cuboid':
        return Cuboid(self._center + delta, self._half_size)


def bounding_box(geometry):
    center = geometry.center
    extent = geometry.bounding_half_extent()
    return Box(lower=center - extent, upper=center + extent)


class GridCell(BaseBox):
    """
    An instance of GridCell represents all cells of a regular grid as a batch of boxes.
    """

    def __init__(self, resolution: math.Shape, bounds: BaseBox):
        assert resolution.spatial_rank == resolution.rank, f"resolution must be purely spatial but got {resolution}"
        assert resolution.spatial_rank == bounds.spatial_rank, f"bounds must match dimensions of resolution but got {bounds} for resolution {resolution}"
        self._resolution = resolution
        self._bounds = bounds
        self._shape = resolution & bounds.shape.non_spatial

    @property
    def resolution(self):
        return self._resolution

    @property
    def bounds(self):
        return self._bounds

    @property
    def spatial_rank(self) -> int:
        return self._resolution.spatial_rank

    @property
    def center(self):
        local_coords = math.meshgrid(
            **{dim.name: math.linspace(0.5 / dim.size, 1 - 0.5 / dim.size, dim) for dim in self.resolution})
        points = self.bounds.local_to_global(local_coords)
        return points

    @property
    def grid_size(self):
        return self._bounds.size

    @property
    def size(self):
        return self.bounds.size / math.wrap(self.resolution.sizes)

    @property
    def dx(self):
        return self.bounds.size / self.resolution

    @property
    def lower(self):
        return self.center - self.half_size

    @property
    def upper(self):
        return self.center + self.half_size

    @property
    def half_size(self):
        return self.bounds.size / self.resolution.sizes / 2

    def __getitem__(self, item):
        item = slicing_dict(self, item)
        bounds = self._bounds
        dx = self.size
        gather_dict = {}
        for dim, selection in item.items():
            if dim in self._resolution:
                if isinstance(selection, int):
                    start = selection
                    stop = selection + 1
                elif isinstance(selection, slice):
                    start = selection.start or 0
                    if start < 0:
                        start += self.resolution.get_size(dim)
                    stop = selection.stop or self.resolution.get_size(dim)
                    if stop < 0:
                        stop += self.resolution.get_size(dim)
                    assert selection.step is None or selection.step == 1
                else:
                    raise ValueError(f"Illegal selection: {item}")
                dim_mask = math.wrap(self.resolution.mask(dim))
                lower = bounds.lower + start * dim_mask * dx
                upper = bounds.upper + (stop - self.resolution.get_size(dim)) * dim_mask * dx
                bounds = Box(lower, upper)
                gather_dict[dim] = slice(start, stop)
        resolution = self._resolution.after_gather(gather_dict)
        return GridCell(resolution, bounds[{d: s for d, s in item.items() if d != 'vector'}])

    def __pack_dims__(self, dims: Tuple[str, ...], packed_dim: Shape, pos: Union[int, None], **kwargs) -> 'Cuboid':
        return math.pack_dims(self.center_representation(), dims, packed_dim, pos, **kwargs)

    @staticmethod
    def __stack__(values: tuple, dim: Shape, **kwargs) -> 'Geometry':
        from ._stack import GeometryStack
        return GeometryStack(math.layout(values, dim))

    def list_cells(self, dim_name):
        center = math.pack_dims(self.center, self._shape.spatial.names, dim_name)
        return Cuboid(center, self.half_size)

    def stagger(self, dim: str, lower: bool, upper: bool):
        dim_mask = np.array(self.resolution.mask(dim))
        unit = self.bounds.size / self.resolution * dim_mask
        bounds = Box(self.bounds.lower + unit * (-0.5 if lower else 0.5),
                     self.bounds.upper + unit * (0.5 if upper else -0.5))
        ext_res = self.resolution.sizes + dim_mask * (int(lower) + int(upper) - 1)
        return GridCell(self.resolution.with_sizes(ext_res), bounds)

    def padded(self, widths: dict):
        resolution, bounds = self.resolution, self.bounds
        for dim, (lower, upper) in widths.items():
            masked_dx = self.dx * math.dim_mask(self.resolution, dim)
            resolution = resolution.with_dim_size(dim, self.resolution.get_size(dim) + lower + upper)
            bounds = Box(bounds.lower - masked_dx * lower, bounds.upper + masked_dx * upper)
        return GridCell(resolution, bounds)

    # def face_centers(self, staggered_name='staggered'):
    #     face_centers = [self.extend_symmetric(dim).center for dim in self.shape.spatial.names]
    #     return math.channel_stack(face_centers, staggered_name)

    @property
    def shape(self):
        return self._shape

    def shifted(self, delta: Tensor, **delta_by_dim) -> BaseBox:
        # delta += math.padded_stack()
        if delta.shape.spatial_rank == 0:
            return GridCell(self.resolution, self.bounds.shifted(delta))
        else:
            center = self.center + delta
            return Cuboid(center, self.half_size)

    def rotated(self, angle) -> Geometry:
        raise NotImplementedError(
            "Grids cannot be rotated. Use center_representation() to convert it to Cuboids first.")

    def __eq__(self, other):
        return isinstance(other, GridCell) and self._bounds == other._bounds and self._resolution == other._resolution

    def shallow_equals(self, other):
        return self == other

    def __hash__(self):
        return hash(self._resolution) + hash(self._bounds)

    def __repr__(self):
        return f"{self._resolution}, bounds={self._bounds}"

    def __variable_attrs__(self):
        return '_center', '_half_size'

    def __with_attrs__(self, **attrs):
        return copy_with(self.center_representation(), **attrs)

    @property
    def _center(self):
        return self.center

    @property
    def _half_size(self):
        return self.half_size<|MERGE_RESOLUTION|>--- conflicted
+++ resolved
@@ -1,10 +1,10 @@
 import warnings
-from typing import Dict, Tuple, Union, List
+from typing import Dict, Tuple
 
 import numpy as np
 
 from phi import math
-from ._geom import Geometry, _keep_vector, LineSegment
+from ._geom import Geometry, _keep_vector
 from ..math import wrap, INF, Shape, channel, spatial, copy_with, Tensor
 from ..math._shape import parse_dim_order
 from ..math.magic import slicing_dict
@@ -80,7 +80,7 @@
         bool_inside = math.any(bool_inside, self.shape.instance)  # union for instance dimensions
         return bool_inside
 
-    def approximate_signed_distance(self, location: Union[Tensor, tuple]):
+    def approximate_signed_distance(self, location: Tensor or tuple):
         """
         Computes the signed L-infinity norm (manhattan distance) from the location to the nearest side of the box.
         For an outside location `l` with the closest surface point `s`, the distance is `max(abs(l - s))`.
@@ -105,14 +105,11 @@
         sgn_dist_from_surface = math.abs(loc_to_center) - self.half_size
         if outward:
             # --- get negative distances (particles are inside) towards the nearest boundary and add shift_amount ---
-            distances_of_interest = (sgn_dist_from_surface == math.max(sgn_dist_from_surface, 'vector')) & (
-                        sgn_dist_from_surface < 0)
+            distances_of_interest = (sgn_dist_from_surface == math.max(sgn_dist_from_surface, 'vector')) & (sgn_dist_from_surface < 0)
             shift = distances_of_interest * (sgn_dist_from_surface - shift_amount)
         else:
-            shift = (sgn_dist_from_surface + shift_amount) * (
-                        sgn_dist_from_surface > 0)  # get positive distances (particles are outside) and add shift_amount
-            shift = math.where(math.abs(shift) > math.abs(loc_to_center), math.abs(loc_to_center),
-                               shift)  # ensure inward shift ends at center
+            shift = (sgn_dist_from_surface + shift_amount) * (sgn_dist_from_surface > 0)  # get positive distances (particles are outside) and add shift_amount
+            shift = math.where(math.abs(shift) > math.abs(loc_to_center), math.abs(loc_to_center), shift)  # ensure inward shift ends at center
         return positions + math.where(loc_to_center < 0, 1, -1) * shift
 
     def project(self, *dimensions: str):
@@ -140,7 +137,7 @@
         from ._transform import rotate
         return rotate(self, angle)
 
-    def scaled(self, factor: Union[float, Tensor]) -> 'Geometry':
+    def scaled(self, factor: float or Tensor) -> 'Geometry':
         return Cuboid(self.center, self.half_size * factor)
 
 
@@ -148,12 +145,10 @@
     """ Deprecated. Does not support item names. """
 
     def __getitem__(self, item):
-        assert isinstance(item, tuple) and isinstance(item[0],
-                                                      str), "The Box constructor was updated in Φ-Flow version 2.2. Please add the dimension order as a comma-separated string as the first argument, e.g. Box['x,y', 0:1, 1:2] or use the kwargs constructor Box(x=1, y=(1, 2))"
+        assert isinstance(item, tuple) and isinstance(item[0], str), "The Box constructor was updated in Φ-Flow version 2.2. Please add the dimension order as a comma-separated string as the first argument, e.g. Box['x,y', 0:1, 1:2] or use the kwargs constructor Box(x=1, y=(1, 2))"
         assert len(item) <= 4, f"Box[...] can only be used for x, y, z but got {len(item)} elements"
         dim_order = parse_dim_order(item[0])
-        assert len(dim_order) == len(
-            item) - 1, f"Dimension order '{item[0]}' does not match number of slices, {len(item) - 1}"
+        assert len(dim_order) == len(item) - 1, f"Dimension order '{item[0]}' does not match number of slices, {len(item) - 1}"
         lower = []
         upper = []
         for dim_name, dim in zip(dim_order, item[1:]):
@@ -183,7 +178,7 @@
         >>> Box['x,y', :1, 0:]  # creates a Box with `lower=(-inf, 0)` and `upper=(1, inf)`.
     """
 
-    def __init__(self, lower: Tensor = None, upper: Tensor = None, **size: Union[int, Tensor]):
+    def __init__(self, lower: Tensor = None, upper: Tensor = None, **size: int or Tensor):
         """
         Args:
           lower: physical location of lower corner
@@ -223,8 +218,7 @@
         self._lower = math.expand(self._lower, vector_shape)
         self._upper = math.expand(self._upper, vector_shape)
         if self.size.vector.item_names is None:
-            warnings.warn("Creating a Box without item names prevents certain operations like project()",
-                          DeprecationWarning, stacklevel=2)
+            warnings.warn("Creating a Box without item names prevents certain operations like project()", DeprecationWarning, stacklevel=2)
 
     def __getitem__(self, item):
         item = _keep_vector(slicing_dict(self, item))
@@ -233,31 +227,17 @@
     @staticmethod
     def __stack__(values: tuple, dim: Shape, **kwargs) -> 'Geometry':
         if all(isinstance(v, Box) for v in values):
-<<<<<<< HEAD
-            return Box(math.stack([v.lower for v in values], dim, **kwargs),
-                       math.stack([v.upper for v in values], dim, **kwargs))
-=======
             return NotImplemented  # stack attributes
->>>>>>> 7c4de0d7
         else:
             return Geometry.__stack__(values, dim, **kwargs)
 
     def __eq__(self, other):
-<<<<<<< HEAD
-        if self.shape is None and other.shape is None:  # If comparing for JIT compilation
-            return True
-        return isinstance(other, BaseBox) \
-               and set(self.shape) == set(other.shape) \
-               and self.size.shape.get_size('vector') == other.size.shape.get_size('vector') \
-               and math.close(self._lower, other.lower) \
-=======
         if self._lower is None and self._upper is None:
             return isinstance(other, Box)
         return isinstance(other, BaseBox)\
                and set(self.shape) == set(other.shape)\
                and self.size.shape.get_size('vector') == other.size.shape.get_size('vector')\
                and math.close(self._lower, other.lower)\
->>>>>>> 7c4de0d7
                and math.close(self._upper, other.upper)
 
     def without(self, dims: Tuple[str, ...]):
@@ -268,7 +248,7 @@
         return self.vector[remaining]
 
     def __hash__(self):
-        return hash(self._upper) + hash(self._lower)
+        return hash(self._upper)
 
     def __variable_attrs__(self):
         return '_lower', '_upper'
@@ -293,9 +273,7 @@
 
     @property
     def center(self):
-        lower, upper = self.lower, self.upper
-        result = (lower + upper) * 0.5
-        return result
+        return 0.5 * (self.lower + self.upper)
 
     @property
     def half_size(self):
@@ -315,42 +293,14 @@
         return Box(lower, upper)
 
     def __repr__(self):
-        if self.shape is not None and self.shape.non_channel.volume == 1:
+        if self.shape.non_channel.volume == 1:
             item_names = self.size.vector.item_names
             if item_names:
                 return f"Box({', '.join([f'{dim}=({lo}, {up})' for dim, lo, up in zip(item_names, self._lower, self._upper)])})"
             else:  # deprecated
-                return 'Box[%s at %s]' % ('x'.join([str(x) for x in self.size.numpy().flatten()]),
-                                          ','.join([str(x) for x in self.lower.numpy().flatten()]))
+                return 'Box[%s at %s]' % ('x'.join([str(x) for x in self.size.numpy().flatten()]), ','.join([str(x) for x in self.lower.numpy().flatten()]))
         else:
             return f'Box[shape={self.shape}]'
-
-    def get_edges(self):
-        # Get a [2, 2, 4] tensor of the edges of the box (in 2d)
-        assert self.spatial_rank == 2, "get_edges() only works for 2d boxes"
-        # We have 4 edges, each of which is 2 points in 2d
-        x0, y0, x1, y1 = self.lower.vector.unstack(2) + self.upper.vector.unstack(2)
-        # edges = math.tensor([[[x0, y0], [x1, y0]], [[x1, y0], [x1, y1]], [[x1, y1], [x0, y1]], [[x0, y1], [x0, y0]]], math.instance(edges=4, points=2), math.channel(vector=2))
-        edges = [[[x0, y0], [x1, y0]], [[x1, y0], [x1, y1]], [[x1, y1], [x0, y1]], [[x0, y1], [x0, y0]]]
-
-        lines = [LineSegment(start=math.tensor([x_start, y_start], channel(vector='x,y')), end=math.tensor([x_end, y_end], channel(vector='x,y'))) for ((x_start, y_start), (x_end, y_end)) in edges]
-
-        single_line_obj = math.stack(lines, math.instance(edges=4))
-        return single_line_obj
-
-    def get_normals(self):
-        # Get a [2, 4] tensor of the normals of the edges of the box (in 2d)
-        assert self.spatial_rank == 2, "get_normals() only works for 2d boxes"
-        # We have 4 normals, each of which is a single 2d vector
-        edges = self.get_edges()
-
-        # First compute the edge vectors
-        edge_vectors = edges.as_vectors()
-        # The normals are the edge vectors rotated by 90 degrees clockwise
-        normals = math.rotate_vector(edge_vectors, - math.pi / 2)
-        normals = math.vec_normalize(normals, 'vector')
-        return normals
-
 
 
 class Cuboid(BaseBox):
@@ -360,13 +310,12 @@
 
     def __init__(self,
                  center: Tensor = 0,
-                 half_size: Union[float, Tensor] = None,
-                 **size: Union[float, Tensor]):
+                 half_size: float or Tensor = None,
+                 **size: float or Tensor):
         if half_size is not None:
             assert isinstance(half_size, Tensor), "half_size must be a Tensor"
             assert 'vector' in half_size.shape, f"Cuboid size must have a 'vector' dimension."
-            assert half_size.shape.get_item_names(
-                'vector') is not None, f"Vector dimension must list spatial dimensions as item names. Use the syntax Cuboid(x=x, y=y) to assign names."
+            assert half_size.shape.get_item_names('vector') is not None, f"Vector dimension must list spatial dimensions as item names. Use the syntax Cuboid(x=x, y=y) to assign names."
             self._half_size = half_size
         else:
             self._half_size = math.wrap(tuple(size.values()), math.channel(vector=tuple(size.keys()))) * 0.5
@@ -375,18 +324,13 @@
             center = math.expand(center, channel(self._half_size))
         self._center = center
 
+
     def __eq__(self, other):
-<<<<<<< HEAD
-        return isinstance(other, BaseBox) \
-               and set(self.shape) == set(other.shape) \
-               and math.close(self._center, other.center) \
-=======
         if self._center is None and self._half_size is None:
             return isinstance(other, Cuboid)
         return isinstance(other, BaseBox)\
                and set(self.shape) == set(other.shape)\
                and math.close(self._center, other.center)\
->>>>>>> 7c4de0d7
                and math.close(self._half_size, other.half_size)
 
     def __hash__(self):
@@ -402,8 +346,7 @@
     @staticmethod
     def __stack__(values: tuple, dim: Shape, **kwargs) -> 'Geometry':
         if all(isinstance(v, Cuboid) for v in values):
-            return Cuboid(math.stack([v.center for v in values], dim, **kwargs),
-                          math.stack([v.half_size for v in values], dim, **kwargs))
+            return Cuboid(math.stack([v.center for v in values], dim, **kwargs), math.stack([v.half_size for v in values], dim, **kwargs))
         else:
             return Geometry.__stack__(values, dim, **kwargs)
 
@@ -472,8 +415,7 @@
 
     @property
     def center(self):
-        local_coords = math.meshgrid(
-            **{dim.name: math.linspace(0.5 / dim.size, 1 - 0.5 / dim.size, dim) for dim in self.resolution})
+        local_coords = math.meshgrid(**{dim.name: math.linspace(0.5 / dim.size, 1 - 0.5 / dim.size, dim) for dim in self.resolution})
         points = self.bounds.local_to_global(local_coords)
         return points
 
@@ -529,7 +471,7 @@
         resolution = self._resolution.after_gather(gather_dict)
         return GridCell(resolution, bounds[{d: s for d, s in item.items() if d != 'vector'}])
 
-    def __pack_dims__(self, dims: Tuple[str, ...], packed_dim: Shape, pos: Union[int, None], **kwargs) -> 'Cuboid':
+    def __pack_dims__(self, dims: Tuple[str, ...], packed_dim: Shape, pos: int or None, **kwargs) -> 'Cuboid':
         return math.pack_dims(self.center_representation(), dims, packed_dim, pos, **kwargs)
 
     @staticmethod
@@ -544,8 +486,7 @@
     def stagger(self, dim: str, lower: bool, upper: bool):
         dim_mask = np.array(self.resolution.mask(dim))
         unit = self.bounds.size / self.resolution * dim_mask
-        bounds = Box(self.bounds.lower + unit * (-0.5 if lower else 0.5),
-                     self.bounds.upper + unit * (0.5 if upper else -0.5))
+        bounds = Box(self.bounds.lower + unit * (-0.5 if lower else 0.5), self.bounds.upper + unit * (0.5 if upper else -0.5))
         ext_res = self.resolution.sizes + dim_mask * (int(lower) + int(upper) - 1)
         return GridCell(self.resolution.with_sizes(ext_res), bounds)
 
@@ -574,8 +515,7 @@
             return Cuboid(center, self.half_size)
 
     def rotated(self, angle) -> Geometry:
-        raise NotImplementedError(
-            "Grids cannot be rotated. Use center_representation() to convert it to Cuboids first.")
+        raise NotImplementedError("Grids cannot be rotated. Use center_representation() to convert it to Cuboids first.")
 
     def __eq__(self, other):
         return isinstance(other, GridCell) and self._bounds == other._bounds and self._resolution == other._resolution
