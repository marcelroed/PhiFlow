--- conflicted
+++ resolved
@@ -1,5 +1,5 @@
 import warnings
-from typing import Dict, Tuple, Union
+from typing import Dict, Tuple, Union, Union
 
 import numpy as np
 from phi.math import DimFilter
@@ -179,11 +179,7 @@
         >>> Box['x,y', :1, 0:]  # creates a Box with `lower=(-inf, 0)` and `upper=(1, inf)`.
     """
 
-<<<<<<< HEAD
-    def __init__(self, lower: Tensor = None, upper: Tensor = None, **size: Union[int, Tensor]):
-=======
     def __init__(self, lower: Tensor = None, upper: Tensor = None, **size: Union[int, Tensor, tuple, list]):
->>>>>>> 1c14b084
         """
         Args:
           lower: physical location of lower corner
