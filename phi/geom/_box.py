import warnings
from typing import Dict, Tuple, Union, Union

import numpy as np
from phi.math import DimFilter

from phi import math
from ._geom import Geometry, _keep_vector, LineSegment
from ..math import wrap, INF, Shape, channel, spatial, copy_with, Tensor
from ..math._shape import parse_dim_order
from ..math.magic import slicing_dict


class BaseBox(Geometry):  # not a Subwoofer
    """
    Abstract base type for box-like geometries.
    """

    def __eq__(self, other):
        raise NotImplementedError()

    def __hash__(self):
        raise NotImplementedError()

    def __ne__(self, other):
        return not self == other

    @property
    def shape(self):
        raise NotImplementedError()

    @property
    def center(self) -> Tensor:
        raise NotImplementedError()

    def at(self, center: Tensor) -> 'BaseBox':
        if isinstance(self, Box):
            return Box(center, self.half_size)
        else:
            return Cuboid(center, self.half_size)

    @property
    def size(self) -> Tensor:
        raise NotImplementedError(self)

    @property
    def half_size(self) -> Tensor:
        raise NotImplementedError(self)

    @property
    def lower(self) -> Tensor:
        raise NotImplementedError(self)

    @property
    def upper(self) -> Tensor:
        raise NotImplementedError(self)

    @property
    def volume(self) -> Tensor:
        return math.prod(self.size, 'vector')

    @property
    def shape_type(self) -> Tensor:
        return math.tensor('B')

    def bounding_radius(self):
        return math.vec_length(self.half_size)

    def bounding_half_extent(self):
        return self.size * 0.5

    def global_to_local(self, global_position: Tensor) -> Tensor:
        if math.close(self.lower, 0):
            return global_position / self.size
        else:
            return (global_position - self.lower) / self.size

    def local_to_global(self, local_position):
        return local_position * self.size + self.lower

    def lies_inside(self, location):
        bool_inside = (location >= self.lower) & (location <= self.upper)
        bool_inside = math.all(bool_inside, 'vector')
        bool_inside = math.any(bool_inside, self.shape.instance)  # union for instance dimensions
        return bool_inside

    def approximate_signed_distance(self, location: Union[Tensor, tuple]):
        """
        Computes the signed L-infinity norm (manhattan distance) from the location to the nearest side of the box.
        For an outside location `l` with the closest surface point `s`, the distance is `max(abs(l - s))`.
        For inside locations it is `-max(abs(l - s))`.

        Args:
          location: float tensor of shape (batch_size, ..., rank)

        Returns:
          float tensor of shape (*location.shape[:-1], 1).

        """
        center = 0.5 * (self.lower + self.upper)
        extent = self.upper - self.lower
        distance = math.abs(location - center) - extent * 0.5
        distance = math.max(distance, 'vector')
        distance = math.min(distance, self.shape.instance)  # union for instance dimensions
        return distance

    def push(self, positions: Tensor, outward: bool = True, shift_amount: float = 0) -> Tensor:
        loc_to_center = positions - self.center
        sgn_dist_from_surface = math.abs(loc_to_center) - self.half_size
        if outward:
            # --- get negative distances (particles are inside) towards the nearest boundary and add shift_amount ---
            distances_of_interest = (sgn_dist_from_surface == math.max(sgn_dist_from_surface, 'vector')) & (sgn_dist_from_surface < 0)
            shift = distances_of_interest * (sgn_dist_from_surface - shift_amount)
        else:
            shift = (sgn_dist_from_surface + shift_amount) * (sgn_dist_from_surface > 0)  # get positive distances (particles are outside) and add shift_amount
            shift = math.where(math.abs(shift) > math.abs(loc_to_center), math.abs(loc_to_center), shift)  # ensure inward shift ends at center
        return positions + math.where(loc_to_center < 0, 1, -1) * shift

    def project(self, *dimensions: str):
        """ Project this box into a lower-dimensional space. """
        warnings.warn("Box.project(dims) is deprecated. Use Box.vector[dims] instead", DeprecationWarning, stacklevel=2)
        return self.vector[dimensions]

    def sample_uniform(self, *shape: math.Shape) -> Tensor:
        uniform = math.random_uniform(self.shape.non_singleton, *shape, math.channel(vector=self.spatial_rank))
        return self.lower + uniform * self.size

    def corner_representation(self) -> 'Box':
        return Box(self.lower, self.upper)

    box = corner_representation

    def center_representation(self) -> 'Cuboid':
        return Cuboid(self.center, self.half_size)

    def contains(self, other: 'BaseBox'):
        """ Tests if the other box lies fully inside this box. """
        return np.all(other.lower >= self.lower) and np.all(other.upper <= self.upper)

    def rotated(self, angle) -> Geometry:
        from ._transform import rotate
        return rotate(self, angle)

    def scaled(self, factor: Union[float, Tensor]) -> 'Geometry':
        return Cuboid(self.center, self.half_size * factor)


class BoxType(type):
    """ Deprecated. Does not support item names. """

    def __getitem__(self, item):
        assert isinstance(item, tuple) and isinstance(item[0], str), "The Box constructor was updated in Φ-Flow version 2.2. Please add the dimension order as a comma-separated string as the first argument, e.g. Box['x,y', 0:1, 1:2] or use the kwargs constructor Box(x=1, y=(1, 2))"
        assert len(item) <= 4, f"Box[...] can only be used for x, y, z but got {len(item)} elements"
        dim_order = parse_dim_order(item[0])
        assert len(dim_order) == len(item) - 1, f"Dimension order '{item[0]}' does not match number of slices, {len(item) - 1}"
        lower = []
        upper = []
        for dim_name, dim in zip(dim_order, item[1:]):
            assert isinstance(dim, slice)
            assert dim.step is None or dim.step == 1, "Box: step must be 1 but is %s" % dim.step
            lower.append(dim.start if dim.start is not None else -np.inf)
            upper.append(dim.stop if dim.stop is not None else np.inf)
        vec = math.channel(vector=dim_order)
        lower = math.stack(lower, vec)
        upper = math.stack(upper, vec)
        return Box(lower, upper)


class Box(BaseBox, metaclass=BoxType):
    """
    Simple cuboid defined by location of lower and upper corner in physical space.

    Boxes can be constructed either from two positional vector arguments `(lower, upper)` or by specifying the limits by dimension name as `kwargs`.

    Examples:
        >>> Box(x=1, y=1)  # creates a two-dimensional unit box with `lower=(0, 0)` and `upper=(1, 1)`.
        >>> Box(x=(None, 1), y=(0, None)  # creates a Box with `lower=(-inf, 0)` and `upper=(1, inf)`.

        The slicing constructor was updated in version 2.2 and now requires the dimension order as the first argument.

        >>> Box['x,y', 0:1, 0:1]  # creates a two-dimensional unit box with `lower=(0, 0)` and `upper=(1, 1)`.
        >>> Box['x,y', :1, 0:]  # creates a Box with `lower=(-inf, 0)` and `upper=(1, inf)`.
    """

    def __init__(self, lower: Tensor = None, upper: Tensor = None, **size: Union[int, Tensor, tuple, list]):
        """
        Args:
          lower: physical location of lower corner
          upper: physical location of upper corner
          **size: Specify size by dimension, either as `int` or `tuple` containing (lower, upper).
        """
        if lower is not None:
            assert isinstance(lower, Tensor), f"lower must be a Tensor but got {type(lower)}"
            assert 'vector' in lower.shape, "lower must have a vector dimension"
            assert lower.vector.item_names is not None, "vector dimension of lower must list spatial dimension order"
            self._lower = lower
        if upper is not None:
            assert isinstance(upper, Tensor), f"upper must be a Tensor but got {type(upper)}"
            assert 'vector' in upper.shape, "lower must have a vector dimension"
            assert upper.vector.item_names is not None, "vector dimension of lower must list spatial dimension order"
            self._upper = upper
        else:
            lower = []
            upper = []
            for item in size.values():
                if isinstance(item, (tuple, list)):
                    assert len(item) == 2, f"Box kwargs must be either dim=upper or dim=(lower,upper) but got {item}"
                    lo, up = item
                    lower.append(lo)
                    upper.append(up)
                elif item is None:
                    lower.append(-INF)
                    upper.append(INF)
                else:
                    lower.append(0)
                    upper.append(item)
            lower = [-INF if l is None else l for l in lower]
            upper = [INF if u is None else u for u in upper]
            self._upper = math.wrap(upper, math.channel(vector=tuple(size.keys())))
            self._lower = math.wrap(lower, math.channel(vector=tuple(size.keys())))
        vector_shape = self._lower.shape & self._upper.shape
        self._lower = math.expand(self._lower, vector_shape)
        self._upper = math.expand(self._upper, vector_shape)
        if self.size.vector.item_names is None:
            warnings.warn("Creating a Box without item names prevents certain operations like project()", DeprecationWarning, stacklevel=2)

    def __getitem__(self, item):
        item = _keep_vector(slicing_dict(self, item))
        return Box(self._lower[item], self._upper[item])

    @staticmethod
    def __stack__(values: tuple, dim: Shape, **kwargs) -> 'Geometry':
        if all(isinstance(v, Box) for v in values):
            return NotImplemented  # stack attributes
        else:
            return Geometry.__stack__(values, dim, **kwargs)

    def __eq__(self, other):
        if self._lower is None and self._upper is None:
            return isinstance(other, Box)
        return isinstance(other, BaseBox)\
               and set(self.shape) == set(other.shape)\
               and self.size.shape.get_size('vector') == other.size.shape.get_size('vector')\
               and math.close(self._lower, other.lower)\
               and math.close(self._upper, other.upper)

    def without(self, dims: Tuple[str, ...]):
        remaining = list(self.shape.get_item_names('vector'))
        for dim in dims:
            if dim in remaining:
                remaining.remove(dim)
        return self.vector[remaining]

    def largest(self, dim: DimFilter) -> 'Box':
        dim = self.shape.without('vector').only(dim)
        if not dim:
            return self
        return Box(math.min(self._lower, dim), math.max(self._upper, dim))

    def __hash__(self):
        return hash(self._upper)

    def __variable_attrs__(self):
        return '_lower', '_upper'

    @property
    def shape(self):
        if self._lower is None or self._upper is None:
            return None
        return self._lower.shape & self._upper.shape

    @property
    def lower(self):
        return self._lower

    @property
    def upper(self):
        return self._upper

    @property
    def size(self):
        return self.upper - self.lower

    @property
    def center(self):
        return 0.5 * (self.lower + self.upper)

    @property
    def half_size(self):
        return self.size * 0.5

    def shifted(self, delta, **delta_by_dim):
        return Box(self.lower + delta, self.upper + delta)

    def __mul__(self, other):
        if not isinstance(other, Box):
            return NotImplemented
        lower = self._lower.vector.unstack(self.spatial_rank) + other._lower.vector.unstack(other.spatial_rank)
        upper = self._upper.vector.unstack(self.spatial_rank) + other._upper.vector.unstack(other.spatial_rank)
        names = self._upper.vector.item_names + other._upper.vector.item_names
        lower = math.stack(lower, math.channel(vector=names))
        upper = math.stack(upper, math.channel(vector=names))
        return Box(lower, upper)

    def __repr__(self):
        if self.shape is None:
            return 'Box'
        if self.shape.non_channel.volume == 1:
            item_names = self.size.vector.item_names
            if item_names:
                return f"Box({', '.join([f'{dim}=({lo}, {up})' for dim, lo, up in zip(item_names, self._lower, self._upper)])})"
            else:  # deprecated
                return 'Box[%s at %s]' % ('x'.join([str(x) for x in self.size.numpy().flatten()]), ','.join([str(x) for x in self.lower.numpy().flatten()]))
        else:
            return f'Box[shape={self.shape}]'

    def get_edges(self):
        # Get a [2, 2, 4] tensor of the edges of the box (in 2d)
        assert self.spatial_rank == 2, "get_edges() only works for 2d boxes"
        # We have 4 edges, each of which is 2 points in 2d
        x0, y0, x1, y1 = self.lower.vector.unstack(2) + self.upper.vector.unstack(2)
        # edges = math.tensor([[[x0, y0], [x1, y0]], [[x1, y0], [x1, y1]], [[x1, y1], [x0, y1]], [[x0, y1], [x0, y0]]], math.instance(edges=4, points=2), math.channel(vector=2))
        edges = [[[x0, y0], [x1, y0]], [[x1, y0], [x1, y1]], [[x1, y1], [x0, y1]], [[x0, y1], [x0, y0]]]

        lines = [LineSegment(start=math.tensor([x_start, y_start], channel(vector='x,y')), end=math.tensor([x_end, y_end], channel(vector='x,y'))) for ((x_start, y_start), (x_end, y_end)) in edges]

        single_line_obj = math.stack(lines, math.instance(edges=4))
        return single_line_obj

    def get_normals(self):
        # Get a [2, 4] tensor of the normals of the edges of the box (in 2d)
        assert self.spatial_rank == 2, "get_normals() only works for 2d boxes"
        # We have 4 normals, each of which is a single 2d vector
        edges = self.get_edges()

        # First compute the edge vectors
        edge_vectors = edges.as_vectors()
        # The normals are the edge vectors rotated by 90 degrees clockwise
        normals = math.rotate_vector(edge_vectors, - math.pi / 2)
        normals = math.vec_normalize(normals, 'vector')
        return normals

<<<<<<< HEAD

=======
>>>>>>> 7904bc11

class Cuboid(BaseBox):
    """
    Box specified by center position and half size.
    """

    def __init__(self,
                 center: Tensor = 0,
                 half_size: Union[float, Tensor] = None,
                 **size: Union[float, Tensor]):
        if half_size is not None:
            assert isinstance(half_size, Tensor), "half_size must be a Tensor"
            assert 'vector' in half_size.shape, f"Cuboid size must have a 'vector' dimension."
            assert half_size.shape.get_item_names('vector') is not None, f"Vector dimension must list spatial dimensions as item names. Use the syntax Cuboid(x=x, y=y) to assign names."
            self._half_size = half_size
        else:
            self._half_size = math.wrap(tuple(size.values()), math.channel(vector=tuple(size.keys()))) * 0.5
        center = wrap(center)
        if 'vector' not in center.shape or center.shape.get_item_names('vector') is None:
            center = math.expand(center, channel(self._half_size))
        self._center = center


    def __eq__(self, other):
        if self._center is None and self._half_size is None:
            return isinstance(other, Cuboid)
        return isinstance(other, BaseBox)\
               and set(self.shape) == set(other.shape)\
               and math.close(self._center, other.center)\
               and math.close(self._half_size, other.half_size)

    def __hash__(self):
        return hash(self._center)

    def __repr__(self):
        return f"Cuboid(center={self._center}, half_size={self._half_size})"

    def __getitem__(self, item):
        item = _keep_vector(slicing_dict(self, item))
        return Cuboid(self._center[item], self._half_size[item])

    @staticmethod
    def __stack__(values: tuple, dim: Shape, **kwargs) -> 'Geometry':
        if all(isinstance(v, Cuboid) for v in values):
            return Cuboid(math.stack([v.center for v in values], dim, **kwargs), math.stack([v.half_size for v in values], dim, **kwargs))
        else:
            return Geometry.__stack__(values, dim, **kwargs)

    def __variable_attrs__(self):
        return '_center', '_half_size'

    @property
    def center(self):
        return self._center

    @property
    def half_size(self):
        return self._half_size

    @property
    def shape(self):
        if self._center is None or self._half_size is None:
            return None
        return self._center.shape & self._half_size.shape

    @property
    def size(self):
        return 2 * self.half_size

    @property
    def lower(self):
        return self.center - self.half_size

    @property
    def upper(self):
        return self.center + self.half_size

    def shifted(self, delta, **delta_by_dim) -> 'Cuboid':
        return Cuboid(self._center + delta, self._half_size)


def bounding_box(geometry):
    center = geometry.center
    extent = geometry.bounding_half_extent()
    return Box(lower=center - extent, upper=center + extent)


class GridCell(BaseBox):
    """
    An instance of GridCell represents all cells of a regular grid as a batch of boxes.
    """

    def __init__(self, resolution: math.Shape, bounds: BaseBox):
        assert resolution.spatial_rank == resolution.rank, f"resolution must be purely spatial but got {resolution}"
        assert resolution.spatial_rank == bounds.spatial_rank, f"bounds must match dimensions of resolution but got {bounds} for resolution {resolution}"
        assert set(bounds.vector.item_names) == set(resolution.names)
        self._resolution = resolution.only(bounds.vector.item_names, reorder=True)
        self._bounds = bounds
        self._shape = self._resolution & bounds.shape.non_spatial

    @property
    def resolution(self):
        return self._resolution

    @property
    def bounds(self):
        return self._bounds

    @property
    def spatial_rank(self) -> int:
        return self._resolution.spatial_rank

    @property
    def center(self):
        local_coords = math.meshgrid(**{dim.name: math.linspace(0.5 / dim.size, 1 - 0.5 / dim.size, dim) for dim in self.resolution})
        points = self.bounds.local_to_global(local_coords)
        return points

    @property
    def grid_size(self):
        return self._bounds.size

    @property
    def size(self):
        return self.bounds.size / math.wrap(self.resolution.sizes)

    @property
    def dx(self):
        return self.bounds.size / self.resolution

    @property
    def lower(self):
        return self.center - self.half_size

    @property
    def upper(self):
        return self.center + self.half_size

    @property
    def half_size(self):
        return self.bounds.size / self.resolution.sizes / 2

    def __getitem__(self, item):
        item = slicing_dict(self, item)
        bounds = self._bounds
        dx = self.size
        gather_dict = {}
        for dim, selection in item.items():
            if dim in self._resolution:
                if isinstance(selection, int):
                    start = selection
                    stop = selection + 1
                elif isinstance(selection, slice):
                    start = selection.start or 0
                    if start < 0:
                        start += self.resolution.get_size(dim)
                    stop = selection.stop or self.resolution.get_size(dim)
                    if stop < 0:
                        stop += self.resolution.get_size(dim)
                    assert selection.step is None or selection.step == 1
                else:
                    raise ValueError(f"Illegal selection: {item}")
                dim_mask = math.wrap(self.resolution.mask(dim))
                lower = bounds.lower + start * dim_mask * dx
                upper = bounds.upper + (stop - self.resolution.get_size(dim)) * dim_mask * dx
                bounds = Box(lower, upper)
                gather_dict[dim] = slice(start, stop)
        resolution = self._resolution.after_gather(gather_dict)
        return GridCell(resolution, bounds[{d: s for d, s in item.items() if d != 'vector'}])

    def __pack_dims__(self, dims: Tuple[str, ...], packed_dim: Shape, pos: Union[int, None], **kwargs) -> 'Cuboid':
        return math.pack_dims(self.center_representation(), dims, packed_dim, pos, **kwargs)

    @staticmethod
    def __stack__(values: tuple, dim: Shape, **kwargs) -> 'Geometry':
        from ._stack import GeometryStack
        return GeometryStack(math.layout(values, dim))

    def list_cells(self, dim_name):
        center = math.pack_dims(self.center, self._shape.spatial.names, dim_name)
        return Cuboid(center, self.half_size)

    def stagger(self, dim: str, lower: bool, upper: bool):
        dim_mask = np.array(self.resolution.mask(dim))
        unit = self.bounds.size / self.resolution * dim_mask
        bounds = Box(self.bounds.lower + unit * (-0.5 if lower else 0.5), self.bounds.upper + unit * (0.5 if upper else -0.5))
        ext_res = self.resolution.sizes + dim_mask * (int(lower) + int(upper) - 1)
        return GridCell(self.resolution.with_sizes(ext_res), bounds)

    def padded(self, widths: dict):
        resolution, bounds = self.resolution, self.bounds
        for dim, (lower, upper) in widths.items():
            masked_dx = self.dx * math.dim_mask(self.resolution, dim)
            resolution = resolution.with_dim_size(dim, self.resolution.get_size(dim) + lower + upper)
            bounds = Box(bounds.lower - masked_dx * lower, bounds.upper + masked_dx * upper)
        return GridCell(resolution, bounds)

    # def face_centers(self, staggered_name='staggered'):
    #     face_centers = [self.extend_symmetric(dim).center for dim in self.shape.spatial.names]
    #     return math.channel_stack(face_centers, staggered_name)

    @property
    def shape(self):
        return self._shape

    def shifted(self, delta: Tensor, **delta_by_dim) -> BaseBox:
        # delta += math.padded_stack()
        if delta.shape.spatial_rank == 0:
            return GridCell(self.resolution, self.bounds.shifted(delta))
        else:
            center = self.center + delta
            return Cuboid(center, self.half_size)

    def rotated(self, angle) -> Geometry:
        raise NotImplementedError("Grids cannot be rotated. Use center_representation() to convert it to Cuboids first.")

    def __eq__(self, other):
        return isinstance(other, GridCell) and self._bounds == other._bounds and self._resolution == other._resolution

    def shallow_equals(self, other):
        return self == other

    def __hash__(self):
        return hash(self._resolution) + hash(self._bounds)

    def __repr__(self):
        return f"{self._resolution}, bounds={self._bounds}"

    def __variable_attrs__(self):
        return '_center', '_half_size'

    def __with_attrs__(self, **attrs):
        return copy_with(self.center_representation(), **attrs)

    @property
    def _center(self):
        return self.center

    @property
    def _half_size(self):
        return self.half_size<|MERGE_RESOLUTION|>--- conflicted
+++ resolved
@@ -340,10 +340,7 @@
         normals = math.vec_normalize(normals, 'vector')
         return normals
 
-<<<<<<< HEAD
-
-=======
->>>>>>> 7904bc11
+
 
 class Cuboid(BaseBox):
     """
