--- conflicted
+++ resolved
@@ -1,17 +1,17 @@
 from numbers import Number
-from typing import Tuple, Union
+from typing import Tuple
 
 from phi import math
 from phi.math import Tensor, Shape
 from . import BaseBox, Box
-from ._geom import Geometry, LineSegment
+from ._geom import Geometry
 from ._sphere import Sphere
 from ..math._shape import parse_dim_order
 
 
 class RotatedGeometry(Geometry):
 
-    def __init__(self, geometry: Geometry, angle: Union[float, math.Tensor]):
+    def __init__(self, geometry: Geometry, angle: float or math.Tensor):
         assert not isinstance(geometry, RotatedGeometry)
         self._geometry = geometry
         self._angle = math.wrap(angle)
@@ -83,7 +83,7 @@
     def rotated(self, angle) -> Geometry:
         return RotatedGeometry(self._geometry, self._angle + angle)
 
-    def scaled(self, factor: Union[float, Tensor]) -> 'Geometry':
+    def scaled(self, factor: float or Tensor) -> 'Geometry':
         return RotatedGeometry(self._geometry.scaled(factor), self._angle)
 
     def unstack(self, dimension: str) -> tuple:
@@ -96,29 +96,11 @@
     def __hash__(self):
         return hash(self._angle) + hash(self._geometry)
 
-<<<<<<< HEAD
-    def get_edges(self):
-        if hasattr(self._geometry, 'get_edges'):
-            edges: LineSegment = self._geometry.get_edges()
-            # Rotate about center of geometry
-            return edges.rotate_around(angle=self._angle, center=self.center)
-=======
     def __repr__(self):
         return f"rot({self._geometry}, angle={self._angle})"
 
->>>>>>> 7c4de0d7
-
-    def get_normals(self):
-        if hasattr(self._geometry, 'get_normals'):
-            normals = self._geometry.get_normals()
-            # Rotate about center of geometry
-            return math.rotate_vector(normals, self._angle)
-
-    def __variable_attrs__(self):
-        return '_geometry', '_angle'
-
-
-def rotate(geometry: Geometry, angle: Union[Number, Tensor]) -> Geometry:
+
+def rotate(geometry: Geometry, angle: Number or Tensor) -> Geometry:
     """ Package-internal rotation function. Users should use Geometry.rotated() instead. """
     assert isinstance(geometry, Geometry)
     if isinstance(geometry, RotatedGeometry):
@@ -188,24 +170,20 @@
     def shifted(self, delta: Tensor) -> 'Geometry':
         raise NotImplementedError()
 
-<<<<<<< HEAD
-    def rotated(self, angle: Union[float, Tensor]) -> 'Geometry':
-=======
     def at(self, center: Tensor) -> 'Geometry':
         raise NotImplementedError()
 
     def rotated(self, angle: float or Tensor) -> 'Geometry':
->>>>>>> 7c4de0d7
-        raise NotImplementedError()
-
-    def scaled(self, factor: Union[float, Tensor]) -> 'Geometry':
+        raise NotImplementedError()
+
+    def scaled(self, factor: float or Tensor) -> 'Geometry':
         raise NotImplementedError()
 
     def __hash__(self):
         return hash(self.geometry) + hash(self.axes)
 
 
-def embed(geometry: Geometry, projected_dims: Union[math.Shape, str, tuple, list, None]) -> Geometry:
+def embed(geometry: Geometry, projected_dims: math.Shape or str or tuple or list or None) -> Geometry:
     """
     Adds fake spatial dimensions to a geometry.
     The geometry value will be constant along the added dimensions, as if it had infinite length in these directions.
@@ -234,7 +212,7 @@
     return _EmbeddedGeometry(geometry, axes)
 
 
-def infinite_cylinder(center=None, radius=None, inf_dim: Union[str, Shape, tuple, list] = None, **center_) -> Geometry:
+def infinite_cylinder(center=None, radius=None, inf_dim: str or Shape or tuple or list = None, **center_) -> Geometry:
     """
     Creates an infinite cylinder.
     This is equal to embedding an `n`-dimensional `Sphere` in `n+1` dimensions.
