--- conflicted
+++ resolved
@@ -1,20 +1,11 @@
 import warnings
 from numbers import Number
-<<<<<<< HEAD
-from typing import Callable, List, Tuple, Union
-
-from phi import geom
-from phi import math
-from phi.geom import Box, Geometry, Sphere, Cuboid
-from phi.math import Tensor, spatial, instance, tensor, masked_fill, channel, Shape, batch, unstack, wrap, vec, extrapolation
-=======
 from typing import Callable, List, Tuple, Optional
 
 from phi import geom
 from phi import math
 from phi.geom import Box, Geometry
 from phi.math import Tensor, spatial, instance, tensor, channel, Shape, unstack, solve_linear, jit_compile_linear, shape, Solve, extrapolation, jit_compile
->>>>>>> 7c4de0d7
 from ._field import Field, SampledField, SampledFieldType, as_extrapolation
 from ._grid import CenteredGrid, Grid, StaggeredGrid, GridType
 from ._point_cloud import PointCloud
@@ -39,21 +30,14 @@
         padded = []
         for dim, value in zip(grid.shape.spatial.names, values):
             lower, upper = grid.extrapolation.valid_outer_faces(dim)
-            padded.append(
-                math.pad(value, {dim: (0 if lower else 1, 0 if upper else 1)}, grid.extrapolation[{'vector': dim}],
-                         bounds=grid.bounds))
-        return StaggeredGrid(math.stack(padded, grid.shape['vector']), bounds=grid.bounds,
-                             extrapolation=math.extrapolation.NONE)
+            padded.append(math.pad(value, {dim: (0 if lower else 1, 0 if upper else 1)}, grid.extrapolation[{'vector': dim}], bounds=grid.bounds))
+        return StaggeredGrid(math.stack(padded, grid.shape['vector']), bounds=grid.bounds, extrapolation=math.extrapolation.NONE)
     elif isinstance(grid, CenteredGrid):
         return pad(grid, 1).with_extrapolation(math.extrapolation.NONE)
     else:
         raise ValueError(f"Not a valid grid: {grid}")
 
 
-<<<<<<< HEAD
-def laplace(field: GridType, axes=spatial, weights: Union[Tensor, Field] = None) -> GridType:
-    """ Finite-difference laplace operator for Grids. See `phi.math.laplace()`. """
-=======
 def laplace(field: GridType,
             axes=spatial,
             order=2,
@@ -77,7 +61,6 @@
     Returns:
         laplacian field as `CenteredGrid`
     """
->>>>>>> 7c4de0d7
     if isinstance(weights, Field):
         weights = weights.at(field).values
     axes_names = field.shape.only(axes).names
@@ -185,14 +168,6 @@
     spatial_dims = field.shape.only(dims).names
     stack_dim = stack_dim._with_item_names((spatial_dims,))
     if type == CenteredGrid:
-<<<<<<< HEAD
-        pad = 1 if extrapolation == math.extrapolation.NONE else 0
-        values = math.spatial_gradient(field.values, field.dx.vector.as_channel(name=stack_dim.name),
-                                       difference='central', padding=field.extrapolation, stack_dim=stack_dim, pad=pad)
-        bounds = Box(field.bounds.lower - field.dx,
-                     field.bounds.upper + field.dx) if extrapolation == math.extrapolation.NONE else field.bounds
-        return CenteredGrid(values, bounds=bounds, extrapolation=extrapolation)
-=======
         # ToDo if extrapolation == math.extrapolation.NONE, extend size by 1
         # pad = 1 if extrapolation == math.extrapolation.NONE else 0
         # bounds = Box(field.bounds.lower - field.dx, field.bounds.upper + field.dx) if extrapolation == math.extrapolation.NONE else field.bounds
@@ -201,7 +176,6 @@
             base_widths = (abs(min(needed_shifts))+1, max(needed_shifts)+1)
             std_widths = (1, 1)
         padded_components = [pad(field, {dim_: base_widths if dim_ == dim else std_widths for dim_ in spatial_dims}) for dim in spatial_dims]
->>>>>>> 7c4de0d7
     elif type == StaggeredGrid:
         assert spatial_dims == field.shape.spatial.names, f"spatial_gradient with type=StaggeredGrid requires dims=spatial, i.e. dims='{','.join(field.shape.spatial.names)}'"
         base_widths = (base_widths[0], base_widths[1]-1)
@@ -282,7 +256,7 @@
 
 def stagger(field: CenteredGrid,
             face_function: Callable,
-            extrapolation: Union[float, extrapolation.Extrapolation],
+            extrapolation: float or math.extrapolation.Extrapolation,
             type: type = StaggeredGrid):
     """
     Creates a new grid by evaluating `face_function` given two neighbouring cells.
@@ -387,23 +361,12 @@
     field.with_extrapolation(extrapolation.map(_ex_map_f(extrap_map), field.extrapolation))  # ToDo does this line do anything?
     spatial_dims = field.shape.spatial.names
     if isinstance(field, StaggeredGrid):
-<<<<<<< HEAD
-        field = bake_extrapolation(field)
-        components = []
-        for dim in field.shape.spatial.names:
-            div_dim = math.spatial_gradient(field.values.vector[dim], field.dx, 'forward', None, dims=dim,
-                                            stack_dim=None)
-            components.append(div_dim)
-        data = math.sum(components, dim='0')
-        return CenteredGrid(data, bounds=field.bounds, extrapolation=field.extrapolation.spatial_gradient())
-=======
         base_widths = (base_widths[0]+1, base_widths[1])
         padded_components = []
         for dim, component in zip(field.shape.spatial.names, unstack(field, 'vector')):
             border_valid = field.extrapolation.valid_outer_faces(dim)
             padding_widths = (base_widths[0] - border_valid[0], base_widths[1] - border_valid[1])
             padded_components.append(pad(component, {dim: padding_widths}))
->>>>>>> 7c4de0d7
     elif isinstance(field, CenteredGrid):
         padded_components = [pad(component, {dim: base_widths}) for dim, component in zip(spatial_dims, unstack(field, 'vector'))]
         if field.extrapolation == math.extrapolation.NONE:
@@ -429,19 +392,15 @@
     if isinstance(field, CenteredGrid) and field.spatial_rank == 2:
         if 'vector' not in field.shape and type == StaggeredGrid:
             # 2D curl of scalar field
-            grad = math.spatial_gradient(field.values, dx=field.dx, difference='forward', padding=None,
-                                         stack_dim=channel('vector'))
+            grad = math.spatial_gradient(field.values, dx=field.dx, difference='forward', padding=None, stack_dim=channel('vector'))
             result = grad.vector.flip() * (1, -1)  # (d/dy, -d/dx)
-            bounds = Box(field.bounds.lower + 0.5 * field.dx,
-                         field.bounds.upper - 0.5 * field.dx)  # lose 1 cell per dimension
+            bounds = Box(field.bounds.lower + 0.5 * field.dx, field.bounds.upper - 0.5 * field.dx)  # lose 1 cell per dimension
             return StaggeredGrid(result, bounds=bounds, extrapolation=field.extrapolation.spatial_gradient())
         if 'vector' in field.shape and type == CenteredGrid:
             # 2D curl of vector field
             x, y = field.shape.spatial.names
-            vy_dx = math.spatial_gradient(field.values.vector[1], dx=field.dx.vector[0], padding=field.extrapolation,
-                                          dims=x, stack_dim=None)
-            vx_dy = math.spatial_gradient(field.values.vector[0], dx=field.dx.vector[1], padding=field.extrapolation,
-                                          dims=y, stack_dim=None)
+            vy_dx = math.spatial_gradient(field.values.vector[1], dx=field.dx.vector[0], padding=field.extrapolation, dims=x, stack_dim=None)
+            vx_dy = math.spatial_gradient(field.values.vector[0], dx=field.dx.vector[1], padding=field.extrapolation, dims=y, stack_dim=None)
             c = vy_dx - vx_dy
             return field.with_values(c)
     elif isinstance(field, StaggeredGrid) and field.spatial_rank == 2:
@@ -473,7 +432,7 @@
     return type(grid)(values=values, bounds=grid.bounds, extrapolation=grid.extrapolation)
 
 
-def native_call(f, *inputs, channels_last=None, channel_dim='vector', extrapolation=None) -> Union[SampledField, Tensor]:
+def native_call(f, *inputs, channels_last=None, channel_dim='vector', extrapolation=None) -> SampledField or Tensor:
     """
     Similar to `phi.math.native_call()`.
 
@@ -498,7 +457,7 @@
         raise AssertionError("At least one input must be a SampledField.")
 
 
-def data_bounds(loc: Union[SampledField, Tensor]) -> Box:
+def data_bounds(loc: SampledField or Tensor) -> Box:
     if isinstance(loc, SampledField):
         loc = loc.points
     assert isinstance(loc, Tensor), f"loc must be a Tensor or SampledField but got {type(loc)}"
@@ -540,7 +499,7 @@
     return mean(density.points * density) / mean(density)
 
 
-def pad(grid: GridType, widths: Union[int, tuple, list, dict]) -> GridType:
+def pad(grid: GridType, widths: int or tuple or list or dict) -> GridType:
     """
     Pads a `Grid` using its extrapolation.
 
@@ -557,8 +516,7 @@
     if isinstance(widths, int):
         widths = {axis: (widths, widths) for axis in grid.shape.spatial.names}
     elif isinstance(widths, (tuple, list)):
-        widths = {axis: (width if isinstance(width, (tuple, list)) else (width, width)) for axis, width in
-                  zip(grid.shape.spatial.names, widths)}
+        widths = {axis: (width if isinstance(width, (tuple, list)) else (width, width)) for axis, width in zip(grid.shape.spatial.names, widths)}
     else:
         assert isinstance(widths, dict)
     widths_list = [widths[axis] if axis in widths.keys() else (0, 0) for axis in grid.shape.spatial.names]
@@ -592,11 +550,9 @@
         values = []
         for dim, centered_grid in zip(grid.shape.spatial.names, unstack(grid, 'vector')):
             odd_discarded = centered_grid.values[{dim: slice(None, None, 2)}]
-            others_interpolated = math.downsample2x(odd_discarded, grid.extrapolation,
-                                                    dims=grid.shape.spatial.without(dim))
+            others_interpolated = math.downsample2x(odd_discarded, grid.extrapolation, dims=grid.shape.spatial.without(dim))
             values.append(others_interpolated)
-        return StaggeredGrid(math.stack(values, channel('vector')), bounds=grid.bounds,
-                             extrapolation=grid.extrapolation)
+        return StaggeredGrid(math.stack(values, channel('vector')), bounds=grid.bounds, extrapolation=grid.extrapolation)
     else:
         raise ValueError(type(grid))
 
@@ -624,7 +580,7 @@
         raise ValueError(type(grid))
 
 
-def concat(fields: Union[List[SampledFieldType], Tuple[SampledFieldType, ...]], dim: Union[str, Shape]) -> SampledFieldType:
+def concat(fields: List[SampledFieldType] or Tuple[SampledFieldType, ...], dim: str or Shape) -> SampledFieldType:
     """
     Concatenates the given `SampledField`s along `dim`.
 
@@ -648,13 +604,7 @@
     elif isinstance(fields[0], PointCloud):
         elements = geom.concat([f.elements for f in fields], dim)
         values = math.concat([math.expand(f.values, f.shape.only(dim)) for f in fields], dim)
-<<<<<<< HEAD
-        colors = math.concat([math.expand(f.color, f.shape.only(dim)) for f in fields], dim)
-        return PointCloud(elements=elements, values=values, color=colors, extrapolation=fields[0].extrapolation,
-                          add_overlapping=fields[0]._add_overlapping, bounds=fields[0]._bounds)
-=======
         return PointCloud(elements=elements, values=values, extrapolation=fields[0].extrapolation, add_overlapping=fields[0]._add_overlapping, bounds=fields[0]._bounds)
->>>>>>> 7c4de0d7
     raise NotImplementedError(type(fields[0]))
 
 
@@ -673,10 +623,8 @@
     Returns:
         `SampledField` matching stacked fields.
     """
-    assert all(isinstance(f, SampledField) for f in
-               fields), f"All fields must be SampledFields of the same type but got {fields}"
-    assert all(isinstance(f, type(fields[0])) for f in
-               fields), f"All fields must be SampledFields of the same type but got {fields}"
+    assert all(isinstance(f, SampledField) for f in fields), f"All fields must be SampledFields of the same type but got {fields}"
+    assert all(isinstance(f, type(fields[0])) for f in fields), f"All fields must be SampledFields of the same type but got {fields}"
     if any(f.extrapolation != fields[0].extrapolation for f in fields):
         raise NotImplementedError("Concatenating extrapolations not supported")
     if isinstance(fields[0], Grid):
@@ -688,21 +636,13 @@
         else:
             return fields[0].with_values(values)
     elif isinstance(fields[0], PointCloud):
-<<<<<<< HEAD
-        elements = geom.stack([f.elements for f in fields], dim=dim)
-        values = math.stack([f.values for f in fields], dim=dim)
-        colors = math.stack([f.color for f in fields], dim=dim)
-        return PointCloud(elements=elements, values=values, color=colors, extrapolation=fields[0].extrapolation,
-                          add_overlapping=fields[0]._add_overlapping, bounds=fields[0]._bounds)
-=======
         elements = geom.stack([f.elements for f in fields], dim)
         values = math.stack([f.values for f in fields], dim)
         return PointCloud(elements=elements, values=values, extrapolation=fields[0].extrapolation, add_overlapping=fields[0]._add_overlapping, bounds=fields[0]._bounds)
->>>>>>> 7c4de0d7
     raise NotImplementedError(type(fields[0]))
 
 
-def assert_close(*fields: Union[SampledField, Tensor, Number],
+def assert_close(*fields: SampledField or Tensor or Number,
                  rel_tolerance: float = 1e-5,
                  abs_tolerance: float = 0,
                  msg: str = "",
@@ -713,7 +653,7 @@
     math.assert_close(*values, rel_tolerance=rel_tolerance, abs_tolerance=abs_tolerance, msg=msg, verbose=verbose)
 
 
-def where(mask: Union[Field, Geometry, float], field_true: Union[Field, float], field_false: Union[Field, float]) -> SampledFieldType:
+def where(mask: Field or Geometry or float, field_true: Field or float, field_false: Field or float) -> SampledFieldType:
     """
     Element-wise where operation.
     Picks the value of `field_true` where `mask=1 / True` and the value of `field_false` where `mask=0 / False`.
@@ -734,7 +674,7 @@
     return field_true.with_values(values)
 
 
-def maximum(f1: Union[Field, Geometry, float], f2: Union[Field, Geometry, float]):
+def maximum(f1: Field or Geometry or float, f2: Field or Geometry or float):
     """
     Element-wise maximum.
     One of the given fields needs to be an instance of `SampledField` and the the result will be sampled at the corresponding points.
@@ -751,10 +691,10 @@
     return f1.with_values(math.maximum(f1.values, f2.values))
 
 
-def minimum(f1: Union[Field, Geometry, float], f2: Union[Field, Geometry, float]):
+def minimum(f1: Field or Geometry or float, f2: Field or Geometry or float):
     """
     Element-wise minimum.
-    One of the given fields needs to be an instance of `SampledField` and the result will be sampled at the corresponding points.
+    One of the given fields needs to be an instance of `SampledField` and the the result will be sampled at the corresponding points.
     If both are `SampledFields` but have different points, `f1` takes priority.
 
     Args:
@@ -844,43 +784,13 @@
     """
     if not isinstance(field, CenteredGrid):
         raise NotImplementedError()
-<<<<<<< HEAD
-    return field._sample(region, scheme=scheme) * region.volume
-
-
-def tensor_as_field(t: Tensor):
-    """
-    Interpret a `Tensor` as a `CenteredGrid` or `PointCloud` depending on its dimensions.
-
-    Unlike the `CenteredGrid` constructor, this function will have the values sampled at integer points for each spatial dimension.
-
-    Args:
-        t: `Tensor` with either `spatial` or `instance` dimensions.
-
-    Returns:
-        `CenteredGrid` or `PointCloud`
-    """
-    if instance(t):
-        bounds = data_bounds(t)
-        return PointCloud(t, bounds=Cuboid(bounds.center, bounds.half_size * 1.2).box())
-    elif spatial(t):
-        return CenteredGrid(t, 0,
-                            bounds=Box(math.const_vec(-0.5, spatial(t)), wrap(spatial(t), channel('vector')) - 0.5))
-    elif 'vector' in t.shape:
-        return PointCloud(math.expand(t, instance(points=1)),
-                          bounds=Cuboid(t, half_size=math.const_vec(1, t.shape['vector'])).box())
-    else:
-        raise ValueError(
-            f"Cannot create field from tensor with shape {t.shape}. Requires at least one spatial, instance or vector dimension.")
-=======
     return field._sample(region, **kwargs) * region.volume
->>>>>>> 7c4de0d7
 
 
 def pack_dims(field: SampledFieldType,
-              dims: Union[Shape, tuple, list, str],
+              dims: Shape or tuple or list or str,
               packed_dim: Shape,
-              pos: Union[int, None] = None) -> SampledFieldType:
+              pos: int or None = None) -> SampledFieldType:
     """
     Currently only supports grids and non-spatial dimensions.
 
@@ -901,7 +811,7 @@
         raise NotImplementedError()
 
 
-def support(field: SampledField, list_dim: Union[Shape, str] = instance('nonzero')) -> Tensor:
+def support(field: SampledField, list_dim: Shape or str = instance('nonzero')) -> Tensor:
     """
     Returns the points at which the field values are non-zero.
 
