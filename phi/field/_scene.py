import inspect
import json
import os
import re
import shutil
import sys
import warnings
from os.path import join, isfile, isdir, abspath, expanduser, basename, split
<<<<<<< HEAD
from typing import Union, List, Tuple
=======
from typing import Tuple

import numpy as np
>>>>>>> 7c4de0d7

from phi import math, __version__ as phi_version
from ._field import SampledField
from ._field_io import read, write
from ..math import Shape, batch, stack, unpack_dim, wrap
from ..math.magic import BoundDim


def _filename(simpath, name, frame):
    return join(simpath, f"{slugify(name)}_{frame:06d}.npz")


def _str(bytes_or_str):  # on Linux, os.listdir returns bytes instead of strings
    if isinstance(bytes_or_str, str):
        return bytes_or_str
    else:
        return str(bytes_or_str, 'utf-8')


def get_fieldnames(simpath) -> tuple:
    fieldnames_set = {_str(f)[:-11] for f in os.listdir(simpath) if _str(f).endswith(".npz")}
    return tuple(sorted(fieldnames_set))


def get_frames(path: str, field_name: str = None, mode=set.intersection) -> tuple:
    if field_name is not None:
        all_frames = {int(f[-10:-4]) for f in os.listdir(path) if
                      _str(f).startswith(field_name) and _str(f).endswith(".npz")}
        return tuple(sorted(all_frames))
    else:
        fields = get_fieldnames(path)
        if not fields:
            return ()
        frames_sets = [set(get_frames(path, field)) for field in fields]
        frames = mode(*frames_sets)
        return tuple(sorted(frames))


class Scene:
    """
    Provides methods for reading and writing simulation data.

    See the format documentation at https://tum-pbs.github.io/PhiFlow/Scene_Format_Specification.html .

    All data of a `Scene` is located inside a single directory with name `sim_xxxxxx` where `xxxxxx` is the `id`.
    The data of the scene is organized into NumPy files by *name* and *frame*.

    To create a new scene, use `Scene.create()`.
    To reference an existing scene, use `Scene.at()`.
    To list all scenes within a directory, use `Scene.list()`.
    """

    def __init__(self, paths: Union[str, math.Tensor]):
        self._paths = math.wrap(paths)
        self._properties: Union[dict, None] = None

    def __getitem__(self, item):
        return Scene(self._paths[item])

    def __getattr__(self, name: str) -> BoundDim:
        return BoundDim(self, name)

    def __variable_attrs__(self) -> Tuple[str, ...]:
        return 'paths',

    def __with_attrs__(self, **attrs):
        if 'paths' in attrs:
            return Scene(attrs['paths'])
        else:
            return Scene(self._paths)

    @property
    def shape(self):
        return self._paths.shape

    @property
    def is_batch(self):
        return self._paths.rank > 0

    @property
    def path(self) -> str:
        """
        Relative path of the scene directory.
        This property only exists for single scenes, not scene batches.
        """
        assert not self.is_batch, "Scene.path is not defined for scene batches."
        return self._paths.native()

    @property
    def paths(self) -> math.Tensor:
        return self._paths

    @staticmethod
    def stack(*scenes: 'Scene', dim: Shape = batch('batch')) -> 'Scene':
        return Scene(math.stack([s._paths for s in scenes], dim))

    @staticmethod
    def create(parent_directory: str,
               shape: math.Shape = math.EMPTY_SHAPE,
               name='sim',
               copy_calling_script=True,
               **dimensions) -> 'Scene':
        """
        Creates a new `Scene` or a batch of new scenes inside `parent_directory`.

        See Also:
            `Scene.at()`, `Scene.list()`.

        Args:
            parent_directory: Directory to hold the new `Scene`. If it doesn't exist, it will be created.
            shape: Determines number of scenes to create. Multiple scenes will be represented by a `Scene` with `is_batch=True`.
            name: Name of the directory (excluding index). Default is `'sim'`.
            copy_calling_script: Whether to copy the Python file that invoked this method into the `src` folder of all created scenes.
                See `Scene.copy_calling_script()`.
            dimensions: Additional batch dimensions

        Returns:
            Single `Scene` object representing the new scene(s).
        """
        shape = shape & math.batch(**dimensions)
        parent_directory = expanduser(parent_directory)
        abs_dir = abspath(parent_directory)
        if not isdir(abs_dir):
            os.makedirs(abs_dir)
            next_id = 0
        else:
            indices = [int(f[len(name) + 1:]) for f in os.listdir(abs_dir) if f.startswith(f"{name}_")]
            next_id = max([-1] + indices) + 1
        ids = unpack_dim(wrap(tuple(range(next_id, next_id + shape.volume))), 'vector', shape)
        paths = math.map(lambda id_: join(parent_directory, f"{name}_{id_:06d}"), ids)
        scene = Scene(paths)
        scene.mkdir()
        if copy_calling_script:
            try:
                scene.copy_calling_script()
            except IOError as err:
                warnings.warn(f"Failed to copy calling script to scene during Scene.create(): {err}", RuntimeWarning)
        return scene

    @staticmethod
    def list(parent_directory: str,
             name='sim',
             include_other: bool = False,
             dim: Union[Shape, None] = None) -> Union['Scene', tuple]:
        """
        Lists all scenes inside the given directory.

        See Also:
            `Scene.at()`, `Scene.create()`.

        Args:
            parent_directory: Directory that contains scene folders.
            name: Name of the directory (excluding index). Default is `'sim'`.
            include_other: Whether folders that do not match the scene format should also be treated as scenes.
            dim: Stack dimension. If None, returns tuple of `Scene` objects. Otherwise, returns a scene batch with this dimension.

        Returns:
            `tuple` of scenes.
        """
        parent_directory = expanduser(parent_directory)
        abs_dir = abspath(parent_directory)
        if not isdir(abs_dir):
            return ()
        names = [sim for sim in os.listdir(abs_dir) if
                 sim.startswith(f"{name}_") or (include_other and isdir(join(abs_dir, sim)))]
        if dim is None:
            return tuple(Scene(join(parent_directory, n)) for n in names)
        else:
            paths = math.wrap([join(parent_directory, n) for n in names], dim)
            return Scene(paths)

    @staticmethod
    def at(directory: Union[str, Tuple, List, math.Tensor, 'Scene'], id: Union[int, math.Tensor, None] = None) -> 'Scene':
        """
        Creates a `Scene` for an existing directory.

        See Also:
            `Scene.create()`, `Scene.list()`.

        Args:
            directory: Either directory containing scene folder if `id` is given, or scene path if `id=None`.
            id: (Optional) Scene `id`, will be determined from `directory` if not specified.

        Returns:
            `Scene` object for existing scene.
        """
        if isinstance(directory, Scene):
            assert id is None, f"Got id={id} but directory is already a Scene."
            return directory
        if isinstance(directory, (tuple, list)):
            directory = math.wrap(directory, batch('scenes'))
        directory = math.map(lambda d: expanduser(d), math.wrap(directory))
        if id is None:
            paths = directory
        else:
            id = math.wrap(id)
            paths = math.map(lambda d, i: join(d, f"sim_{i:06d}"), directory, id)
        # test all exist
        for path in math.flatten(paths, flatten_batch=True):
            if not isdir(path):
                raise IOError(f"There is no scene at '{path}'")
        return Scene(paths)

<<<<<<< HEAD
    def subpath(self, name: str, create: bool = False) -> Union[str, tuple]:
=======
    def subpath(self, name: str, create=False, create_parent=False) -> str or tuple:
>>>>>>> 7c4de0d7
        """
        Resolves the relative path `name` with this `Scene` as the root folder.

        Args:
            name: Relative path with this `Scene` as the root folder.
            create: Whether to create a directory of that name.
            create_parent: Whether to create the parent directory.

        Returns:
            Relative path including the path to this `Scene`.
            In batch mode, returns a `tuple`, else a `str`.
        """

        def single_subpath(path):
            path = join(path, name)
            if create_parent and not isdir(os.path.dirname(path)):
                os.makedirs(os.path.dirname(path))
            if create and not isdir(path):
                os.mkdir(path)
            return path

        result = math.map(single_subpath, self._paths)
        if result.rank == 0:
            return result.native()
        else:
            return result

    def _init_properties(self):
        if self._properties is not None:
            return

        def read_json(path: str) -> dict:
            json_file = join(path, "description.json")
            if isfile(json_file):
                with open(json_file) as stream:
                    props = json.load(stream)
                if '__tensors__' in props:
                    for key in props['__tensors__']:
                        props[key] = math.from_dict(props[key])
                return props
            else:
                return {}

        if self._paths.shape.volume == 1:
            self._properties = read_json(self._paths.native())
        else:
            self._properties = {}
            dicts = [read_json(p) for p in self._paths]
            keys = set(sum([tuple(d.keys()) for d in dicts], ()))
            for key in keys:
                assert all(key in d for d in
                           dicts), f"Failed to create batched Scene because property '{key}' is present in some scenes but not all."
                if all([math.all(d[key] == dicts[0][key]) for d in dicts]):
                    self._properties[key] = dicts[0][key]
                else:
                    self._properties[key] = stack([d[key] for d in dicts], self._paths.shape)
        if '__tensors__' in self._properties:
            del self._properties['__tensors__']

    def exist_properties(self):
        """
        Checks whether the file `description.json` exists or has existed.
        """
        if self._properties is not None:
            return True  # must have been written or read
        else:
            json_file = join(next(iter(math.flatten(self._paths, flatten_batch=True))), "description.json")
            return isfile(json_file)

    def exists_config(self):
        """ Tests if the configuration file *description.json* exists. In batch mode, tests if any configuration exists. """
        if isinstance(self.path, str):
            return isfile(join(self.path, "description.json"))
        else:
            return any(isfile(join(p, "description.json")) for p in self.path)

    @property
    def properties(self):
        self._init_properties()
        return self._properties

    @properties.setter
    def properties(self, dict):
        self._properties = dict
        with open(join(self.path, "description.json"), "w") as out:
            json.dump(self._properties, out, indent=2)

    def put_property(self, key, value):
        """ See `Scene.put_properties()`. """
        self._init_properties()
        self._properties[key] = value
        self._write_properties()

    def put_properties(self, update: dict = None, **kw_updates):
        """
        Updates the properties dictionary and stores it in `description.json` of all scene folders.

        Args:
            update: new values, must be JSON serializable.
            kw_updates: additional update as keyword arguments. This overrides `update`.
        """
        self._init_properties()
        if update:
            self._properties.update(update)
        self._properties.update(kw_updates)
        for key, value in self._properties.items():
            if isinstance(value, (np.int64, np.int32)):
                value = int(value)
            elif isinstance(value, (np.float16, np.float32, np.float64, np.float16)) or (hasattr(np, 'float128') and isinstance(value, np.float128)):
                value = float(value)
            self._properties[key] = value
        self._write_properties()

    def _get_properties(self, index: dict):
        result = dict(self._properties)
        tensor_names = []
        for key, value in self._properties.items():
            if isinstance(value, math.Tensor):
                value = value[index]
                if value.rank == 0:
                    value = value.dtype.kind(value)
                else:
                    value = math.to_dict(value)
                    tensor_names.append(key)
                result[key] = value
        if tensor_names:
            result['__tensors__'] = tuple(tensor_names)
        return result

    def _write_properties(self):
        for instance in self.paths.shape.meshgrid():
            path = self.paths[instance].native()
            instance_properties = self._get_properties(instance)
            with open(join(path, "description.json"), "w") as out:
                json.dump(instance_properties, out, indent=2)

    def write(self, data: dict = None, frame=0, **kw_data):
        """
        Writes fields to this scene.
        One NumPy file will be created for each `phi.field.Field`

        See Also:
            `Scene.read()`.

        Args:
            data: `dict` mapping field names to `Field` objects that can be written using `phi.field.write()`.
            kw_data: Additional data, overrides elements in `data`.
            frame: Frame number.
        """
        data = dict(data) if data else {}
        data.update(kw_data)
        for name, field in data.items():
            self.write_field(field, name, frame)

    def write_field(self, field: SampledField, name: str, frame: int):
        """
        Write a `SampledField` to a file.
        The filenames are created from the provided names and the frame index in accordance with the
        scene format specification at https://tum-pbs.github.io/PhiFlow/Scene_Format_Specification.html .

        Args:
            field: single field or structure of Fields to save.
            name: Base file name.
            frame: Frame number as `int`, typically time step index.
        """
        if not isinstance(field, SampledField):
            raise ValueError(f"Only SampledField instances can be saved but got {field}")
        name = _slugify_filename(name)
        files = math.map(lambda dir_: _filename(dir_, name, frame), self._paths)
        write(field, files)

    def read_field(self, name: str, frame: int, convert_to_backend=True) -> SampledField:
        """
        Reads a single `SampledField` from files contained in this `Scene` (batch).

        Args:
            name: Base file name.
            frame: Frame number as `int`, typically time step index.
            convert_to_backend: Whether to convert the read data to the data format of the default backend, e.g. TensorFlow tensors.

        Returns:
            `SampledField`
        """
        name = _slugify_filename(name)
        files = math.map(lambda dir_: _filename(dir_, name, frame), self._paths)
        return read(files, convert_to_backend=convert_to_backend)

    read_array = read_field

    def read(self, *names: str, frame=0, convert_to_backend=True):
        """
        Reads one or multiple fields from disc.

        See Also:
            `Scene.write()`.

        Args:
            names: Single field name or sequence of field names.
            frame: Frame number.
            convert_to_backend: Whether to convert the read data to the data format of the default backend, e.g. TensorFlow tensors.

        Returns:
            Single `phi.field.Field` or sequence of fields, depending on the type of `names`.
        """
        if len(names) == 1 and isinstance(names[0], (tuple, list)):
            names = names[0]
        result = [self.read_array(name, frame, convert_to_backend) for name in names]
        return result[0] if len(names) == 1 else result

    @property
    def fieldnames(self) -> tuple:
        """ Determines all field names present in this `Scene`, independent of frame. """
        return get_fieldnames(self.path)

    @property
    def frames(self):
        """ Determines all frame numbers present in this `Scene`, independent of field names. See `Scene.complete_frames`. """
        return get_frames(self.path, mode=set.union)

    @property
    def complete_frames(self):
        """
        Determines all frame number for which all existing fields are available.
        If there are multiple fields stored within this scene, a frame is considered complete only if an entry exists for all fields.

        See Also:
            `Scene.frames`
        """
        return get_frames(self.path, mode=set.intersection)

    def __repr__(self):
        return f"{self.paths:no-dtype}"

    def __eq__(self, other):
        return isinstance(other, Scene) and (other._paths == self._paths).all

    def copy_calling_script(self, full_trace=False, include_context_information=True):
        """
        Copies the Python file that called this method into the `src` folder of this `Scene`.

        In batch mode, the script is copied to all scenes.

        Args:
            full_trace: Whether to include scripts that indirectly called this method.
            include_context_information: If True, writes the phiflow version and `sys.argv` into `context.json`.
        """
        script_paths = [frame.filename for frame in inspect.stack()]
        script_paths = list(filter(lambda path: not _is_phi_file(path), script_paths))
        script_paths = set(script_paths) if full_trace else [script_paths[0]]
        self.subpath('src', create=True)
        for script_path in script_paths:
            if script_path.endswith('.py'):
                self.copy_src(script_path, only_external=False)
            elif 'ipython' in script_path:
                from IPython import get_ipython
                cells = get_ipython().user_ns['In']
                blocks = [f"#%% In[{i}]\n{cell}" for i, cell in enumerate(cells)]
                text = "\n\n".join(blocks)
                self.copy_src_text('ipython.py', text)
        if include_context_information:
            for path in math.flatten(self._paths, flatten_batch=True):
                with open(join(path, 'src', 'context.json'), 'w') as context_file:
                    json.dump({
                        'phi_version': phi_version,
                        'argv': sys.argv
                    }, context_file)

    def copy_src(self, script_path, only_external=True):
        for path in math.flatten(self._paths, flatten_batch=True):
            if not only_external or not _is_phi_file(script_path):
                shutil.copy(script_path, join(path, 'src', basename(script_path)))

    def copy_src_text(self, filename, text):
        for path in math.flatten(self._paths, flatten_batch=True):
            target = join(path, 'src', filename)
            with open(target, "w") as file:
                file.writelines(text)

    def mkdir(self):
        for path in math.flatten(self._paths, flatten_batch=True):
            isdir(path) or os.mkdir(path)

    def remove(self):
        """ Deletes the scene directory and all contained files. """
        for p in math.flatten(self._paths, flatten_batch=True):
            p = abspath(p)
            if isdir(p):
                shutil.rmtree(p)


def _slugify_filename(struct_name):
    struct_name = struct_name.replace('._', '.').replace('.', '_')
    if struct_name.startswith('_'):
        struct_name = struct_name[1:]
    return struct_name


def slugify(value):
    """
    Normalizes string, converts to lowercase, removes non-alpha characters,
    and converts spaces to hyphens.
    """
    for greek_letter, name in greek.items():
        value = value.replace(greek_letter, name)
    value = re.sub('[^\\w\\s-]', '', value).strip().lower()
    value = re.sub('[-\\s]+', '-', value)
    return value


greek = {
    u'Α': 'Alpha', u'α': 'alpha',
    u'Β': 'Beta', u'β': 'beta',
    u'Γ': 'Gamma', u'γ': 'gamma',
    u'Δ': 'Delta', u'δ': 'delta',
    u'Ε': 'Epsilon', u'ε': 'epsilon',
    u'Ζ': 'Zeta', u'ζ': 'zeta',
    u'Η': 'Eta', u'η': 'eta',
    u'Θ': 'Theta', u'θ': 'theta',
    u'Ι': 'Iota', u'ι': 'iota',
    u'Κ': 'Kappa', u'κ': 'kappa',
    u'Λ': 'Lambda', u'λ': 'lambda',
    u'Μ': 'Mu', u'μ': 'mu',
    u'Ν': 'Nu', u'ν': 'nu',
    u'Ξ': 'Xi', u'ξ': 'xi',
    u'Ο': 'Omicron', u'ο': 'omicron',
    u'Π': 'Pi', u'π': 'pi',
    u'Ρ': 'Rho', u'ρ': 'rho',
    u'Σ': 'Sigma', u'σ': 'sigma',
    u'Τ': 'Tau', u'τ': 'tau',
    u'Υ': 'Upsilon', u'υ': 'upsilon',
    u'Φ': 'Phi', u'φ': 'phi',
    u'Χ': 'Chi', u'χ': 'chi',
    u'Ψ': 'Psi', u'ψ': 'psi',
    u'Ω': 'Omega', u'ω': 'omega',
}


def _is_phi_file(path):
    path, name = split(path)
    if name == 'phi':
        return True
    elif path == '' or name == '':
        return False
    else:
        return _is_phi_file(path)<|MERGE_RESOLUTION|>--- conflicted
+++ resolved
@@ -6,13 +6,9 @@
 import sys
 import warnings
 from os.path import join, isfile, isdir, abspath, expanduser, basename, split
-<<<<<<< HEAD
-from typing import Union, List, Tuple
-=======
 from typing import Tuple
 
 import numpy as np
->>>>>>> 7c4de0d7
 
 from phi import math, __version__ as phi_version
 from ._field import SampledField
@@ -39,8 +35,7 @@
 
 def get_frames(path: str, field_name: str = None, mode=set.intersection) -> tuple:
     if field_name is not None:
-        all_frames = {int(f[-10:-4]) for f in os.listdir(path) if
-                      _str(f).startswith(field_name) and _str(f).endswith(".npz")}
+        all_frames = {int(f[-10:-4]) for f in os.listdir(path) if _str(f).startswith(field_name) and _str(f).endswith(".npz")}
         return tuple(sorted(all_frames))
     else:
         fields = get_fieldnames(path)
@@ -65,9 +60,9 @@
     To list all scenes within a directory, use `Scene.list()`.
     """
 
-    def __init__(self, paths: Union[str, math.Tensor]):
+    def __init__(self, paths: str or math.Tensor):
         self._paths = math.wrap(paths)
-        self._properties: Union[dict, None] = None
+        self._properties: dict or None = None
 
     def __getitem__(self, item):
         return Scene(self._paths[item])
@@ -139,7 +134,7 @@
             os.makedirs(abs_dir)
             next_id = 0
         else:
-            indices = [int(f[len(name) + 1:]) for f in os.listdir(abs_dir) if f.startswith(f"{name}_")]
+            indices = [int(f[len(name)+1:]) for f in os.listdir(abs_dir) if f.startswith(f"{name}_")]
             next_id = max([-1] + indices) + 1
         ids = unpack_dim(wrap(tuple(range(next_id, next_id + shape.volume))), 'vector', shape)
         paths = math.map(lambda id_: join(parent_directory, f"{name}_{id_:06d}"), ids)
@@ -156,7 +151,7 @@
     def list(parent_directory: str,
              name='sim',
              include_other: bool = False,
-             dim: Union[Shape, None] = None) -> Union['Scene', tuple]:
+             dim: Shape or None = None) -> 'Scene' or tuple:
         """
         Lists all scenes inside the given directory.
 
@@ -176,8 +171,7 @@
         abs_dir = abspath(parent_directory)
         if not isdir(abs_dir):
             return ()
-        names = [sim for sim in os.listdir(abs_dir) if
-                 sim.startswith(f"{name}_") or (include_other and isdir(join(abs_dir, sim)))]
+        names = [sim for sim in os.listdir(abs_dir) if sim.startswith(f"{name}_") or (include_other and isdir(join(abs_dir, sim)))]
         if dim is None:
             return tuple(Scene(join(parent_directory, n)) for n in names)
         else:
@@ -185,7 +179,7 @@
             return Scene(paths)
 
     @staticmethod
-    def at(directory: Union[str, Tuple, List, math.Tensor, 'Scene'], id: Union[int, math.Tensor, None] = None) -> 'Scene':
+    def at(directory: str or tuple or list or math.Tensor or 'Scene', id: int or math.Tensor or None = None) -> 'Scene':
         """
         Creates a `Scene` for an existing directory.
 
@@ -216,11 +210,7 @@
                 raise IOError(f"There is no scene at '{path}'")
         return Scene(paths)
 
-<<<<<<< HEAD
-    def subpath(self, name: str, create: bool = False) -> Union[str, tuple]:
-=======
     def subpath(self, name: str, create=False, create_parent=False) -> str or tuple:
->>>>>>> 7c4de0d7
         """
         Resolves the relative path `name` with this `Scene` as the root folder.
 
@@ -233,7 +223,6 @@
             Relative path including the path to this `Scene`.
             In batch mode, returns a `tuple`, else a `str`.
         """
-
         def single_subpath(path):
             path = join(path, name)
             if create_parent and not isdir(os.path.dirname(path)):
@@ -271,8 +260,7 @@
             dicts = [read_json(p) for p in self._paths]
             keys = set(sum([tuple(d.keys()) for d in dicts], ()))
             for key in keys:
-                assert all(key in d for d in
-                           dicts), f"Failed to create batched Scene because property '{key}' is present in some scenes but not all."
+                assert all(key in d for d in dicts), f"Failed to create batched Scene because property '{key}' is present in some scenes but not all."
                 if all([math.all(d[key] == dicts[0][key]) for d in dicts]):
                     self._properties[key] = dicts[0][key]
                 else:
@@ -531,30 +519,30 @@
 
 
 greek = {
-    u'Α': 'Alpha', u'α': 'alpha',
-    u'Β': 'Beta', u'β': 'beta',
-    u'Γ': 'Gamma', u'γ': 'gamma',
-    u'Δ': 'Delta', u'δ': 'delta',
-    u'Ε': 'Epsilon', u'ε': 'epsilon',
-    u'Ζ': 'Zeta', u'ζ': 'zeta',
-    u'Η': 'Eta', u'η': 'eta',
-    u'Θ': 'Theta', u'θ': 'theta',
-    u'Ι': 'Iota', u'ι': 'iota',
-    u'Κ': 'Kappa', u'κ': 'kappa',
-    u'Λ': 'Lambda', u'λ': 'lambda',
-    u'Μ': 'Mu', u'μ': 'mu',
-    u'Ν': 'Nu', u'ν': 'nu',
-    u'Ξ': 'Xi', u'ξ': 'xi',
-    u'Ο': 'Omicron', u'ο': 'omicron',
-    u'Π': 'Pi', u'π': 'pi',
-    u'Ρ': 'Rho', u'ρ': 'rho',
-    u'Σ': 'Sigma', u'σ': 'sigma',
-    u'Τ': 'Tau', u'τ': 'tau',
-    u'Υ': 'Upsilon', u'υ': 'upsilon',
-    u'Φ': 'Phi', u'φ': 'phi',
-    u'Χ': 'Chi', u'χ': 'chi',
-    u'Ψ': 'Psi', u'ψ': 'psi',
-    u'Ω': 'Omega', u'ω': 'omega',
+    u'Α': 'Alpha',      u'α': 'alpha',
+    u'Β': 'Beta',       u'β': 'beta',
+    u'Γ': 'Gamma',      u'γ': 'gamma',
+    u'Δ': 'Delta',      u'δ': 'delta',
+    u'Ε': 'Epsilon',    u'ε': 'epsilon',
+    u'Ζ': 'Zeta',       u'ζ': 'zeta',
+    u'Η': 'Eta',        u'η': 'eta',
+    u'Θ': 'Theta',      u'θ': 'theta',
+    u'Ι': 'Iota',       u'ι': 'iota',
+    u'Κ': 'Kappa',      u'κ': 'kappa',
+    u'Λ': 'Lambda',     u'λ': 'lambda',
+    u'Μ': 'Mu',         u'μ': 'mu',
+    u'Ν': 'Nu',         u'ν': 'nu',
+    u'Ξ': 'Xi',         u'ξ': 'xi',
+    u'Ο': 'Omicron',    u'ο': 'omicron',
+    u'Π': 'Pi',         u'π': 'pi',
+    u'Ρ': 'Rho',        u'ρ': 'rho',
+    u'Σ': 'Sigma',      u'σ': 'sigma',
+    u'Τ': 'Tau',        u'τ': 'tau',
+    u'Υ': 'Upsilon',    u'υ': 'upsilon',
+    u'Φ': 'Phi',        u'φ': 'phi',
+    u'Χ': 'Chi',        u'χ': 'chi',
+    u'Ψ': 'Psi',        u'ψ': 'psi',
+    u'Ω': 'Omega',      u'ω': 'omega',
 }
 
 
