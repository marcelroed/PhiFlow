--- conflicted
+++ resolved
@@ -61,7 +61,7 @@
         else:
             self.fields = {}
         self.message = None
-        self.time = 0.0
+        self.time = 0
         self._invalidation_counter = 0
         self._controls = []
         self._actions = []
@@ -109,11 +109,6 @@
         self.sequence_stride = stride
         self._custom_properties = custom_properties if custom_properties else {}
         self.figures = PlotlyFigureBuilder()
-<<<<<<< HEAD
-        self.world = world
-        self.dt = 1.0
-=======
->>>>>>> de9b6320
         self.info('Setting up model...')
 
     def new_scene(self):
@@ -133,14 +128,14 @@
 
     def progress(self):
         self.step()
-        self.time += self.dt
+        self.time += 1
         self.invalidate()
 
     def invalidate(self):
         self._invalidation_counter += 1
 
     def step(self):
-        world.step(dt=self.dt)
+        world.step()
 
     @property
     def fieldnames(self):
