# coding=utf-8
import numpy as np
import os, os.path, json, inspect, shutil, six, re
from os.path import join, isfile, isdir
<<<<<<< HEAD
from phi import struct, field
=======
from phi import struct
import logging
>>>>>>> 2b2867d7


def read_zipped_array(filename):
    file = np.load(filename)
    array = file[file.files[-1]] # last entry in npz file has to be data array
    if array.shape[0] != 1:
        array = np.expand_dims(array, axis=0)
    if array.shape[-1] != 1:
        array = array[...,::-1]
    return array


def write_zipped_array(filename, array):
    if array.shape[0] == 1:
        array = array[0,...]
    if array.shape[-1] != 1:
        array = array[...,::-1]
    np.savez_compressed(filename, array)


def _check_same_dimensions(arrays):
    for array in arrays:
        if array.shape[1:-1] != arrays[0].shape[1:-1]:
            raise ValueError("All arrays should have the same spatial dimensions, but got %s and %s" % (array.shape, arrays[0].shape))


def read_sim_frame(simpath, fieldnames, frame, set_missing_to_none=True):
    if isinstance(fieldnames, six.string_types): fieldnames = [fieldnames]
    for fieldname in fieldnames:
        filename = join(simpath, "%s_%06i.npz" % (fieldname, frame))
        if os.path.isfile(filename):
            yield read_zipped_array(filename)
        else:
            if set_missing_to_none:
                yield None
            else:
                raise IOError("Missing data at frame %d: %s" % (frame, filename))


def write_sim_frame(simpath, arrays, fieldnames, frame, check_same_dimensions=False):
    if check_same_dimensions: _check_same_dimensions(arrays)
    os.path.isdir(simpath) or os.mkdir(simpath)
    if not isinstance(fieldnames, (tuple, list)) and not isinstance(arrays, (tuple, list)):
        fieldnames = [fieldnames]
        arrays = [arrays]
    filenames = [join(simpath, "%s_%06i.npz" % (name, frame)) for name in fieldnames]
    for i in range(len(arrays)):
        write_zipped_array(filenames[i], arrays[i])
    return filenames


def read_sim_frames(simpath, fieldnames=None, frames=None):
    if fieldnames is None: fieldnames = get_fieldnames(simpath)
    if not fieldnames: return []
    if frames is None: frames = get_frames(simpath, fieldnames[0])
    if isinstance(frames, int): frames = [frames]
    single_fieldname = isinstance(fieldnames, six.string_types)
    if single_fieldname: fieldnames = [fieldnames]

    field_lists = [[] for f in fieldnames]
    for i in frames:
        fields = read_sim_frame(simpath, fieldnames, i, set_missing_to_none=False)
        for j in range(len(fieldnames)):
            field_lists[j].append(fields[j])
    result = [np.concatenate(list, 0) for list in field_lists]
    return result if not single_fieldname else result[0]


def get_fieldnames(simpath):
    fieldnames_set = {f[:-11] for f in os.listdir(simpath) if f.endswith(".npz")}
    return sorted(fieldnames_set)


def first_frame(simpath, fieldname=None):
    return min(get_frames(simpath, fieldname))


def get_frames(simpath, fieldname=None, mode="intersect"):
    if fieldname is not None:
        all_frames = {int(f[-10:-4]) for f in os.listdir(simpath) if f.startswith(fieldname) and f.endswith(".npz")}
        return sorted(all_frames)
    else:
        frames_lists = [get_frames(simpath, fieldname) for fieldname in get_fieldnames(simpath)]
        if mode.lower() == "intersect":
            intersection = set(frames_lists[0]).intersection(*frames_lists[1:])
            return sorted(intersection)
        elif mode.lower() == "union":
            if not frames_lists:
                return []
            union = set(frames_lists[0]).union(*frames_lists[1:])
            return sorted(union)


class Scene(object):

    def __init__(self, dir, category, index):
        self.dir = dir
        self.category = category
        self.index = index
        self._properties = None

    @property
    def path(self):
        return join(self.dir, self.category, "sim_%06d"%self.index)

    def subpath(self, name, create=False):
        path = join(self.path, name)
        if create and not os.path.isdir(path):
            os.mkdir(path)
        return path

    def _init_properties(self):
        if self._properties is not None: return
        dfile = join(self.path, "description.json")
        if isfile(dfile):
            self._properties = json.load(dfile)
        else:
            self._properties = {}

    def exists_config(self):
        return isfile(join(self.path, "description.json"))


    @property
    def properties(self):
        self._init_properties()
        return self._properties

    @properties.setter
    def properties(self, dict):
        self._properties = dict
        with open(join(self.path, "description.json"), "w") as out:
            json.dump(self._properties, out, indent=2)

    def put_property(self, key, value):
        self._init_properties()
        self._properties[key] = value
        with open(join(self.path, "description.json"), "w") as out:
            json.dump(self._properties, out, indent=2)

    def read_sim_frames(self, fieldnames=None, frames=None):
        return read_sim_frames(self.path, fieldnames=fieldnames, frames=frames)

    def read_array(self, fieldname, frame):
        return next(read_sim_frame(self.path, [fieldname], frame, set_missing_to_none=False))

    def write_sim_frame(self, arrays, fieldnames, frame, check_same_dimensions=False):
        write_sim_frame(self.path, arrays, fieldnames, frame, check_same_dimensions=check_same_dimensions)

    def write(self, obj, names=None, frame=0):
        if struct.isstruct(obj):
            obj = _transform_for_writing(obj)
            if names is None:
                names = struct.names(obj)
            values = struct.flatten(obj)
            names = struct.flatten(names)
            names = [self._filename(name) for name in names]
            self.write_sim_frame(values, names, frame)
        else:
            name = str(names) if names is not None else 'unnamed'
            self.write_sim_frame([obj], [name], frame)

    def read(self, obj, frame=0):
        if struct.isstruct(obj):
            obj = _transform_for_writing(obj)
            names = struct.flatten(obj)
            if not np.all([isinstance(n, six.string_types) for n in names]):
                names = struct.names(obj)
            data = struct.map(lambda name: self.read_array(self._filename(name), frame), names)
            return data
        else:
            return self.read_array('unnamed', frame)

    def _filename(self, structname):
        structname = structname.replace('._', '.').replace('.', '_')
        if structname.startswith('_'): structname = structname[1:]
        return structname

    @property
    def fieldnames(self):
        return get_fieldnames(self.path)

    @property
    def frames(self):
        return get_frames(self.path)

    def get_frames(self, mode="intersect"):
        return get_frames(self.path, None, mode)

    def __str__(self):
        return self.path

    def __repr__(self):
        return self.path

    def copy_calling_script(self):
        script_path = inspect.stack()[1][1]
        script_name = os.path.basename(script_path)
        src_path = os.path.join(self.path, "src")
        os.path.isdir(src_path) or os.mkdir(src_path)
        target = os.path.join(self.path, "src", script_name)
        shutil.copy(script_path, target)
        try:
            shutil.copystat(script_path, target)
        except:
            pass # print("Could not copy file metadata to %s"%target)

    def copy_src(self, path):
        file_name = os.path.basename(path)
        src_dir = os.path.dirname(path)
        target_dir = join(self.path, "src")
        # Create directory and copy
        isdir(target_dir) or os.mkdir(target_dir)
        shutil.copy(path, join(target_dir, file_name))
        try:
            shutil.copystat(path, join(target_dir, file_name))
        except:
            pass  # print("Could not copy file metadata to %s"%target)

    def mkdir(self, subdir=None):
        path = self.path
        isdir(path) or os.mkdir(path)
        if subdir is not None:
            subpath = join(path, subdir)
            isdir(subpath) or os.mkdir(subpath)

    def remove(self):
        if isdir(self.path):
            shutil.rmtree(self.path)

    @staticmethod
    def create(directory, category=None, count=1, mkdir=True, copy_calling_script=True):
        if count > 1:
            return SceneBatch([Scene.create(directory, category, 1, mkdir, copy_calling_script) for i in range(count)])
        # Single scene
        directory = os.path.expanduser(directory)
        if category is None:
            category = os.path.basename(directory)
            directory = os.path.dirname(directory)
        else:
            category = slugify(category)

        scenedir = join(directory, category)
        if not isdir(scenedir):
            os.makedirs(scenedir)
            next_index = 0
        else:
            indices = [int(name[4:]) for name in os.listdir(scenedir) if name.startswith("sim_")]
            if not indices:
                next_index = 0
            else:
                next_index = max(indices) + 1
        scene = Scene(directory, category, next_index)
        if mkdir: scene.mkdir()
        if copy_calling_script:
            assert mkdir
            scene.copy_calling_script()
        return scene

    @staticmethod
    def list(directory, category=None, indexfilter=None, max_count=None):
        directory = os.path.expanduser(directory)
        if not category:
            root_path = directory
            category = os.path.basename(directory)
            directory = os.path.dirname(directory)
        else:
            root_path = join(directory, category)
        if not os.path.isdir(root_path): return []
        indices = [int(sim[4:]) for sim in os.listdir(root_path) if sim.startswith("sim_")]
        if indexfilter:
            indices = [i for i in indices if indexfilter(i)]
        if max_count and len(indices) >=  max_count:
            indices = indices[0:max_count]
        indices = sorted(indices)
        if len(indices)==0:
            logging.warning("No simulations sim_XXXXXX found in '%s'" % root_path)
        return [Scene(directory, category, scene_index) for scene_index in indices]

    @staticmethod
    def at(sim_dir):
        sim_dir = os.path.expanduser(sim_dir)
        if sim_dir[-1]=='/':  # remove trailing backslash
            sim_dir = sim_dir[0:-1]
        dirname = os.path.basename(sim_dir)
        if not dirname.startswith("sim_"):
            raise ValueError("%s with dir %s is not a valid scene directory."%(sim_dir,dirname))
        category_directory = os.path.dirname(sim_dir)
        category = os.path.basename(category_directory)
        directory = os.path.dirname(category_directory)
        index = int(dirname[4:])
        return Scene(directory, category, index)


class SceneBatch(Scene):

    def __init__(self, scenes):
        Scene.__init__(self, scenes[0].dir, scenes[0].category, scenes[0].index)
        self.scenes = scenes

    @property
    def batch_size(self):
        return len(self.scenes)

    def write_sim_frame(self, arrays, fieldnames, frame, check_same_dimensions=False):
        for array in arrays:
            assert array.shape[0] == self.batch_size or array.shape[0] == 1,\
                'Wrong batch size: %d but %d scenes' % (array.shape[0], self.batch_size)
        for i,scene in enumerate(self.scenes):
            array_slices = [(array[i,...] if array.shape[0] > 1 else array[0, ...]) for array in arrays]
            scene.write_sim_frame(array_slices, fieldnames, frame=frame, check_same_dimensions=check_same_dimensions)

    def read_sim_frames(self, fieldnames=None, frames=None):
        raise NotImplementedError()

    def read_array(self, fieldname, frame):
        return np.concatenate([scene.read_array(fieldname, frame) for scene in self.scenes])



def _transform_for_writing(obj):
    def f(value):
        if isinstance(value, field.StaggeredGrid):
            return value.staggered_tensor()
        if isinstance(value, field.CenteredGrid):
            return value.data
        else:
            return value
    with struct.anytype():
        data = struct.map(f, obj, lambda x: isinstance(x, (field.StaggeredGrid, field.CenteredGrid)))
    return data



def slugify(value):
    """
    Normalizes string, converts to lowercase, removes non-alpha characters,
    and converts spaces to hyphens.
    """
    for greek_letter, name in greek.items():
        value = value.replace(greek_letter, name)
    value = re.sub('[^\w\s-]', '', value).strip().lower()
    value = re.sub('[-\s]+', '-', value)
    return value


greek = {
    u'Α': 'Alpha',      u'α': 'alpha',
    u'Β': 'Beta',       u'β': 'beta',
    u'Γ': 'Gamma',      u'γ': 'gamma',
    u'Δ': 'Delta',      u'δ': 'delta',
    u'Ε': 'Epsilon',    u'ε': 'epsilon',
    u'Ζ': 'Zeta',       u'ζ': 'zeta',
    u'Η': 'Eta',        u'η': 'eta',
    u'Θ': 'Theta',      u'θ': 'theta',
    u'Ι': 'Iota',       u'ι': 'iota',
    u'Κ': 'Kappa',      u'κ': 'kappa',
    u'Λ': 'Lambda',     u'λ': 'lambda',
    u'Μ': 'Mu',         u'μ': 'mu',
    u'Ν': 'Nu',         u'ν': 'nu',
    u'Ξ': 'Xi',         u'ξ': 'xi',
    u'Ο': 'Omicron',    u'ο': 'omicron',
    u'Π': 'Pi',         u'π': 'pi',
    u'Ρ': 'Rho',        u'ρ': 'rho',
    u'Σ': 'Sigma',      u'σ': 'sigma',
    u'Τ': 'Tau',        u'τ': 'tau',
    u'Υ': 'Upsilon',    u'υ': 'upsilon',
    u'Φ': 'Phi',        u'φ': 'phi',
    u'Χ': 'Chi',        u'χ': 'chi',
    u'Ψ': 'Psi',        u'ψ': 'psi',
    u'Ω': 'Omega',      u'ω': 'omega',
}<|MERGE_RESOLUTION|>--- conflicted
+++ resolved
@@ -2,12 +2,8 @@
 import numpy as np
 import os, os.path, json, inspect, shutil, six, re
 from os.path import join, isfile, isdir
-<<<<<<< HEAD
 from phi import struct, field
-=======
-from phi import struct
 import logging
->>>>>>> 2b2867d7
 
 
 def read_zipped_array(filename):
