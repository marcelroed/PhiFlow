import numbers
import warnings
from functools import wraps
<<<<<<< HEAD
from typing import List, Callable, Tuple, Union
=======
from typing import List, Callable, Tuple
from packaging import version
>>>>>>> 7c4de0d7

import jax
import jax.numpy as jnp
import jax.scipy as scipy
import numpy as np
from jax import random
from jax.core import Tracer
from jax.interpreters.xla import DeviceArray

if version.parse(jax.__version__) >= version.parse('0.2.20'):
    from jax.experimental.sparse import BCOO, COO, CSR, CSC

from phi.math import DType
from phi.math.backend import Backend, ComputeDevice
from phi.math.backend._backend import combined_dim, SolveResult, PHI_LOGGER, TensorType
from ..math.backend._dtype import to_numpy_dtype, from_numpy_dtype

from jax.config import config

config.update("jax_enable_x64", True)


class JaxBackend(Backend):

    def __init__(self):
        devices = []
        for device_type in ['cpu', 'gpu', 'tpu']:
            try:
                for jax_dev in jax.devices(device_type):
                    devices.append(
                        ComputeDevice(self, device_type.upper(), jax_dev.platform.upper(), -1, -1, f"id={jax_dev.id}",
                                      jax_dev))
            except RuntimeError as err:
                pass  # this is just Jax not finding anything. jaxlib.xla_client._get_local_backends() could help but isn't currently available on GitHub actions
        Backend.__init__(self, "Jax", devices, devices[-1])
        try:
            self.rnd_key = jax.random.PRNGKey(seed=0)
        except RuntimeError as err:
            warnings.warn(f"{err}", RuntimeWarning)
            self.rnd_key = None

    def prefers_channels_last(self) -> bool:
        return True

    def _check_float64(self):
        if self.precision == 64:
            if not jax.config.read('jax_enable_x64'):
                jax.config.update('jax_enable_x64', True)
            assert jax.config.read('jax_enable_x64'), "FP64 is disabled for Jax."

    def seed(self, seed: int):
        self.rnd_key = jax.random.PRNGKey(seed)

    def as_tensor(self, x, convert_external=True):
        self._check_float64()
        if self.is_tensor(x, only_native=convert_external):
            array = x
        else:
            array = jnp.array(x)
        # --- Enforce Precision ---
        if not isinstance(array, numbers.Number):
            if self.dtype(array).kind == float:
                array = self.to_float(array)
            elif self.dtype(array).kind == complex:
                array = self.to_complex(array)
        return array

    def is_module(self, obj):
        return False

    def is_tensor(self, x, only_native=False):
        if isinstance(x, jnp.ndarray) and not isinstance(x, np.ndarray):  # NumPy arrays inherit from Jax arrays
            return True
        if isinstance(x, jnp.bool_) and not isinstance(x, np.bool_):
            return True
        if isinstance(x, (COO, BCOO, CSR, CSC)):
            return True
        # --- Above considered native ---
        if only_native:
            return False
        # --- Non-native types ---
        if isinstance(x, np.ndarray):
            return True
        if isinstance(x, np.bool_):
            return True
        if isinstance(x, (numbers.Number, bool)):
            return True
        if isinstance(x, (tuple, list)):
            return all([self.is_tensor(item, False) for item in x])
        return False

    def is_available(self, tensor):
        return not isinstance(tensor, Tracer)

    def numpy(self, x):
        return np.array(x)

    def to_dlpack(self, tensor):
        from jax import dlpack
        return dlpack.to_dlpack(tensor)

    def from_dlpack(self, capsule):
        from jax import dlpack
        return dlpack.from_dlpack(capsule)

    def copy(self, tensor, only_mutable=False):
        return jnp.array(tensor, copy=True)

    def get_device(self, tensor: TensorType) -> ComputeDevice:
        return self.get_device_by_ref(tensor.device())

    def allocate_on_device(self, tensor: TensorType, device: ComputeDevice) -> TensorType:
        return jax.device_put(tensor, device.ref)

    sqrt = staticmethod(jnp.sqrt)
    exp = staticmethod(jnp.exp)
    sin = staticmethod(jnp.sin)
    arcsin = staticmethod(jnp.arcsin)
    cos = staticmethod(jnp.cos)
    arccos = staticmethod(jnp.arccos)
    tan = staticmethod(jnp.tan)
    arctan = staticmethod(np.arctan)
    arctan2 = staticmethod(np.arctan2)
    sinh = staticmethod(np.sinh)
    arcsinh = staticmethod(np.arcsinh)
    cosh = staticmethod(np.cosh)
    arccosh = staticmethod(np.arccosh)
    tanh = staticmethod(np.tanh)
    arctanh = staticmethod(np.arctanh)
    log = staticmethod(jnp.log)
    log2 = staticmethod(jnp.log2)
    log10 = staticmethod(jnp.log10)
    isfinite = staticmethod(jnp.isfinite)
    abs = staticmethod(jnp.abs)
    sign = staticmethod(jnp.sign)
    round = staticmethod(jnp.round)
    ceil = staticmethod(jnp.ceil)
    floor = staticmethod(jnp.floor)
    flip = staticmethod(jnp.flip)
    stop_gradient = staticmethod(jax.lax.stop_gradient)
    transpose = staticmethod(jnp.transpose)
    equal = staticmethod(jnp.equal)
    tile = staticmethod(jnp.tile)
    stack = staticmethod(jnp.stack)
    concat = staticmethod(jnp.concatenate)
    maximum = staticmethod(jnp.maximum)
    minimum = staticmethod(jnp.minimum)
    clip = staticmethod(jnp.clip)
    shape = staticmethod(jnp.shape)
    staticshape = staticmethod(jnp.shape)
    imag = staticmethod(jnp.imag)
    real = staticmethod(jnp.real)
    conj = staticmethod(jnp.conjugate)
    einsum = staticmethod(jnp.einsum)
    cumsum = staticmethod(jnp.cumsum)

    def nonzero(self, values):
        result = jnp.nonzero(values)
        return jnp.stack(result, -1)

    def jit_compile(self, f: Callable) -> Callable:
        def run_jit_f(*args):
            # print(jax.make_jaxpr(f)(*args))
            PHI_LOGGER.debug(
                f"JaxBackend: running jit-compiled '{f.__name__}' with shapes {[self.shape(arg) for arg in args]} and dtypes {[self.dtype(arg) for arg in args]}")
            return self.as_registered.call(jit_f, *args, name=f"run jit-compiled '{f.__name__}'")

        run_jit_f.__name__ = f"Jax-Jit({f.__name__})"
        jit_f = jax.jit(f, device=self._default_device.ref)
        return run_jit_f

    def block_until_ready(self, values):
        if isinstance(values, DeviceArray):
            values.block_until_ready()
        if isinstance(values, (tuple, list)):
            for v in values:
                self.block_until_ready(v)

    def jacobian(self, f, wrt: Union[tuple, list], get_output: bool, is_f_scalar: bool):
        if get_output:
            jax_grad_f = jax.value_and_grad(f, argnums=wrt, has_aux=True)

            @wraps(f)
            def unwrap_outputs(*args):
                args = [self.to_float(arg) if self.dtype(arg).kind in (bool, int) else arg for arg in args]

                grad_f = jax_grad_f
                if is_f_scalar:
                    # We need to vmap over all dimensions that are still in the output dimension
                    output_shape = jax.eval_shape(f, *args)
                    for _dim in output_shape[0].shape:
                        grad_f = jax.vmap(grad_f)
                    # jax_grad_f = jax.vmap(jax_grad_f, in_axis=)

                (_, output_tuple), grads = grad_f(*args)
                return (*output_tuple, *grads)

            return unwrap_outputs
        else:
            @wraps(f)
            def nonaux_f(*args):
                loss, output = f(*args)
                return loss

            return jax.grad(nonaux_f, argnums=wrt, has_aux=False)

    def custom_gradient(self, f: Callable, gradient: Callable, get_external_cache: Callable = None,
                        on_call_skipped: Callable = None) -> Callable:
        jax_fun = jax.custom_vjp(f)  # custom vector-Jacobian product (reverse-mode differentiation)

        def forward(*x):
            y = f(*x)
            return y, (x, y)

        def backward(x_y, dy):
            x, y = x_y
            dx = gradient(x, y, dy)
            return tuple(dx)

        jax_fun.defvjp(forward, backward)
        return jax_fun

    def divide_no_nan(self, x, y):
        return jnp.where(y == 0, 0, x / y)
        # jnp.nan_to_num(x / y, copy=True, nan=0) covers up NaNs from before

    def random_uniform(self, shape, low, high, dtype: Union[DType, None]):
        self._check_float64()
        self.rnd_key, subkey = jax.random.split(self.rnd_key)

        dtype = dtype or self.float_type
        jdt = to_numpy_dtype(dtype)
        if dtype.kind == float:
            tensor = random.uniform(subkey, shape, minval=low, maxval=high, dtype=jdt)
        elif dtype.kind == complex:
            real = random.uniform(subkey, shape, minval=low.real, maxval=high.real,
                                  dtype=to_numpy_dtype(DType(float, dtype.precision)))
            imag = random.uniform(subkey, shape, minval=low.imag, maxval=high.imag,
                                  dtype=to_numpy_dtype(DType(float, dtype.precision)))
            return real + 1j * imag
        elif dtype.kind == int:
            tensor = random.randint(subkey, shape, low, high, dtype=jdt)
            if tensor.dtype != jdt:
                warnings.warn(
                    f"Jax failed to sample random integers with dtype {dtype}, returned {tensor.dtype} instead.",
                    RuntimeWarning)
        else:
            raise ValueError(dtype)
        return jax.device_put(tensor, self._default_device.ref)

    def random_normal(self, shape, dtype: DType):
        self._check_float64()
        self.rnd_key, subkey = jax.random.split(self.rnd_key)
        dtype = dtype or self.float_type
        return jax.device_put(random.normal(subkey, shape, dtype=to_numpy_dtype(dtype)), self._default_device.ref)

    def range(self, start, limit=None, delta=1, dtype: DType = DType(int, 32)):
        if limit is None:
            start, limit = 0, start
        return jnp.arange(start, limit, delta, to_numpy_dtype(dtype))

    def pad(self, value, pad_width, mode='constant', constant_values=0):
        assert mode in ('constant', 'symmetric', 'periodic', 'reflect', 'boundary'), mode
        if mode == 'constant':
            constant_values = jnp.array(constant_values, dtype=value.dtype)
            return jnp.pad(value, pad_width, 'constant', constant_values=constant_values)
        else:
            if mode in ('periodic', 'boundary'):
                mode = {'periodic': 'wrap', 'boundary': 'edge'}[mode]
            return jnp.pad(value, pad_width, mode)

    def reshape(self, value, shape):
        return jnp.reshape(value, shape)

    def sum(self, value, axis=None, keepdims=False):
        if isinstance(value, (tuple, list)):
            assert axis == 0
            return sum(value[1:], value[0])
        return jnp.sum(value, axis=axis, keepdims=keepdims)

    def prod(self, value, axis=None):
        if not isinstance(value, jnp.ndarray):
            value = jnp.array(value)
        if value.dtype == bool:
            return jnp.all(value, axis=axis)
        return jnp.prod(value, axis=axis)

    def where(self, condition, x=None, y=None):
        if x is None or y is None:
            return jnp.argwhere(condition)
        return jnp.where(condition, x, y)

    def zeros(self, shape, dtype: DType = None):
        self._check_float64()
        return jax.device_put(jnp.zeros(shape, dtype=to_numpy_dtype(dtype or self.float_type)),
                              self._default_device.ref)

    def zeros_like(self, tensor):
        return jax.device_put(jnp.zeros_like(tensor), self._default_device.ref)

    def ones(self, shape, dtype: DType = None):
        self._check_float64()
        return jax.device_put(jnp.ones(shape, dtype=to_numpy_dtype(dtype or self.float_type)), self._default_device.ref)

    def ones_like(self, tensor):
        return jax.device_put(jnp.ones_like(tensor), self._default_device.ref)

    def meshgrid(self, *coordinates):
        self._check_float64()
        coordinates = [self.as_tensor(c) for c in coordinates]
        return [jax.device_put(c, self._default_device.ref) for c in jnp.meshgrid(*coordinates, indexing='ij')]

    def linspace(self, start, stop, number):
        self._check_float64()
        return jax.device_put(jnp.linspace(start, stop, number, dtype=to_numpy_dtype(self.float_type)),
                              self._default_device.ref)

    def mean(self, value, axis=None, keepdims=False):
        return jnp.mean(value, axis, keepdims=keepdims)

    def tensordot(self, a, a_axes: Union[tuple, list], b, b_axes: Union[tuple, list]):
        return jnp.tensordot(a, b, (a_axes, b_axes))

    def mul(self, a, b):
        # if scipy.sparse.issparse(a):  # TODO sparse?
        #     return a.multiply(b)
        # elif scipy.sparse.issparse(b):
        #     return b.multiply(a)
        # else:
        return Backend.mul(self, a, b)

    def mul_matrix_batched_vector(self, A, b):
        from jax.experimental.sparse import BCOO
        if isinstance(A, BCOO):
            return(A @ b.T).T
        return jnp.stack([A.dot(b[i]) for i in range(b.shape[0])])

    def get_diagonal(self, matrices, offset=0):
        result = jnp.diagonal(matrices, offset=offset, axis1=1, axis2=2)
        return jnp.transpose(result, [0, 2, 1])

    def while_loop(self, loop: Callable, values: tuple, max_iter: int or Tuple[int, ...] or List[int]):
        if all(self.is_available(t) for t in values):
            return self.stop_gradient_tree(Backend.while_loop(self, loop, values, max_iter))
        if isinstance(max_iter, (tuple, list)):  # stack traced trajectory, unroll until max_iter
            values = self.stop_gradient_tree(values)
            trj = [values] if 0 in max_iter else []
            for i in range(1, max(max_iter) + 1):
                values = loop(*values)
                if i in max_iter:
                    trj.append(values)  # values are not mutable so no need to copy
            return self.stop_gradient_tree(self.stack_leaves(trj))
        else:
            if max_iter is None:
                cond = lambda vals: jnp.any(vals[0])
                body = lambda vals: loop(*vals)
                return jax.lax.while_loop(cond, body, values)
            else:
                cond = lambda vals: jnp.any(vals[1][0]) & (vals[0] < max_iter)
                body = lambda vals: (vals[0] + 1, loop(*vals[1]))
                return jax.lax.while_loop(cond, body, (self.as_tensor(0), values))[1]

    def max(self, x, axis=None, keepdims=False):
        return jnp.max(x, axis, keepdims=keepdims)

    def min(self, x, axis=None, keepdims=False):
        return jnp.min(x, axis, keepdims=keepdims)

    def conv(self, value, kernel, zero_padding=True):
        assert kernel.shape[0] in (1, value.shape[0])
        assert value.shape[1] == kernel.shape[
            2], f"value has {value.shape[1]} channels but kernel has {kernel.shape[2]}"
        assert value.ndim + 1 == kernel.ndim
        # AutoDiff may require jax.lax.conv_general_dilated
        result = []
        for b in range(value.shape[0]):
            b_kernel = kernel[min(b, kernel.shape[0] - 1)]
            result_b = []
            for o in range(kernel.shape[1]):
                result_b.append(0)
                for i in range(value.shape[1]):
                    # result.at[b, o, ...].set(scipy.signal.correlate(value[b, i, ...], b_kernel[o, i, ...], mode='same' if zero_padding else 'valid'))
                    result_b[-1] += scipy.signal.correlate(value[b, i, ...], b_kernel[o, i, ...],
                                                           mode='same' if zero_padding else 'valid')
            result.append(jnp.stack(result_b, 0))
        return jnp.stack(result, 0)

    def expand_dims(self, a, axis=0, number=1):
        for _i in range(number):
            a = jnp.expand_dims(a, axis)
        return a

    def cast(self, x, dtype: DType):
        if self.is_tensor(x, only_native=True) and from_numpy_dtype(x.dtype) == dtype:
            return x
        else:
            return jnp.array(x, to_numpy_dtype(dtype))

    def gather(self, values, indices, axis: int):
        slices = [indices if i == axis else slice(None) for i in range(self.ndims(values))]
        return values[tuple(slices)]

    def batched_gather_nd(self, values, indices):
        values = self.as_tensor(values)
        indices = self.as_tensor(indices)
        assert indices.shape[-1] == self.ndims(values) - 2
        batch_size = combined_dim(values.shape[0], indices.shape[0])
        results = []
        for b in range(batch_size):
            b_values = values[min(b, values.shape[0] - 1)]
            b_indices = self.unstack(indices[min(b, indices.shape[0] - 1)], -1)
            results.append(b_values[b_indices])
        return jnp.stack(results)

    def repeat(self, x, repeats, axis: int):
        return jnp.repeat(x, self.as_tensor(repeats), axis)

    def std(self, x, axis=None, keepdims=False):
        return jnp.std(x, axis, keepdims=keepdims)

    def boolean_mask(self, x, mask, axis=0):
        slices = [mask if i == axis else slice(None) for i in range(len(x.shape))]
        return x[tuple(slices)]

    def any(self, boolean_tensor, axis=None, keepdims=False):
        if isinstance(boolean_tensor, (tuple, list)):
            boolean_tensor = jnp.stack(boolean_tensor)
        return jnp.any(boolean_tensor, axis=axis, keepdims=keepdims)

    def all(self, boolean_tensor, axis=None, keepdims=False):
        if isinstance(boolean_tensor, (tuple, list)):
            boolean_tensor = jnp.stack(boolean_tensor)
        return jnp.all(boolean_tensor, axis=axis, keepdims=keepdims)

    def scatter(self, base_grid, indices, values, mode: str):
        base_grid, values = self.auto_cast(base_grid, values)
        batch_size = combined_dim(combined_dim(indices.shape[0], values.shape[0]), base_grid.shape[0])
        spatial_dims = tuple(range(base_grid.ndim - 2))
        dnums = jax.lax.ScatterDimensionNumbers(update_window_dims=(1,),  # channel dim of updates (batch dim removed)
                                                inserted_window_dims=spatial_dims,
                                                # no idea what this does but spatial_dims seems to work
                                                scatter_dims_to_operand_dims=spatial_dims)  # spatial dims of base_grid (batch dim removed)
        scatter = jax.lax.scatter_add if mode == 'add' else jax.lax.scatter
        result = []
        for b in range(batch_size):
            b_grid = base_grid[b, ...]
            b_indices = indices[min(b, indices.shape[0] - 1), ...]
            b_values = values[min(b, values.shape[0] - 1), ...]
            result.append(scatter(b_grid, b_indices, b_values, dnums))
        return jnp.stack(result)

    def quantile(self, x, quantiles):
        return jnp.quantile(x, quantiles, axis=-1)

    def fft(self, x, axes: Union[tuple, list]):
        x = self.to_complex(x)
        if not axes:
            return x
        if len(axes) == 1:
            return jnp.fft.fft(x, axis=axes[0]).astype(x.dtype)
        elif len(axes) == 2:
            return jnp.fft.fft2(x, axes=axes).astype(x.dtype)
        else:
            return jnp.fft.fftn(x, axes=axes).astype(x.dtype)

    def ifft(self, k, axes: Union[tuple, list]):
        if not axes:
            return k
        if len(axes) == 1:
            return jnp.fft.ifft(k, axis=axes[0]).astype(k.dtype)
        elif len(axes) == 2:
            return jnp.fft.ifft2(k, axes=axes).astype(k.dtype)
        else:
            return jnp.fft.ifftn(k, axes=axes).astype(k.dtype)

    def dtype(self, array) -> DType:
        if isinstance(array, int):
            return DType(int, 32)
        if isinstance(array, float):
            return DType(float, 64)
        if isinstance(array, complex):
            return DType(complex, 128)
        if not isinstance(array, jnp.ndarray):
            array = jnp.array(array)
        return from_numpy_dtype(array.dtype)

<<<<<<< HEAD
    def linear_solve(self, method: str, lin, y, x0, rtol, atol, max_iter, trj: bool) -> Union[SolveResult, List[SolveResult]]:
        if method == 'auto' and not trj and not self.is_available(y):
            return self.conjugate_gradient(lin, y, x0, rtol, atol, max_iter, trj)
        else:
            return Backend.linear_solve(self, method, lin, y, x0, rtol, atol, max_iter, trj)

    def matrix_solve_least_squares(self, matrix: TensorType, rhs: TensorType) -> Tuple[
        TensorType, TensorType, TensorType, TensorType]:
=======
    def matrix_solve_least_squares(self, matrix: TensorType, rhs: TensorType) -> Tuple[TensorType, TensorType, TensorType, TensorType]:
>>>>>>> 7c4de0d7
        solution, residuals, rank, singular_values = lstsq_batched(matrix, rhs)
        return solution, residuals, rank, singular_values

    def solve_triangular_dense(self, matrix, rhs, lower: bool, unit_diagonal: bool):
        matrix, rhs = self.auto_cast(matrix, rhs, int_to_float=True, bool_to_int=True)
        x = jax.lax.linalg.triangular_solve(matrix, rhs, lower=lower, unit_diagonal=unit_diagonal, left_side=True)
        return x

    def sparse_coo_tensor(self, indices: tuple or list, values, shape: tuple):
        return BCOO((values, indices), shape=shape)


lstsq_batched = jax.vmap(jnp.linalg.lstsq)  # map first dimension, required for JaxBackend.matrix_solve_least_squares()<|MERGE_RESOLUTION|>--- conflicted
+++ resolved
@@ -1,12 +1,8 @@
 import numbers
 import warnings
 from functools import wraps
-<<<<<<< HEAD
-from typing import List, Callable, Tuple, Union
-=======
 from typing import List, Callable, Tuple
 from packaging import version
->>>>>>> 7c4de0d7
 
 import jax
 import jax.numpy as jnp
@@ -24,8 +20,8 @@
 from phi.math.backend._backend import combined_dim, SolveResult, PHI_LOGGER, TensorType
 from ..math.backend._dtype import to_numpy_dtype, from_numpy_dtype
 
+
 from jax.config import config
-
 config.update("jax_enable_x64", True)
 
 
@@ -36,9 +32,7 @@
         for device_type in ['cpu', 'gpu', 'tpu']:
             try:
                 for jax_dev in jax.devices(device_type):
-                    devices.append(
-                        ComputeDevice(self, device_type.upper(), jax_dev.platform.upper(), -1, -1, f"id={jax_dev.id}",
-                                      jax_dev))
+                    devices.append(ComputeDevice(self, device_type.upper(), jax_dev.platform.upper(), -1, -1, f"id={jax_dev.id}", jax_dev))
             except RuntimeError as err:
                 pass  # this is just Jax not finding anything. jaxlib.xla_client._get_local_backends() could help but isn't currently available on GitHub actions
         Backend.__init__(self, "Jax", devices, devices[-1])
@@ -170,8 +164,7 @@
     def jit_compile(self, f: Callable) -> Callable:
         def run_jit_f(*args):
             # print(jax.make_jaxpr(f)(*args))
-            PHI_LOGGER.debug(
-                f"JaxBackend: running jit-compiled '{f.__name__}' with shapes {[self.shape(arg) for arg in args]} and dtypes {[self.dtype(arg) for arg in args]}")
+            PHI_LOGGER.debug(f"JaxBackend: running jit-compiled '{f.__name__}' with shapes {[self.shape(arg) for arg in args]} and dtypes {[self.dtype(arg) for arg in args]}")
             return self.as_registered.call(jit_f, *args, name=f"run jit-compiled '{f.__name__}'")
 
         run_jit_f.__name__ = f"Jax-Jit({f.__name__})"
@@ -185,36 +178,23 @@
             for v in values:
                 self.block_until_ready(v)
 
-    def jacobian(self, f, wrt: Union[tuple, list], get_output: bool, is_f_scalar: bool):
+    def jacobian(self, f, wrt: tuple or list, get_output: bool, is_f_scalar: bool):
         if get_output:
             jax_grad_f = jax.value_and_grad(f, argnums=wrt, has_aux=True)
-
             @wraps(f)
             def unwrap_outputs(*args):
                 args = [self.to_float(arg) if self.dtype(arg).kind in (bool, int) else arg for arg in args]
-
-                grad_f = jax_grad_f
-                if is_f_scalar:
-                    # We need to vmap over all dimensions that are still in the output dimension
-                    output_shape = jax.eval_shape(f, *args)
-                    for _dim in output_shape[0].shape:
-                        grad_f = jax.vmap(grad_f)
-                    # jax_grad_f = jax.vmap(jax_grad_f, in_axis=)
-
-                (_, output_tuple), grads = grad_f(*args)
+                (_, output_tuple), grads = jax_grad_f(*args)
                 return (*output_tuple, *grads)
-
             return unwrap_outputs
         else:
             @wraps(f)
             def nonaux_f(*args):
                 loss, output = f(*args)
                 return loss
-
             return jax.grad(nonaux_f, argnums=wrt, has_aux=False)
 
-    def custom_gradient(self, f: Callable, gradient: Callable, get_external_cache: Callable = None,
-                        on_call_skipped: Callable = None) -> Callable:
+    def custom_gradient(self, f: Callable, gradient: Callable, get_external_cache: Callable = None, on_call_skipped: Callable = None) -> Callable:
         jax_fun = jax.custom_vjp(f)  # custom vector-Jacobian product (reverse-mode differentiation)
 
         def forward(*x):
@@ -233,7 +213,7 @@
         return jnp.where(y == 0, 0, x / y)
         # jnp.nan_to_num(x / y, copy=True, nan=0) covers up NaNs from before
 
-    def random_uniform(self, shape, low, high, dtype: Union[DType, None]):
+    def random_uniform(self, shape, low, high, dtype: DType or None):
         self._check_float64()
         self.rnd_key, subkey = jax.random.split(self.rnd_key)
 
@@ -242,17 +222,13 @@
         if dtype.kind == float:
             tensor = random.uniform(subkey, shape, minval=low, maxval=high, dtype=jdt)
         elif dtype.kind == complex:
-            real = random.uniform(subkey, shape, minval=low.real, maxval=high.real,
-                                  dtype=to_numpy_dtype(DType(float, dtype.precision)))
-            imag = random.uniform(subkey, shape, minval=low.imag, maxval=high.imag,
-                                  dtype=to_numpy_dtype(DType(float, dtype.precision)))
+            real = random.uniform(subkey, shape, minval=low.real, maxval=high.real, dtype=to_numpy_dtype(DType(float, dtype.precision)))
+            imag = random.uniform(subkey, shape, minval=low.imag, maxval=high.imag, dtype=to_numpy_dtype(DType(float, dtype.precision)))
             return real + 1j * imag
         elif dtype.kind == int:
             tensor = random.randint(subkey, shape, low, high, dtype=jdt)
             if tensor.dtype != jdt:
-                warnings.warn(
-                    f"Jax failed to sample random integers with dtype {dtype}, returned {tensor.dtype} instead.",
-                    RuntimeWarning)
+                warnings.warn(f"Jax failed to sample random integers with dtype {dtype}, returned {tensor.dtype} instead.", RuntimeWarning)
         else:
             raise ValueError(dtype)
         return jax.device_put(tensor, self._default_device.ref)
@@ -301,8 +277,7 @@
 
     def zeros(self, shape, dtype: DType = None):
         self._check_float64()
-        return jax.device_put(jnp.zeros(shape, dtype=to_numpy_dtype(dtype or self.float_type)),
-                              self._default_device.ref)
+        return jax.device_put(jnp.zeros(shape, dtype=to_numpy_dtype(dtype or self.float_type)), self._default_device.ref)
 
     def zeros_like(self, tensor):
         return jax.device_put(jnp.zeros_like(tensor), self._default_device.ref)
@@ -321,13 +296,12 @@
 
     def linspace(self, start, stop, number):
         self._check_float64()
-        return jax.device_put(jnp.linspace(start, stop, number, dtype=to_numpy_dtype(self.float_type)),
-                              self._default_device.ref)
+        return jax.device_put(jnp.linspace(start, stop, number, dtype=to_numpy_dtype(self.float_type)), self._default_device.ref)
 
     def mean(self, value, axis=None, keepdims=False):
         return jnp.mean(value, axis, keepdims=keepdims)
 
-    def tensordot(self, a, a_axes: Union[tuple, list], b, b_axes: Union[tuple, list]):
+    def tensordot(self, a, a_axes: tuple or list, b, b_axes: tuple or list):
         return jnp.tensordot(a, b, (a_axes, b_axes))
 
     def mul(self, a, b):
@@ -336,7 +310,7 @@
         # elif scipy.sparse.issparse(b):
         #     return b.multiply(a)
         # else:
-        return Backend.mul(self, a, b)
+            return Backend.mul(self, a, b)
 
     def mul_matrix_batched_vector(self, A, b):
         from jax.experimental.sparse import BCOO
@@ -377,8 +351,7 @@
 
     def conv(self, value, kernel, zero_padding=True):
         assert kernel.shape[0] in (1, value.shape[0])
-        assert value.shape[1] == kernel.shape[
-            2], f"value has {value.shape[1]} channels but kernel has {kernel.shape[2]}"
+        assert value.shape[1] == kernel.shape[2], f"value has {value.shape[1]} channels but kernel has {kernel.shape[2]}"
         assert value.ndim + 1 == kernel.ndim
         # AutoDiff may require jax.lax.conv_general_dilated
         result = []
@@ -389,8 +362,7 @@
                 result_b.append(0)
                 for i in range(value.shape[1]):
                     # result.at[b, o, ...].set(scipy.signal.correlate(value[b, i, ...], b_kernel[o, i, ...], mode='same' if zero_padding else 'valid'))
-                    result_b[-1] += scipy.signal.correlate(value[b, i, ...], b_kernel[o, i, ...],
-                                                           mode='same' if zero_padding else 'valid')
+                    result_b[-1] += scipy.signal.correlate(value[b, i, ...], b_kernel[o, i, ...], mode='same' if zero_padding else 'valid')
             result.append(jnp.stack(result_b, 0))
         return jnp.stack(result, 0)
 
@@ -446,8 +418,7 @@
         batch_size = combined_dim(combined_dim(indices.shape[0], values.shape[0]), base_grid.shape[0])
         spatial_dims = tuple(range(base_grid.ndim - 2))
         dnums = jax.lax.ScatterDimensionNumbers(update_window_dims=(1,),  # channel dim of updates (batch dim removed)
-                                                inserted_window_dims=spatial_dims,
-                                                # no idea what this does but spatial_dims seems to work
+                                                inserted_window_dims=spatial_dims,  # no idea what this does but spatial_dims seems to work
                                                 scatter_dims_to_operand_dims=spatial_dims)  # spatial dims of base_grid (batch dim removed)
         scatter = jax.lax.scatter_add if mode == 'add' else jax.lax.scatter
         result = []
@@ -461,7 +432,7 @@
     def quantile(self, x, quantiles):
         return jnp.quantile(x, quantiles, axis=-1)
 
-    def fft(self, x, axes: Union[tuple, list]):
+    def fft(self, x, axes: tuple or list):
         x = self.to_complex(x)
         if not axes:
             return x
@@ -472,7 +443,7 @@
         else:
             return jnp.fft.fftn(x, axes=axes).astype(x.dtype)
 
-    def ifft(self, k, axes: Union[tuple, list]):
+    def ifft(self, k, axes: tuple or list):
         if not axes:
             return k
         if len(axes) == 1:
@@ -493,18 +464,7 @@
             array = jnp.array(array)
         return from_numpy_dtype(array.dtype)
 
-<<<<<<< HEAD
-    def linear_solve(self, method: str, lin, y, x0, rtol, atol, max_iter, trj: bool) -> Union[SolveResult, List[SolveResult]]:
-        if method == 'auto' and not trj and not self.is_available(y):
-            return self.conjugate_gradient(lin, y, x0, rtol, atol, max_iter, trj)
-        else:
-            return Backend.linear_solve(self, method, lin, y, x0, rtol, atol, max_iter, trj)
-
-    def matrix_solve_least_squares(self, matrix: TensorType, rhs: TensorType) -> Tuple[
-        TensorType, TensorType, TensorType, TensorType]:
-=======
     def matrix_solve_least_squares(self, matrix: TensorType, rhs: TensorType) -> Tuple[TensorType, TensorType, TensorType, TensorType]:
->>>>>>> 7c4de0d7
         solution, residuals, rank, singular_values = lstsq_batched(matrix, rhs)
         return solution, residuals, rank, singular_values
 
