--- conflicted
+++ resolved
@@ -6,11 +6,7 @@
 """
 import functools
 import warnings
-<<<<<<< HEAD
-from typing import Callable, Tuple, List, Union
-=======
 from typing import Callable, Union, Sequence
->>>>>>> 1c14b084
 
 import jax
 import jax.numpy as jnp
@@ -286,11 +282,7 @@
 
 def dense_net(in_channels: int,
               out_channels: int,
-<<<<<<< HEAD
-              layers: Union[Tuple[int, ...], List[int]],
-=======
               layers: Sequence[int],
->>>>>>> 1c14b084
               batch_norm=False,
               activation='ReLU',
               softmax=False) -> StaxNet:
@@ -550,11 +542,7 @@
 
 def conv_net(in_channels: int,
              out_channels: int,
-<<<<<<< HEAD
-             layers: Union[Tuple[int, ...], List[int]],
-=======
              layers: Sequence[int],
->>>>>>> 1c14b084
              batch_norm: bool = False,
              activation: Union[str, Callable] = 'ReLU',
              periodic=False,
@@ -625,11 +613,7 @@
 
 def res_net(in_channels: int,
             out_channels: int,
-<<<<<<< HEAD
-            layers: Union[Tuple[int, ...], List[int]],
-=======
             layers: Sequence[int],
->>>>>>> 1c14b084
             batch_norm: bool = False,
             activation: Union[str, Callable] = 'ReLU',
             periodic=False,
@@ -808,11 +792,7 @@
 
 def conv_net_unit(in_channels: int,
                   out_channels: int,
-<<<<<<< HEAD
-                  layers: Union[Tuple[int, ...], List[int, ...]],
-=======
                   layers: Sequence[int],
->>>>>>> 1c14b084
                   periodic: bool = False,
                   batch_norm: bool = False,
                   activation: Union[str, Callable] = 'ReLU',
@@ -953,11 +933,7 @@
 
 def res_net_unit(in_channels: int,
                  out_channels: int,
-<<<<<<< HEAD
-                 layers: Union[Tuple[int, ...], List[int]],
-=======
                  layers: Sequence[int],
->>>>>>> 1c14b084
                  batch_norm: bool = False,
                  activation: Union[str, Callable] = 'ReLU',
                  periodic=False,
