--- conflicted
+++ resolved
@@ -12,11 +12,6 @@
 See `phi.flow`, `phi.torch.flow`, `phi.tf.flow`.
 """
 from ..flow import *
-<<<<<<< HEAD
-from .nets import parameter_count, get_parameters, save_state, load_state, dense_net, u_net, update_weights, adam, \
-    conv_net, res_net, adagrad, rmsprop, sgd, sgd as SGD, conv_classifier
-=======
 
 from . import nets
-from .nets import parameter_count, get_parameters, save_state, load_state, dense_net, u_net, update_weights, adam, conv_net, res_net, adagrad, rmsprop, sgd, sgd as SGD, conv_classifier, coupling_layer, invertible_net
->>>>>>> 7c4de0d7
+from .nets import parameter_count, get_parameters, save_state, load_state, dense_net, u_net, update_weights, adam, conv_net, res_net, adagrad, rmsprop, sgd, sgd as SGD, conv_classifier, coupling_layer, invertible_net