from typing import Union

<<<<<<< HEAD
from dash import dcc
from dash import html
=======
import dash_core_components as dcc
import dash_html_components as html
>>>>>>> a35b196a
from dash.dependencies import Output, Input, State
from dash.exceptions import PreventUpdate

from .dash_app import DashApp
from .._vis_base import display_name

REFRESH_INTERVAL = Input('playing-refresh-interval', 'n_intervals')


def build_status_bar(app: DashApp):
    layout = html.Div([
        html.Div(id='status-bar', children=['Loading status...'], style={'backgroundColor': '#E0E0FF'}),
        dcc.Interval(id='status-interval', interval=500),
    ])

    @app.dash.callback(Output('status-bar', 'children'),
                       [Input('status-interval', 'n_intervals'), STEP_COMPLETE, PLAYING])
    def update_status_bar(*_):
        return [app.status_message]

    return layout


PLAY_BUTTON = Input('play-button', 'n_clicks')
PLAYING = Input(PLAY_BUTTON.component_id, 'style')
PAUSE_BUTTON = Input('pause-button', 'n_clicks')
STEP_BUTTON = Input('step-button', 'n_clicks')
STEP_COMPLETE = Input('step-complete', 'children')
STEP_COUNT = State('step-count', 'value')


def all_actions(app: DashApp):
    return tuple(Input(f'action_{action.name}', 'n_clicks') for action in app.model.actions)


def build_player_controls(app: DashApp):
    layout = html.Div(style={'height': '30px'}, children=[
        html.Button('Play', id=PLAY_BUTTON.component_id),
        html.Button('Pause', id=PAUSE_BUTTON.component_id),
        html.Button('Step', id=STEP_BUTTON.component_id),
        dcc.Textarea(placeholder='#steps', id=STEP_COUNT.component_id, value='', rows=1, style={'width': 70}),
        *[html.Button(display_name(action.name), id=f'action_{action.name}') for action in app.model.actions],
        html.Div(style={'display': 'none'}, id=STEP_COMPLETE.component_id),
    ])

    @app.dash.callback(Output(PLAY_BUTTON.component_id, 'style'), inputs=[PLAY_BUTTON], state=[STEP_COUNT])
    def play(n_clicks, step_count):
        if n_clicks and not app.play_status:
            step_count = parse_step_count(step_count, app, default=None)
            app.play(max_steps=step_count)
        else:
            raise PreventUpdate()

    @app.dash.callback(Output(PAUSE_BUTTON.component_id, 'style'), [PAUSE_BUTTON])
    def pause_simulation(n_clicks):
        if n_clicks:
            app.pause()
        raise PreventUpdate()

    @app.dash.callback(Output(STEP_BUTTON.component_id, 'style'), [STEP_BUTTON])
    def simulation_step(n_clicks):
        if n_clicks and not app.play_status:
            app.model.progress()
        raise PreventUpdate()

    @app.dash.callback(Output(STEP_COMPLETE.component_id, 'children'), [STEP_BUTTON, PAUSE_BUTTON])
    def simulation_step(step, pause):
        return ['%s / %s' % (step, pause)]

    for action in app.model.actions:
        @app.dash.callback(Output(f'action_{action.name}', 'disabled'), [Input(f'action_{action.name}', 'n_clicks')])
        def perform_action(n_clicks, action=action):
            if n_clicks is not None:
                app.model.run_action(action.name)
            raise PreventUpdate()

    return layout


def parse_step_count(step_count, app, default: Union[int, None] = 1):
    if step_count is None:
        return default
    try:
        step_count = step_count.strip()
        if step_count.startswith('*'):
            step_count = app.model.sequence_stride * int(step_count[1:].strip())
        else:
            step_count = int(step_count)
        return step_count
    except ValueError:
        return default<|MERGE_RESOLUTION|>--- conflicted
+++ resolved
@@ -1,17 +1,13 @@
 from typing import Union
 
-<<<<<<< HEAD
-from dash import dcc
-from dash import html
-=======
 import dash_core_components as dcc
 import dash_html_components as html
->>>>>>> a35b196a
 from dash.dependencies import Output, Input, State
 from dash.exceptions import PreventUpdate
 
 from .dash_app import DashApp
 from .._vis_base import display_name
+
 
 REFRESH_INTERVAL = Input('playing-refresh-interval', 'n_intervals')
 
@@ -22,8 +18,7 @@
         dcc.Interval(id='status-interval', interval=500),
     ])
 
-    @app.dash.callback(Output('status-bar', 'children'),
-                       [Input('status-interval', 'n_intervals'), STEP_COMPLETE, PLAYING])
+    @app.dash.callback(Output('status-bar', 'children'), [Input('status-interval', 'n_intervals'), STEP_COMPLETE, PLAYING])
     def update_status_bar(*_):
         return [app.status_message]
 
@@ -43,6 +38,7 @@
 
 
 def build_player_controls(app: DashApp):
+
     layout = html.Div(style={'height': '30px'}, children=[
         html.Button('Play', id=PLAY_BUTTON.component_id),
         html.Button('Pause', id=PAUSE_BUTTON.component_id),
