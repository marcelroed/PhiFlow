import warnings
<<<<<<< HEAD
from typing import Tuple, Any, Dict, Optional, List, Callable, Union
=======
from typing import Tuple, Any, Dict, List, Callable
>>>>>>> 7c4de0d7

import numpy
import numpy as np
from plotly import graph_objects, figure_factory
from plotly.subplots import make_subplots
from plotly.tools import DEFAULT_PLOTLY_COLORS

from phi import math, field
from phi.field import SampledField, PointCloud, Grid, StaggeredGrid
from phi.geom import Sphere, BaseBox, Point, Box
from phi.geom._stack import GeometryStack
from phi.math import Tensor, spatial, channel, non_channel
from phi.vis._dash.colormaps import COLORMAPS
from phi.vis._plot_util import smooth_uniform_curve, down_sample_curve
from phi.vis._vis_base import PlottingLibrary, Recipe


class PlotlyPlots(PlottingLibrary):

    def __init__(self):
        super().__init__('plotly', [graph_objects.Figure])

    def create_figure(self,
                      size: tuple,
                      rows: int,
                      cols: int,
                      subplots: Dict[Tuple[int, int], Box],
                      titles: Dict[Tuple[int, int], str],
                      log_dims: Tuple[str, ...]) -> Tuple[Any, Dict[Tuple[int, int], Any]]:
        titles = [titles.get((r, c), None) for r in range(rows) for c in range(cols)]
        specs = [
            [{'type': 'xy' if subplots.get((row, col), Box()).spatial_rank < 3 else 'surface'} for col in range(cols)]
            for row in range(rows)]
        fig = self.current_figure = make_subplots(rows=rows, cols=cols, subplot_titles=titles, specs=specs)
        for (row, col), bounds in subplots.items():
            subplot = fig.get_subplot(row + 1, col + 1)
            if bounds.spatial_rank == 1:
                subplot.xaxis.update(title=bounds.vector.item_names[0], range=_get_range(bounds, 0))
            elif bounds.spatial_rank == 2:
                subplot.xaxis.update(scaleanchor=f'y{subplot.yaxis.plotly_name[5:]}', scaleratio=1, constrain='domain',
                                     title=bounds.vector.item_names[0], range=_get_range(bounds, 0))
                subplot.yaxis.update(constrain='domain', title=bounds.vector.item_names[1], range=_get_range(bounds, 1))
            elif bounds.spatial_rank == 3:
                subplot.xaxis.update(title=bounds.vector.item_names[0], range=_get_range(bounds, 0))
                subplot.yaxis.update(title=bounds.vector.item_names[1], range=_get_range(bounds, 1))
                subplot.zaxis.update(title=bounds.vector.item_names[2], range=_get_range(bounds, 2))
        fig._phi_size = size
        return fig, {pos: (pos[0] + 1, pos[1] + 1) for pos in subplots.keys()}

    def animate(self, fig, frames: int, plot_frame_function: Callable, interval: float, repeat: bool):
        raise NotImplementedError()

<<<<<<< HEAD
    def plot(self, data: SampledField, figure: graph_objects.Figure, subplot, space: Box, min_val: float = None,
             max_val: float = None,
             show_color_bar: bool = True, **plt_args):
        _plot(data, figure, row=subplot[0], col=subplot[1], size=(800, 600), colormap=None,
              show_color_bar=show_color_bar, vmin=min_val, vmax=max_val)
=======
    def finalize(self, figure):
        pass
>>>>>>> 7c4de0d7

    def close(self, figure):
        pass

    def show(self, figure: graph_objects.Figure):
        figure.show()

    def save(self, figure: graph_objects.Figure, path: str, dpi: float):
        width, height = figure._phi_size
        figure.layout.update(margin=dict(l=0, r=0, b=0, t=0))
        scale = dpi / 90.
        figure.write_image(path, width=width * dpi / scale, height=height * dpi / scale, scale=scale)


<<<<<<< HEAD
PLOTLY = PlotlyPlots()


def _get_range(bounds: Box, index: int):
    lower = bounds.lower.vector[index].numpy()
    upper = bounds.upper.vector[index].numpy()
    return lower, upper


def _plot(data: SampledField,
          fig: graph_objects.Figure,
          size: tuple,
          colormap: Union[str, None],
          show_color_bar: bool,
          vmin,
          vmax,
          row: int = None,
          col: int = None):
    subplot = fig.get_subplot(row, col)
    dims = data.bounds.vector.item_names
    vector = data.bounds.shape['vector']
    extra_channels = data.shape.channel.without('vector')
    if data.spatial_rank == 1 and isinstance(data, Grid):  # Line plot
=======
class LinePlot(Recipe):

    def can_plot(self, data: SampledField, space: Box) -> bool:
        return data.spatial_rank == 1 and isinstance(data, Grid)

    def plot(self, data: SampledField, figure, subplot, space: Box, min_val: float, max_val: float, show_color_bar: bool, color: Tensor, alpha: Tensor):
        row, col = subplot
        subplot = figure.get_subplot(row, col)
>>>>>>> 7c4de0d7
        x = data.points.vector[0].numpy().flatten()
        channels = data.values.shape.channel
        if channels.rank == 1 and channels.get_item_names(0) is not None:
            for i, name in enumerate(channels.get_item_names(0)):
                y = math.reshaped_native(real_values(data[{channels.name: i}]), [data.shape.spatial], to_numpy=True)
                figure.add_trace(graph_objects.Scatter(x=x, y=y, mode='lines+markers', name=name), row=row, col=col)
            figure.update_layout(showlegend=True)
        else:
            for ch_idx in channels.meshgrid():
                y = math.reshaped_native(real_values(data[ch_idx]), [data.shape.spatial], to_numpy=True)
<<<<<<< HEAD
                fig.add_trace(graph_objects.Scatter(x=x, y=y, mode='lines+markers', name='Multi-channel'), row=row,
                              col=col)
            fig.update_layout(showlegend=False)
        if vmin is not None and vmax is not None:
            subplot.yaxis.update(range=(vmin - .02 * (vmax - vmin), vmax + .02 * (vmax - vmin)))
    elif data.spatial_rank == 2 and isinstance(data, Grid) and 'vector' not in data.shape:  # heatmap
=======
                figure.add_trace(graph_objects.Scatter(x=x, y=y, mode='lines+markers', name='Multi-channel'), row=row, col=col)
            figure.update_layout(showlegend=False)
        if min_val is not None and max_val is not None:
            subplot.yaxis.update(range=(min_val - .02 * (max_val - min_val), max_val + .02 * (max_val - min_val)))


class Heatmap2D(Recipe):

    def can_plot(self, data: SampledField, space: Box) -> bool:
        return data.spatial_rank == 2 and isinstance(data, Grid) and 'vector' not in data.shape

    def plot(self, data: SampledField, figure, subplot, space: Box, min_val: float, max_val: float, show_color_bar: bool, color: Tensor, alpha: Tensor):
        row, col = subplot
>>>>>>> 7c4de0d7
        dims = spatial(data)
        values = real_values(data).numpy(dims.reversed)
        x = data.points.vector[dims[0].name].dimension(dims[1].name)[0].numpy()
        y = data.points.vector[dims[1].name].dimension(dims[0].name)[0].numpy()
        min_val, max_val = numpy.nanmin(values), numpy.nanmax(values)
        min_val, max_val = min_val if numpy.isfinite(min_val) else 0, max_val if numpy.isfinite(max_val) else 0
        color_scale = get_div_map(min_val, max_val, equal_scale=True)
        # color_bar = graph_objects.heatmap.ColorBar(x=1.15)   , colorbar=color_bar
<<<<<<< HEAD
        fig.add_heatmap(row=row, col=col, x=x, y=y, z=values, zauto=False, zmin=min_val, zmax=max_val,
                        colorscale=color_scale, showscale=show_color_bar)
    elif data.spatial_rank == 2 and isinstance(data, Grid):  # vector field
=======
        figure.add_heatmap(row=row, col=col, x=x, y=y, z=values, zauto=False, zmin=min_val, zmax=max_val, colorscale=color_scale, showscale=show_color_bar)


class VectorField2D(Recipe):

    def can_plot(self, data: SampledField, space: Box) -> bool:
        return data.spatial_rank == 2 and isinstance(data, Grid)

    def plot(self, data: SampledField, figure, subplot, space: Box, min_val: float, max_val: float, show_color_bar: bool, color: Tensor, alpha: Tensor):
>>>>>>> 7c4de0d7
        if isinstance(data, StaggeredGrid):
            data = data.at_centers()
        row, col = subplot
        dims = data.bounds.vector.item_names
        vector = data.bounds.shape['vector']
        extra_channels = data.shape.channel.without('vector')
        x, y = math.reshaped_numpy(data.points.vector[dims], [vector, data.shape.non_channel], force_expand=True)
        u, v = math.reshaped_numpy(data.values.vector[dims], [vector, extra_channels, data.shape.without(vector)],
                                   force_expand=True)
        for ch in range(u.shape[0]):
            # quiver = figure_factory.create_quiver(x, y, data_x[ch], data_y[ch], scale=1.0)  # 7 points per arrow
            # fig.add_trace(quiver, row=row, col=col)
            u_ch = u[ch]
            v_ch = v[ch]
            # lines_y = numpy.stack([y, y + data_y_flat, [None] * len(x)], -1).flatten()  # 3 points per arrow
            # lines_x = numpy.stack([x, x + data_x_flat, [None] * len(x)], -1).flatten()
            lines_x = numpy.stack([x, x + u_ch, [None] * len(x)], -1).flatten()
            lines_y = numpy.stack([y, y + v_ch, [None] * len(x)], -1).flatten()  # 3 points per arrow
<<<<<<< HEAD
            name = extra_channels.get_item_names(0)[ch] if extra_channels.rank == 1 and extra_channels.get_item_names(
                0) is not None else None
            fig.add_scatter(x=lines_x, y=lines_y, mode='lines', row=row, col=col, name=name)
=======
            name = extra_channels.get_item_names(0)[ch] if extra_channels.rank == 1 and extra_channels.get_item_names(0) is not None else None
            figure.add_scatter(x=lines_x, y=lines_y, mode='lines', row=row, col=col, name=name)
>>>>>>> 7c4de0d7
        if u.shape[0] == 1:
            figure.update_layout(showlegend=False)


class Heatmap3D(Recipe):

    def can_plot(self, data: SampledField, space: Box) -> bool:
        return data.spatial_rank == 3 and isinstance(data, Grid) and data.shape.channel.volume == 1

    def plot(self, data: SampledField, figure, subplot, space: Box, min_val: float, max_val: float, show_color_bar: bool, color: Tensor, alpha: Tensor):
        row, col = subplot
        dims = data.bounds.vector.item_names
        vector = data.bounds.shape['vector']
        values = real_values(data).numpy(dims)
        x, y, z = math.reshaped_numpy(data.points.vector[dims], [vector, *data.points.shape.spatial])
        min_val, max_val = numpy.nanmin(values), numpy.nanmax(values)
        min_val, max_val = min_val if numpy.isfinite(min_val) else 0, max_val if numpy.isfinite(max_val) else 0
        color_scale = get_div_map(min_val, max_val, equal_scale=True)
        figure.add_volume(x=x.flatten(), y=y.flatten(), z=z.flatten(), value=values.flatten(),
                          showscale=show_color_bar, colorscale=color_scale, cmin=min_val, cmax=max_val, cauto=False,
                          isomin=0.1, isomax=0.8,
                          opacity=0.1,  # needs to be small to see through all surfaces
                          surface_count=17,  # needs to be a large number for good volume rendering
                          row=row, col=col)
        figure.update_layout(uirevision=True)


class VectorField3D(Recipe):

    def can_plot(self, data: SampledField, space: Box) -> bool:
        return isinstance(data, Grid) and data.spatial_rank == 3

    def plot(self, data: SampledField, figure, subplot, space: Box, min_val: float, max_val: float, show_color_bar: bool, color: Tensor, alpha: Tensor):
        row, col = subplot
        dims = data.bounds.vector.item_names
        vector = data.bounds.shape['vector']
        extra_channels = data.shape.channel.without('vector')
        if isinstance(data, StaggeredGrid):
            data = data.at_centers()
        x, y, z = math.reshaped_numpy(data.points.vector[dims], [vector, data.shape.non_channel])
<<<<<<< HEAD
        u, v, w = math.reshaped_numpy(data.values.vector[dims], [vector, extra_channels, data.shape.non_channel],
                                      force_expand=True)
        fig.add_cone(x=x.flatten(), y=y.flatten(), z=z.flatten(), u=u.flatten(), v=v.flatten(), w=w.flatten(),
                     colorscale='Blues',
                     sizemode="absolute", sizeref=1,
                     row=row, col=col)
    elif isinstance(data, PointCloud) and data.spatial_rank == 2 and 'vector' in channel(data):
=======
        u, v, w = math.reshaped_numpy(data.values.vector[dims], [vector, extra_channels, data.shape.non_channel], force_expand=True)
        figure.add_cone(x=x.flatten(), y=y.flatten(), z=z.flatten(), u=u.flatten(), v=v.flatten(), w=w.flatten(),
                        colorscale='Blues',
                        sizemode="absolute", sizeref=1,
                        row=row, col=col)


class VectorCloud2D(Recipe):

    def can_plot(self, data: SampledField, space: Box) -> bool:
        return isinstance(data, PointCloud) and data.spatial_rank == 2 and 'vector' in channel(data)

    def plot(self, data: SampledField, figure, subplot, space: Box, min_val: float, max_val: float, show_color_bar: bool, color: Tensor, alpha: Tensor):
        row, col = subplot
        vector = data.bounds.shape['vector']
>>>>>>> 7c4de0d7
        x, y = math.reshaped_numpy(data.points, [vector, data.shape.without('vector')])
        u, v = math.reshaped_numpy(data.values, [vector, data.shape.without('vector')], force_expand=True)
        quiver = figure_factory.create_quiver(x, y, u, v, scale=1.0).data[0]  # 7 points per arrow
        if data.color.shape:
            # color = data.color.numpy(data.shape.non_channel).reshape(-1)
            warnings.warn("Multi-colored vector plots not yet supported")
        else:
            color = data.color.native()
            quiver.line.update(color=color)
        figure.add_trace(quiver, row=row, col=col)


class PointCloud2D(Recipe):

    def can_plot(self, data: SampledField, space: Box) -> bool:
        return isinstance(data, PointCloud) and data.spatial_rank == 2

    def plot(self, data: SampledField, figure, subplot, space: Box, min_val: float, max_val: float, show_color_bar: bool, color: Tensor, alpha: Tensor):
        if isinstance(data.elements, GeometryStack):
            for idx in data.elements.geometries.shape[0].meshgrid():
                self.plot(data[idx], figure, subplot, space, min_val, max_val, show_color_bar, color[idx], alpha)
            return
        row, col = subplot
        subplot = figure.get_subplot(row, col)
        dims = data.bounds.vector.item_names
        vector = data.bounds.shape['vector']
        size = figure._phi_size
        yrange = subplot.yaxis.range
        if spatial(data):
            raise NotImplementedError("Plotly does not yet support plotting point clouds with spatial dimensions")
        for idx in non_channel(data.points).meshgrid(names=True):
            x, y = math.reshaped_numpy(data[idx].points.vector[dims], [vector, data.shape.non_channel])
            hex_color = color[idx].native()
            subplot_height = (subplot.yaxis.domain[1] - subplot.yaxis.domain[0]) * size[1] * 100
            if isinstance(data.elements, Sphere):
                symbol = 'circle'
                marker_size = data.elements.bounding_radius().numpy() * 1.9
            elif isinstance(data.elements, BaseBox):
                symbol = 'square'
                marker_size = math.mean(data.elements.bounding_half_extent(), 'vector').numpy() * 2
            elif isinstance(data.elements, Point):
                symbol = 'x'
                marker_size = 12 / (subplot_height / (yrange[1] - yrange[0]))
            else:
                symbol = 'asterisk'
                marker_size = data.elements.bounding_radius().numpy()
            marker_size *= subplot_height / (yrange[1] - yrange[0])
            marker = graph_objects.scatter.Marker(size=marker_size, color=hex_color, sizemode='diameter', symbol=symbol)
            figure.add_scatter(mode='markers', x=x, y=y, marker=marker, row=row, col=col)
        figure.update_layout(showlegend=False)


class PointCloud3D(Recipe):

    def can_plot(self, data: SampledField, space: Box) -> bool:
        return isinstance(data, PointCloud) and data.spatial_rank == 3

    def plot(self, data: SampledField, figure, subplot, space: Box, min_val: float, max_val: float, show_color_bar: bool, color: Tensor, alpha: Tensor):
        row, col = subplot
        subplot = figure.get_subplot(row, col)
        dims = data.bounds.vector.item_names
        vector = data.bounds.shape['vector']
        size = figure._phi_size
        yrange = subplot.yaxis.range
        if data.points.shape.non_channel.rank > 1:
            data_list = field.unstack(data, data.points.shape.non_channel[0].name)
            for d in data_list:
                self.plot(d, figure, (row, col), space, min_val, max_val, show_color_bar, color)
        else:
            x, y, z = math.reshaped_numpy(data.points.vector[dims], [vector, data.shape.non_channel])
            color = color.native()
            domain_y = figure.layout[subplot.plotly_name].domain.y
            if isinstance(data.elements, Sphere):
                symbol = 'circle'
                marker_size = data.elements.bounding_radius().numpy() * 2
            elif isinstance(data.elements, BaseBox):
                symbol = 'square'
                marker_size = math.mean(data.elements.bounding_half_extent(), 'vector').numpy() * 1
            elif isinstance(data.elements, Point):
                symbol = 'x'
                marker_size = 4 / (size[1] * (domain_y[1] - domain_y[0]) / (yrange[1] - yrange[0]) * 0.5)
            else:
                symbol = 'asterisk'
                marker_size = data.elements.bounding_radius().numpy()
            marker_size *= size[1] * (domain_y[1] - domain_y[0]) / (yrange[1] - yrange[0]) * 0.5
            marker = graph_objects.scatter3d.Marker(size=marker_size, color=color, sizemode='diameter', symbol=symbol)
            figure.add_scatter3d(mode='markers', x=x, y=y, z=z, marker=marker, row=row, col=col)
        figure.update_layout(showlegend=False)


def _get_range(bounds: Box, index: int):
    lower = bounds.lower.vector[index].numpy()
    upper = bounds.upper.vector[index].numpy()
    return lower, upper


def real_values(field: SampledField):
    return field.values if field.values.dtype.kind != complex else abs(field.values)


def get_div_map(zmin, zmax, equal_scale=False, colormap: str = None):
    """
    Args:
      colormap(list or array, optional): colormap defined as list of [fraction_val, red_frac, green_frac, blue_frac] (Default value = None)
      zmin: 
      zmax: 
      equal_scale:  (Default value = False)
    """
    colormap = COLORMAPS[colormap]
    # Ensure slicing
    cm_arr = numpy.array(colormap).astype(numpy.float64)
    # Centeral color
    if 0.5 not in cm_arr[:, 0]:
        central_color = get_color_interpolation(0.5, cm_arr)[1:]
    else:
        central_color = cm_arr[cm_arr[:, 0] == 0.5][-1][1:]
    # Return base
    if zmin == zmax:
        central_color = numpy.round(central_color).astype(numpy.int32)
        return [(0, "rgb({},{},{})".format(*central_color)), (1, "rgb({},{},{})".format(*central_color))]
    center = abs(zmin / (zmax - zmin))
    if zmin > 0:
        center = 0
    # Rescaling
    if not equal_scale:
        # Full range, Zero-centered
        neg_flag = cm_arr[:, 0] < 0.5
        pos_flag = cm_arr[:, 0] >= 0.5
        cm_arr[neg_flag, 0] = cm_arr[neg_flag, 0] * 2 * center  # Scale (0, 0.5) -> (0, center)
        cm_arr[pos_flag, 0] = (cm_arr[pos_flag, 0] - 0.5) * 2 * (1 - center) + center  # Scale (0.5, 1) -> (center, 0.5)
        # Drop duplicate zeros. Allow for not center value in original map.
        if zmin == 0:
            cm_arr = cm_arr[numpy.max(numpy.arange(len(cm_arr))[cm_arr[:, 0] == 0]):]
    else:
        cm_arr[:, 0] = cm_arr[:, 0] - 0.5  # center at zero (-0.5, 0.5)
        # Scale desired range
        if zmax > abs(zmin):
            cm_scale = (1 - center) / (numpy.max(cm_arr[:, 0]))  # scale by plositives
        else:
            cm_scale = center / (numpy.max(cm_arr[:, 0]))  # scale by negatives
        # Scale the maximum to +1 when centered
        cm_arr[:, 0] *= cm_scale
        cm_arr[:, 0] += center  # center
        # Add zero if it doesn't exist
        if 0 not in cm_arr[:, 0]:
            new_min = get_color_interpolation(0, cm_arr)
            cm_arr = numpy.vstack([new_min, cm_arr])
        # Add one if it doesn't exist
        if 1 not in cm_arr[:, 0]:
            new_max = get_color_interpolation(1, cm_arr)
            cm_arr = numpy.vstack([cm_arr, new_max])
        # Compare center
        # new_center = get_color_interpolation(center, cm_arr)
        # if not all(new_center == [center, *central_color]):
        #    print("Failed center comparison.")
        #    print("Center: {}".format(new_center))
        #    print("Center should be: {}".format([center, *central_color]))
        #    assert False
        # Cut to (0, 1)
        cm_arr = cm_arr[cm_arr[:, 0] >= 0]
        cm_arr = cm_arr[cm_arr[:, 0] <= 1]
    cm_arr[:, 1:] = numpy.clip(cm_arr[:, 1:], 0, 255)
    return [[val, "rgb({:.0f},{:.0f},{:.0f})".format(*colors)] for val, colors in zip(cm_arr[:, 0], cm_arr[:, 1:])]


def get_color_interpolation(val, cm_arr):
    """
    Weighted average between point smaller and larger than it

    Args:
      val: 
      cm_arr: 

    Returns:

    """
    if 0 in cm_arr[:, 0] - val:
        center = cm_arr[cm_arr[:, 0] == val][-1]
    else:
        offset_positions = cm_arr[:, 0] - val
        color1 = cm_arr[numpy.argmax(offset_positions[offset_positions < 0])]  # largest value smaller than control
        color2 = cm_arr[numpy.argmin(offset_positions[offset_positions > 0])]  # smallest value larger than control
        if color1[0] == color2[0]:
            center = color1
        else:
            x = (val - color1[0]) / (color2[0] - color1[0])  # weight of row2
            center = color1 * (1 - x) + color2 * x
    center[0] = val
    return center


def plot_scalars(curves: Union[tuple, list], labels, subplots=True, log_scale='', smooth: int = 1):
    if not curves:
        return graph_objects.Figure()
    if subplots:
        fig = make_subplots(rows=1, cols=len(curves), subplot_titles=labels)
        for col, (label, (x, y)) in enumerate(zip(labels, curves)):
            for trace in _graph(label, x, y, smooth, col):
                fig.add_trace(trace, row=1, col=1 + col)
    else:
        fig = graph_objects.Figure()
        for col, (label, (x, y)) in enumerate(zip(labels, curves)):
            for trace in _graph(label, x, y, smooth, col):
                fig.add_trace(trace)
    fig.update_layout(showlegend=not subplots, paper_bgcolor='rgba(0,0,0,0)', plot_bgcolor='rgba(0,0,0,0)')
    if 'x' in log_scale:
        fig.update_xaxes(type='log')
    if 'y' in log_scale:
        fig.update_yaxes(type='log')
    return fig


def _graph(label: str, x: np.ndarray, y: np.ndarray, smooth: int, index: int, max_points=2000):
    color = DEFAULT_PLOTLY_COLORS[index % len(DEFAULT_PLOTLY_COLORS)]
    if len(x) > len(y):
        x = x[:len(y)]
    if len(y) > len(x):
        y = y[:len(x)]
    curves = split_curve(np.stack([x, y], -1))
    low_res = [down_sample_curve(c, max_points) for c in curves]
    x, y = join_curves(low_res).T
    if smooth <= 1:
        return [graph_objects.Scatter(x=x, y=y, name=label, line=graph_objects.scatter.Line(color=color))]
    else:  # smooth
        smooth_curves = [smooth_uniform_curve(c, smooth) for c in curves]
        low_res_smooth = [down_sample_curve(c, max_points) for c in smooth_curves]
        smooth_x, smooth_y = join_curves(low_res_smooth).T
        transparent_color = f"rgba{color[3:-1]}, 0.4)"
        return [
            graph_objects.Scatter(x=x, y=y, line=graph_objects.scatter.Line(color=transparent_color, width=1),
                                  showlegend=False),
            graph_objects.Scatter(x=smooth_x, y=smooth_y, name=label,
                                  line=graph_objects.scatter.Line(color=color, width=3), mode='lines')
        ]


def split_curve(curve: np.ndarray) -> List[np.ndarray]:
    x = curve[..., 0]
    backtracks = numpy.argwhere(x[1:] < x[:-1])[:, 0] + 1
    if len(backtracks) == 0:
        return [curve]
    cuts = [0] + list(backtracks) + [curve.shape[-2]]
    return [curve[s:e] for s, e in zip(cuts[:-1], cuts[1:])]


def join_curves(curves: List[np.ndarray]) -> np.ndarray:
    curves = [np.append(np.array(c, numpy.float), [[numpy.nan, numpy.nan]], -2) for c in curves[:-1]] + [curves[-1]]
    return np.concatenate(curves, -2)


PLOTLY = PlotlyPlots()
PLOTLY.recipes.extend([
            LinePlot(),
            Heatmap2D(),
            VectorField2D(),
            VectorField3D(),
            VectorCloud2D(),
            Heatmap3D(),
            PointCloud2D(),
            PointCloud3D(),
        ])<|MERGE_RESOLUTION|>--- conflicted
+++ resolved
@@ -1,9 +1,5 @@
 import warnings
-<<<<<<< HEAD
-from typing import Tuple, Any, Dict, Optional, List, Callable, Union
-=======
 from typing import Tuple, Any, Dict, List, Callable
->>>>>>> 7c4de0d7
 
 import numpy
 import numpy as np
@@ -34,38 +30,27 @@
                       titles: Dict[Tuple[int, int], str],
                       log_dims: Tuple[str, ...]) -> Tuple[Any, Dict[Tuple[int, int], Any]]:
         titles = [titles.get((r, c), None) for r in range(rows) for c in range(cols)]
-        specs = [
-            [{'type': 'xy' if subplots.get((row, col), Box()).spatial_rank < 3 else 'surface'} for col in range(cols)]
-            for row in range(rows)]
+        specs = [[{'type': 'xy' if subplots.get((row, col), Box()).spatial_rank < 3 else 'surface'} for col in range(cols)] for row in range(rows)]
         fig = self.current_figure = make_subplots(rows=rows, cols=cols, subplot_titles=titles, specs=specs)
         for (row, col), bounds in subplots.items():
             subplot = fig.get_subplot(row + 1, col + 1)
             if bounds.spatial_rank == 1:
                 subplot.xaxis.update(title=bounds.vector.item_names[0], range=_get_range(bounds, 0))
             elif bounds.spatial_rank == 2:
-                subplot.xaxis.update(scaleanchor=f'y{subplot.yaxis.plotly_name[5:]}', scaleratio=1, constrain='domain',
-                                     title=bounds.vector.item_names[0], range=_get_range(bounds, 0))
+                subplot.xaxis.update(scaleanchor=f'y{subplot.yaxis.plotly_name[5:]}', scaleratio=1, constrain='domain', title=bounds.vector.item_names[0], range=_get_range(bounds, 0))
                 subplot.yaxis.update(constrain='domain', title=bounds.vector.item_names[1], range=_get_range(bounds, 1))
             elif bounds.spatial_rank == 3:
                 subplot.xaxis.update(title=bounds.vector.item_names[0], range=_get_range(bounds, 0))
                 subplot.yaxis.update(title=bounds.vector.item_names[1], range=_get_range(bounds, 1))
                 subplot.zaxis.update(title=bounds.vector.item_names[2], range=_get_range(bounds, 2))
         fig._phi_size = size
-        return fig, {pos: (pos[0] + 1, pos[1] + 1) for pos in subplots.keys()}
+        return fig, {pos: (pos[0]+1, pos[1]+1) for pos in subplots.keys()}
 
     def animate(self, fig, frames: int, plot_frame_function: Callable, interval: float, repeat: bool):
         raise NotImplementedError()
 
-<<<<<<< HEAD
-    def plot(self, data: SampledField, figure: graph_objects.Figure, subplot, space: Box, min_val: float = None,
-             max_val: float = None,
-             show_color_bar: bool = True, **plt_args):
-        _plot(data, figure, row=subplot[0], col=subplot[1], size=(800, 600), colormap=None,
-              show_color_bar=show_color_bar, vmin=min_val, vmax=max_val)
-=======
     def finalize(self, figure):
         pass
->>>>>>> 7c4de0d7
 
     def close(self, figure):
         pass
@@ -76,35 +61,10 @@
     def save(self, figure: graph_objects.Figure, path: str, dpi: float):
         width, height = figure._phi_size
         figure.layout.update(margin=dict(l=0, r=0, b=0, t=0))
-        scale = dpi / 90.
+        scale = dpi/90.
         figure.write_image(path, width=width * dpi / scale, height=height * dpi / scale, scale=scale)
 
 
-<<<<<<< HEAD
-PLOTLY = PlotlyPlots()
-
-
-def _get_range(bounds: Box, index: int):
-    lower = bounds.lower.vector[index].numpy()
-    upper = bounds.upper.vector[index].numpy()
-    return lower, upper
-
-
-def _plot(data: SampledField,
-          fig: graph_objects.Figure,
-          size: tuple,
-          colormap: Union[str, None],
-          show_color_bar: bool,
-          vmin,
-          vmax,
-          row: int = None,
-          col: int = None):
-    subplot = fig.get_subplot(row, col)
-    dims = data.bounds.vector.item_names
-    vector = data.bounds.shape['vector']
-    extra_channels = data.shape.channel.without('vector')
-    if data.spatial_rank == 1 and isinstance(data, Grid):  # Line plot
-=======
 class LinePlot(Recipe):
 
     def can_plot(self, data: SampledField, space: Box) -> bool:
@@ -113,7 +73,6 @@
     def plot(self, data: SampledField, figure, subplot, space: Box, min_val: float, max_val: float, show_color_bar: bool, color: Tensor, alpha: Tensor):
         row, col = subplot
         subplot = figure.get_subplot(row, col)
->>>>>>> 7c4de0d7
         x = data.points.vector[0].numpy().flatten()
         channels = data.values.shape.channel
         if channels.rank == 1 and channels.get_item_names(0) is not None:
@@ -124,14 +83,6 @@
         else:
             for ch_idx in channels.meshgrid():
                 y = math.reshaped_native(real_values(data[ch_idx]), [data.shape.spatial], to_numpy=True)
-<<<<<<< HEAD
-                fig.add_trace(graph_objects.Scatter(x=x, y=y, mode='lines+markers', name='Multi-channel'), row=row,
-                              col=col)
-            fig.update_layout(showlegend=False)
-        if vmin is not None and vmax is not None:
-            subplot.yaxis.update(range=(vmin - .02 * (vmax - vmin), vmax + .02 * (vmax - vmin)))
-    elif data.spatial_rank == 2 and isinstance(data, Grid) and 'vector' not in data.shape:  # heatmap
-=======
                 figure.add_trace(graph_objects.Scatter(x=x, y=y, mode='lines+markers', name='Multi-channel'), row=row, col=col)
             figure.update_layout(showlegend=False)
         if min_val is not None and max_val is not None:
@@ -145,7 +96,6 @@
 
     def plot(self, data: SampledField, figure, subplot, space: Box, min_val: float, max_val: float, show_color_bar: bool, color: Tensor, alpha: Tensor):
         row, col = subplot
->>>>>>> 7c4de0d7
         dims = spatial(data)
         values = real_values(data).numpy(dims.reversed)
         x = data.points.vector[dims[0].name].dimension(dims[1].name)[0].numpy()
@@ -154,11 +104,6 @@
         min_val, max_val = min_val if numpy.isfinite(min_val) else 0, max_val if numpy.isfinite(max_val) else 0
         color_scale = get_div_map(min_val, max_val, equal_scale=True)
         # color_bar = graph_objects.heatmap.ColorBar(x=1.15)   , colorbar=color_bar
-<<<<<<< HEAD
-        fig.add_heatmap(row=row, col=col, x=x, y=y, z=values, zauto=False, zmin=min_val, zmax=max_val,
-                        colorscale=color_scale, showscale=show_color_bar)
-    elif data.spatial_rank == 2 and isinstance(data, Grid):  # vector field
-=======
         figure.add_heatmap(row=row, col=col, x=x, y=y, z=values, zauto=False, zmin=min_val, zmax=max_val, colorscale=color_scale, showscale=show_color_bar)
 
 
@@ -168,7 +113,6 @@
         return data.spatial_rank == 2 and isinstance(data, Grid)
 
     def plot(self, data: SampledField, figure, subplot, space: Box, min_val: float, max_val: float, show_color_bar: bool, color: Tensor, alpha: Tensor):
->>>>>>> 7c4de0d7
         if isinstance(data, StaggeredGrid):
             data = data.at_centers()
         row, col = subplot
@@ -176,8 +120,7 @@
         vector = data.bounds.shape['vector']
         extra_channels = data.shape.channel.without('vector')
         x, y = math.reshaped_numpy(data.points.vector[dims], [vector, data.shape.non_channel], force_expand=True)
-        u, v = math.reshaped_numpy(data.values.vector[dims], [vector, extra_channels, data.shape.without(vector)],
-                                   force_expand=True)
+        u, v = math.reshaped_numpy(data.values.vector[dims], [vector, extra_channels, data.shape.without(vector)], force_expand=True)
         for ch in range(u.shape[0]):
             # quiver = figure_factory.create_quiver(x, y, data_x[ch], data_y[ch], scale=1.0)  # 7 points per arrow
             # fig.add_trace(quiver, row=row, col=col)
@@ -187,14 +130,8 @@
             # lines_x = numpy.stack([x, x + data_x_flat, [None] * len(x)], -1).flatten()
             lines_x = numpy.stack([x, x + u_ch, [None] * len(x)], -1).flatten()
             lines_y = numpy.stack([y, y + v_ch, [None] * len(x)], -1).flatten()  # 3 points per arrow
-<<<<<<< HEAD
-            name = extra_channels.get_item_names(0)[ch] if extra_channels.rank == 1 and extra_channels.get_item_names(
-                0) is not None else None
-            fig.add_scatter(x=lines_x, y=lines_y, mode='lines', row=row, col=col, name=name)
-=======
             name = extra_channels.get_item_names(0)[ch] if extra_channels.rank == 1 and extra_channels.get_item_names(0) is not None else None
             figure.add_scatter(x=lines_x, y=lines_y, mode='lines', row=row, col=col, name=name)
->>>>>>> 7c4de0d7
         if u.shape[0] == 1:
             figure.update_layout(showlegend=False)
 
@@ -235,15 +172,6 @@
         if isinstance(data, StaggeredGrid):
             data = data.at_centers()
         x, y, z = math.reshaped_numpy(data.points.vector[dims], [vector, data.shape.non_channel])
-<<<<<<< HEAD
-        u, v, w = math.reshaped_numpy(data.values.vector[dims], [vector, extra_channels, data.shape.non_channel],
-                                      force_expand=True)
-        fig.add_cone(x=x.flatten(), y=y.flatten(), z=z.flatten(), u=u.flatten(), v=v.flatten(), w=w.flatten(),
-                     colorscale='Blues',
-                     sizemode="absolute", sizeref=1,
-                     row=row, col=col)
-    elif isinstance(data, PointCloud) and data.spatial_rank == 2 and 'vector' in channel(data):
-=======
         u, v, w = math.reshaped_numpy(data.values.vector[dims], [vector, extra_channels, data.shape.non_channel], force_expand=True)
         figure.add_cone(x=x.flatten(), y=y.flatten(), z=z.flatten(), u=u.flatten(), v=v.flatten(), w=w.flatten(),
                         colorscale='Blues',
@@ -259,7 +187,6 @@
     def plot(self, data: SampledField, figure, subplot, space: Box, min_val: float, max_val: float, show_color_bar: bool, color: Tensor, alpha: Tensor):
         row, col = subplot
         vector = data.bounds.shape['vector']
->>>>>>> 7c4de0d7
         x, y = math.reshaped_numpy(data.points, [vector, data.shape.without('vector')])
         u, v = math.reshaped_numpy(data.values, [vector, data.shape.without('vector')], force_expand=True)
         quiver = figure_factory.create_quiver(x, y, u, v, scale=1.0).data[0]  # 7 points per arrow
@@ -451,7 +378,7 @@
     return center
 
 
-def plot_scalars(curves: Union[tuple, list], labels, subplots=True, log_scale='', smooth: int = 1):
+def plot_scalars(curves: tuple or list, labels, subplots=True, log_scale='', smooth: int = 1):
     if not curves:
         return graph_objects.Figure()
     if subplots:
@@ -489,10 +416,8 @@
         smooth_x, smooth_y = join_curves(low_res_smooth).T
         transparent_color = f"rgba{color[3:-1]}, 0.4)"
         return [
-            graph_objects.Scatter(x=x, y=y, line=graph_objects.scatter.Line(color=transparent_color, width=1),
-                                  showlegend=False),
-            graph_objects.Scatter(x=smooth_x, y=smooth_y, name=label,
-                                  line=graph_objects.scatter.Line(color=color, width=3), mode='lines')
+            graph_objects.Scatter(x=x, y=y, line=graph_objects.scatter.Line(color=transparent_color, width=1), showlegend=False),
+            graph_objects.Scatter(x=smooth_x, y=smooth_y, name=label, line=graph_objects.scatter.Line(color=color, width=3), mode='lines')
         ]
 
 
