import logging
import sys
from numbers import Number
from os.path import isfile
<<<<<<< HEAD
from typing import Union
=======
from typing import Union, Callable, Optional
>>>>>>> 1c14b084

import numpy as np

from phi import math
from phi.field import Scene


class SceneLog:

    def __init__(self, scene: Scene):
        self.scene = scene
        self._scalars = {}  # name -> (frame, value)
        self._scalar_streams = {}
        root_logger = logging.getLogger()
        root_logger.setLevel(logging.WARNING)
        self.logger = logging.Logger("vis", logging.DEBUG)
        console_handler = self.console_handler = logging.StreamHandler(sys.stdout)
        log_formatter = logging.Formatter("%(message)s (%(levelname)s), %(asctime)sn\n")
        console_handler.setFormatter(log_formatter)
        console_handler.setLevel(logging.INFO)
        self.logger.addHandler(console_handler)
        if self.scene is not None:
            if not isfile(self.scene.subpath("info.log")):
                log_file = self.scene.subpath("info.log")
            else:
                index = 2
                while True:
                    log_file = self.scene.subpath("info_%d.log" % index)
                    if not isfile(log_file):
                        break
                    else:
                        index += 1
            self.log_file = log_file
            file_handler = self.file_handler = logging.FileHandler(log_file)
            file_handler.setFormatter(log_formatter)
            self.logger.addHandler(file_handler)
        else:
            self.log_file = None

    def log(self, message):
        self.logger.info(message)

<<<<<<< HEAD
    def log_scalars(self, frame: int, **values: Union[float, math.Tensor]):
=======
    def log_scalars(self, frame: int, reduce: Optional[Callable], **values: Union[float, math.Tensor]):
>>>>>>> 1c14b084
        """
        Adds `values` to the curves by name.
        This can be used to log the evolution of scalar quantities or summaries.

        The values are stored in a text file within the scene directory.
        The curves may also be directly viewed in the user interface.

        Args:
            frame: step
            values: Values and names to append to the curves, must be numbers or `phi.math.Tensor`.
                If a curve does not yet exists, a new one is created.
        """
        for name, value in values.items():
            assert isinstance(name, str)
            if reduce:
                value = float(reduce(value, math.shape(value)))
            else:
                value = math.convert(value, math.NUMPY)
            if name not in self._scalars:
                self._scalars[name] = []
                if self.scene is not None:
                    path = self.scene.subpath(f"log_{name}.txt")
                    self._scalar_streams[name] = open(path, "w")
            self._scalars[name].append((frame, value))
            if self.scene is not None:
                self._scalar_streams[name].write(f"{frame} {value if isinstance(value, Number) else ' '.join([str(float(v)) for v in value])}\n")
                self._scalar_streams[name].flush()

    def get_scalar_curve(self, name) -> tuple:
        frames = np.array([item[0] for item in self._scalars[name]])
        values = np.array([float(item[1].mean) if isinstance(item[1], math.Tensor) else item[1] for item in self._scalars[name]])
        return frames, values

    @property
    def scalar_curve_names(self) -> tuple:
        return tuple(self._scalars.keys())<|MERGE_RESOLUTION|>--- conflicted
+++ resolved
@@ -2,11 +2,7 @@
 import sys
 from numbers import Number
 from os.path import isfile
-<<<<<<< HEAD
-from typing import Union
-=======
 from typing import Union, Callable, Optional
->>>>>>> 1c14b084
 
 import numpy as np
 
@@ -49,11 +45,7 @@
     def log(self, message):
         self.logger.info(message)
 
-<<<<<<< HEAD
-    def log_scalars(self, frame: int, **values: Union[float, math.Tensor]):
-=======
     def log_scalars(self, frame: int, reduce: Optional[Callable], **values: Union[float, math.Tensor]):
->>>>>>> 1c14b084
         """
         Adds `values` to the curves by name.
         This can be used to log the evolution of scalar quantities or summaries.
