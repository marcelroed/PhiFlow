import inspect
import os
import sys
import warnings
from contextlib import contextmanager
from threading import Thread
from typing import Tuple, List, Dict, Union

from ._user_namespace import get_user_namespace, UserNamespace, DictNamespace
from ._viewer import create_viewer, Viewer
from ._vis_base import Control, value_range, Action, VisModel, Gui, PlottingLibrary, common_index, to_field, get_default_limits
from ._vis_base import title_label
from .. import math
from ..field import SampledField, Scene, Field, PointCloud
from ..field._scene import _slugify_filename
from ..geom import Geometry, Box, embed
from ..math import Tensor, layout, batch, Shape, vec, stack, concat
from ..math import wrap
from ..math._shape import parse_dim_order, DimFilter, EMPTY_SHAPE, merge_shapes, shape, non_batch
from ..math._tensors import Layout


def show(*model: Union[VisModel, SampledField, tuple, list, Tensor, Geometry],
         play=True,
         gui: Union[Gui, str] = None,
         lib: Union[Gui, str] = None,
         keep_alive=True,
         **config):
    """
    If `model` is a user interface model, launches the registered user interface.
    This will typically be the Dash web interface or the console interface if dash is not available.
    This method prepares the `model` before showing it. No more fields should be added to the vis after this method is invoked.

    See Also:
        `view()`.

    If `model` is plottable, e.g. a `SampledField` or `Tensor`, a figure is created and shown.
    If `model` is a figure, it is simply shown.

    See Also:
        `plot()`.

    This method may block until the GUI or plot window is closed.

    Also see the user interface documentation at https://tum-pbs.github.io/PhiFlow/Visualization.html

    Args:
      model: (Optional) `VisModel`, the application or plottable object to display.
        If unspecified, shows the most recently plotted figure.
      play: If true, invokes `App.play()`. The default value is False unless "autorun" is passed as a command line argument.
      gui: Deprecated. Use `lib` instead. (optional) class of GUI to use
      lib: Gui class or plotting library as `str`, e.g. `'matplotlib'` or `'plotly'`
      keep_alive: Whether the GUI keeps the vis alive. If `False`, the program will exit when the main script is finished.
      **config: additional GUI configuration parameters.
        For a full list of parameters, see the respective GUI documentation at https://tum-pbs.github.io/PhiFlow/Visualization.html
    """
    lib = lib if lib is not None else gui
    if len(model) == 1 and isinstance(model[0], VisModel):
        model[0].prepare()
        # --- Setup Gui ---
        gui = default_gui() if lib is None else get_gui(lib)
        gui.configure(config)
        gui.setup(model[0])
        if play:  # this needs to be done even if model cannot progress right now
            gui.auto_play()
        if gui.asynchronous:
            display_thread = Thread(target=lambda: gui.show(True), name="AsyncGui", daemon=not keep_alive)
            display_thread.start()
        else:
            gui.show(True)  # may be blocking call
    elif len(model) == 0:
        plots = default_plots() if lib is None else get_plots(lib)
        return plots.show(plots.current_figure)
    else:
        plots = default_plots() if lib is None else get_plots(lib)
        fig_tensor = plot(*model, lib=plots, **config)
        if isinstance(fig_tensor, Tensor):
            for fig in fig_tensor:
                plots.show(fig)
        else:
            return plots.show(fig_tensor)


def close(figure=None):
    """
    Close and destroy a figure.

    Args:
        figure: (Optional) A figure that was created using `plot()`.
            If not specified, closes the figure created most recently.
    """
    if figure is None:
        figure = LAST_FIGURE[0]
    if isinstance(figure, Tensor):
        for fig in figure:
            close(fig)
    else:
        plots = get_plots_by_figure(figure)
        plots.close(figure)


close_ = close


RECORDINGS = {}


def record(*fields: Union[str, SampledField]) -> Viewer:
    user_namespace = get_user_namespace(1)
    variables = _default_field_variables(user_namespace, fields)
    viewer = create_viewer(user_namespace, variables, "record", "", scene=None, asynchronous=False, controls=(),
                           actions={}, log_performance=False)
    viewer.post_step.append(lambda viewer: print(viewer.steps, end=" "))
    viewer.progress_unavailable.append(lambda viewer: print())
    return viewer


def view(*fields: Union[str, SampledField],
         play: bool = True,
         gui=None,
         name: str = None,
         description: str = None,
         scene: Union[bool, Scene] = False,
         keep_alive=True,
         select: Union[str, tuple, list] = '',
         framerate=None,
         namespace=None,
         log_performance=True,
         **config) -> Viewer:
    """
    Show `fields` in a graphical user interface.

    `fields` may contain instances of `Field` or variable names of top-level variables (main module or Jupyter notebook).
    During loops, e.g. `view().range()`, the variable status is tracked and the GUI is updated.

    When called from a Python script, name and description may be specified in the module docstring (string before imports).
    The first line is interpreted as the name, the rest as the subtitle.
    If not specified, a generic name and description is chosen.

    Args:
        *fields: (Optional) Contents to be displayed. Either variable names or values.
            For field instances, all variables referencing the value will be shown.
            If not provided, the user namespace is searched for Field variables.
        play: Whether to immediately start executing loops.
        gui: (Optional) Name of GUI as `str` or GUI class.
            Built-in GUIs can be selected via `'dash'`, `'console'`.
            See https://tum-pbs.github.io/PhiFlow/Visualization.html
        name: (Optional) Name to display in GUI and use for the output directory if `scene=True`.
            Will be generated from the top-level script if not provided.
        description: (Optional) Description to be displayed in the GUI.
            Will be generated from the top-level script if not provided.
        scene: Existing `Scene` to write into or `bool`. If `True`, creates a new Scene in `~/phi/<name>`
        keep_alive: Whether the GUI should keep running even after the main thread finishes.
        framerate: Target frame rate in Hz. Play will not step faster than the framerate. `None` for unlimited frame rate.
        select: Dimension names along which one item to show is selected.
            Dimensions may be passed as `tuple` of `str` or as comma-separated names in a single `str`.
            For each `select` dimension, an associated selection slider will be created.
        log_performance: Whether to measure and log the time each step takes.
            If `True`, will be logged as `step_time` to `log_step_time.txt`.
        **config: Additional GUI configuration arguments.

    Returns:
        `Viewer`
    """
    default_namespace = get_user_namespace(1)
    user_namespace = default_namespace if namespace is None else DictNamespace(namespace,
                                                                               title=default_namespace.get_title(),
                                                                               description=default_namespace.get_description(),
                                                                               reference=default_namespace.get_reference())
    variables = _default_field_variables(user_namespace, fields)
    actions = dict(ACTIONS)
    ACTIONS.clear()
    if scene is False:
        scene = None
    elif scene is True:
        scene = Scene.create(os.path.join("~", "phi", _slugify_filename(name or user_namespace.get_reference())))
        print(f"Created scene at {scene}")
    else:
        assert isinstance(scene, Scene)
    name = name or user_namespace.get_title()
    description = description or user_namespace.get_description()
    gui = default_gui() if gui is None else get_gui(gui)
    controls = tuple(c for c in sorted(CONTROL_VARS.values(), key=lambda c: c.name) if
                     user_namespace.get_variable(c.name) is not None)
    CONTROL_VARS.clear()
    viewer = create_viewer(user_namespace, variables, name, description, scene, asynchronous=gui.asynchronous,
                           controls=controls, actions=actions, log_performance=log_performance)
    show(viewer, play=play, gui=gui, keep_alive=keep_alive, framerate=framerate, select=select, **config)
    return viewer


def _default_field_variables(user_namespace: UserNamespace, fields: tuple):
    names = []
    values = []
    if len(fields) == 0:  # view all Fields
        user_variables = user_namespace.list_variables(only_public=True, only_current_scope=True)
        for name, val in user_variables.items():
            if isinstance(val, SampledField):
                names.append(name)
                values.append(val)
    else:  # find variable names
        user_variables = user_namespace.list_variables()
        for field in fields:
            if isinstance(field, str):
                split = [n.strip() for n in field.split(',')]
                names.extend(split)
                values.extend([user_namespace.get_variable(n, default=None) for n in split])
            else:
                for name, val in user_variables.items():
                    if val is field:
                        names.append(name)
                        values.append(field)
    return {n: v for n, v in zip(names, values)}


CONTROL_VARS = {}


def control(value, range: tuple = None, description="", **kwargs):
    """
    Mark a variable as controllable by any GUI created via `view()`.

    Example:
    >>> dt = control(1.0, (0.1, 10), name="Time increment (dt)")

    This will cause a control component (slider, checkbox, text field, drop-down, etc.) to be generated in the user interface.
    Changes to that component will immediately be reflected in the Python variable assigned to the control.
    The Python variable will always hold a primitive type, such as `int`, `float´, `bool` or `str`.

    Args:
        value: Initial value. Must be either `int`, `float`, `bool` or `str`.
        range: (Optional) Specify range of possible values as `(min, max)`. Only for `int`, `float` and `str` values.
        description: Human-readable description.
        **kwargs: Additional arguments to determine the appearance of the GUI component,
            e.g. `rows` for text fields or `log=False` for float sliders.

    Returns:
        `value`
    """
    assert type(value) in (int, float, bool, str), f"Value must be one of (int, float, bool, str) but {type(value)}"
    calling_code = inspect.stack()[1].code_context[0]
    assert 'control' in calling_code and '=' in calling_code, f"control() must be used in a variable assignment statement but context is: {calling_code}"
    calling_code = calling_code[:calling_code.index('control')]
    var_names = [var.strip() for var in calling_code.split('=')[:-1]]
    var_names = [n for n in var_names if n]
    for var_name in var_names:
        ctrl = Control(var_name, type(value), value, range, description, kwargs)
        value_range(ctrl)  # checks if valid
        CONTROL_VARS[var_name] = ctrl
    return value


ACTIONS = {}


def action(fun):
    doc = inspect.getdoc(fun)
    ACTIONS[Action(fun.__name__, doc)] = fun
    return fun


LAST_FIGURE = [None]  # reference to last figure (1-element list)


def get_current_figure():
    """
    Returns the figure that was most recently created using `plot()`.

    The type of the figure depends on which library was used, e.g. `matplotlib.figure.Figure` or `plotly.graph_objs.Figure`.
    """
    return LAST_FIGURE[0]


<<<<<<< HEAD
def plot(*fields: Union[SampledField, Tensor],
=======
def plot(*fields: Union[SampledField, Tensor, Geometry, list, tuple, dict],
>>>>>>> 1c14b084
         lib: Union[str, PlottingLibrary] = None,
         row_dims: DimFilter = None,
         col_dims: DimFilter = batch,
         animate: DimFilter = None,
         overlay: DimFilter = 'overlay',
<<<<<<< HEAD
         title: Union[str, Tensor] = None,
         size=(12, 5),
         same_scale=True,
         log_dims: Union[str, tuple, list, Shape] = '',
         show_color_bar=True,
         color: Union[str, int, Tensor] = None,
         alpha: Union[float, Tensor] = 1.,
=======
         title: Union[str, Tensor, list, tuple] = None,
         size=(12, 5),
         same_scale: Union[bool, Shape, tuple, list, str] = True,
         log_dims: Union[str, tuple, list, Shape] = '',
         show_color_bar=True,
         color: Union[str, int, Tensor, list, tuple] = None,
         alpha: Union[float, Tensor, list, tuple] = 1.,
         err: Union[Tensor, tuple, list, float] = 0.,
>>>>>>> 1c14b084
         frame_time=100,
         repeat=True):
    """
    Creates one or multiple figures and sub-figures and plots the given fields.

    To show the figures, use `show()`.

    The arguments `row_dims`, `col_dims`, `animate` and `overlay` control how data is presented.
    Each accepts dimensions as a `str`, `Shape`, tuple, list or type function.
    In addition to the dimensions present on the data to be plotted, the dimensions `args` is created if multiple arguments are passed,
    and `tuple`, `list`, `dict` are generated for corresponding objects to be plotted.

    Args:
        fields: Fields or Tensors to plot.
        lib: Plotting library name or reference. Valid names are `'matplotlib'`, `'plotly'` and `'console'`.
        row_dims: Batch dimensions along which sub-figures should be laid out vertically.
            `Shape` or comma-separated names as `str`, `tuple` or `list`.
        col_dims: Batch dimensions along which sub-figures should be laid out horizontally.
            `Shape` or comma-separated names as `str`, `tuple` or `list`.
        title: `str` for figures with a single subplot.
            For subplots, pass a string `Tensor` matching the content dimensions, i.e. `row_dims` and `col_dims`.
            Passing a `tuple`, `list` or `dict`, will create a tensor with these names internally.
        size: Figure size in inches, `(width, height)`.
        same_scale: Whether to use the same axis limits for all sub-figures.
        log_dims: Dimensions for which the plot axes should be scaled logarithmically.
            Can be given as a comma-separated `str`, a sequence of dimension names or a `Shape`.
            Use `'_'` to scale unnamed axes logarithmically, e.g. the y-axis of scalar functions.
        show_color_bar: Whether to display color bars for heat maps.
        color: `Tensor` of line / marker colors.
            The color can be specified either as a cycle index (int tensor) or as a hex code (str tensor).
            The color of different lines and markers can vary.
        alpha: Opacity as `float` or `Tensor`.
            This affects all elements, not only line plots.
            Opacity can vary between lines and markers.
        err: Expected deviation from the value given in `fields`.
            For supported plots, adds error bars of size *2·err*.
            If the plotted data is the mean of some distribution, a good choice for `err` is the standard deviation along the mean dims.
        animate: Time dimension to animate.
            If not present in the data, will produce a regular plot instead.
        overlay: Dimensions along which elements should be overlaid in the same subplot.
            The default is only the `overlay` dimension which is created by `overlay()`.
        frame_time: Interval between frames in the animation.
        repeat: Whether the animation should loop.

    Returns:
        `Tensor` of figure objects.
        The tensor contains those dimensions of `fields` that were not reduced by `row_dims`, `col_dims` or `animate`.
        Currently, only single-figure plots are supported.

        In case of an animation, a displayable animation object will be returned instead of a `Tensor`.
    """
    positioning = {}
    indices: Dict[Tuple[int, int], List[dict]] = {}
    nrows, ncols, fig_shape, reduced_shape = layout_sub_figures(layout(fields, batch('args')), row_dims, col_dims, animate, overlay, 0, 0, positioning, indices, {})
    animate = fig_shape.only(animate)
    fig_shape = fig_shape.without(animate)
    plots = default_plots() if lib is None else get_plots(lib)
    # --- Process arguments ---
    if title is None:
        title_by_subplot = {pos: title_label(common_index(*i, exclude=reduced_shape.singleton)) for pos, i in indices.items()}
    elif isinstance(title, Tensor) and ('rows' in title.shape or 'cols' in title.shape):
        title_by_subplot = {(row, col): title.rows[row].cols[col].native() for (row, col) in positioning}
    else:
        title = layout_pytree_node(title, wrap_leaf=True)
        title_by_subplot = {pos: _title(title, i[0]) for pos, i in indices.items()}
    log_dims = parse_dim_order(log_dims) or ()
    color = layout_pytree_node(color, wrap_leaf=True)
    alpha = layout_pytree_node(alpha, wrap_leaf=True)
    err = layout_pytree_node(err, wrap_leaf=True)
    if same_scale is True:
        same_scale = '_'
    elif same_scale is False or same_scale is None:
        same_scale = ''
    same_scale = parse_dim_order(same_scale)
    if '_' in same_scale:
        if any([f.values.dtype.kind == complex for l in positioning.values() for f in l]):
            min_val = 0
            max_val = max([float(abs(f.values).finite_max) for l in positioning.values() for f in l])
        else:
            min_val = min([float(f.values.finite_min) for l in positioning.values() for f in l])
            max_val = max([float(f.values.finite_max) for l in positioning.values() for f in l])
    else:
        min_val = max_val = None
    # --- Layout ---
    subplots = {pos: _space(*fields, ignore_dims=animate) for pos, fields in positioning.items()}
    subplots = {pos: _insert_value_dim(space, pos, subplots, min_val, max_val) for pos, space in subplots.items()}
    if same_scale:
        shared_lim: Box = share_axes(*subplots.values(), axes=same_scale)
        subplots = {pos: replace_bounds(lim, shared_lim) for pos, lim in subplots.items()}
    # --- animate or plot ---
    if fig_shape.volume == 1:
        figure, axes = plots.create_figure(size, nrows, ncols, subplots, title_by_subplot, log_dims)
        if animate:
            def plot_frame(frame: int):
                for pos, fields in positioning.items():
                    for i, f in enumerate(fields):
                        idx = indices[pos][i]
                        f = f[{animate.name: frame}]
                        plots.plot(f, figure, axes[pos], subplots[pos], min_val, max_val, show_color_bar, color[idx], alpha[idx], err[idx])
                plots.finalize(figure)
            anim = plots.animate(figure, animate.size, plot_frame, frame_time, repeat)
            LAST_FIGURE[0] = anim
            plots.close(figure)
            return anim
        else:
            for pos, fields in positioning.items():
                for i, f in enumerate(fields):
                    idx = indices[pos][i]
                    err_ = err[idx]
                    while isinstance(err_, Layout) and not err_.shape and isinstance(err_.native(), Tensor):
                        err_ = err_.native()[idx]
                    color_ = color[idx]
                    while isinstance(color_, Layout) and not color_.shape and isinstance(color_.native(), Tensor):
                        color_ = color_.native()[idx]
                    plots.plot(f, figure, axes[pos], subplots[pos], min_val, max_val, show_color_bar, color_, alpha[idx], err_)
            plots.finalize(figure)
            LAST_FIGURE[0] = figure
            return layout(figure)
    else:
        raise NotImplementedError(f"Figure batches not yet supported. Use rows and cols to reduce all batch dimensions. Not reduced. {fig_shape}")


def layout_pytree_node(data, wrap_leaf=False):
    if isinstance(data, tuple):
        return layout(data, batch('tuple'))
    elif isinstance(data, list):
        return layout(data, batch('list'))
    elif isinstance(data, dict):
        return layout(data, batch('dict'))
    return wrap(data) if wrap_leaf else data


def layout_sub_figures(data: Union[Tensor, SampledField],
                       row_dims: DimFilter,
                       col_dims: DimFilter,
                       animate: DimFilter,  # do not reduce these dims, has priority
                       overlay: DimFilter,
                       offset_row: int,
                       offset_col: int,
                       positioning: Dict[Tuple[int, int], List],
                       indices: Dict[Tuple[int, int], List[dict]],
                       base_index: Dict[str, Union[int, str]]) -> Tuple[int, int, Shape, Shape]:  # rows, cols
    if data is None:
        raise ValueError(f"Cannot layout figure for '{data}'")
    data = layout_pytree_node(data, wrap_leaf=False)
    if isinstance(data, Tensor) and data.dtype.kind == object:  # layout
        rows, cols = 0, 0
        non_reduced = math.EMPTY_SHAPE
        dim0 = reduced = data.shape[0]
        if dim0.only(overlay):
            for overlay_index in dim0.only(overlay).meshgrid(names=True):  # overlay these fields
                e_rows, e_cols, d_non_reduced, d_reduced = layout_sub_figures(data[overlay_index].native(), row_dims, col_dims, animate, overlay, offset_row, offset_col, positioning, indices, {**base_index, **overlay_index})
                rows = max(rows, e_rows)
                cols = max(cols, e_cols)
                non_reduced &= d_non_reduced
                reduced = merge_shapes(reduced, d_reduced, allow_varying_sizes=True)
        elif dim0.only(animate):
            data = math.stack(data.native(), dim0)
            return layout_sub_figures(data, row_dims, col_dims, animate, overlay, offset_row, offset_col, positioning, indices, base_index)
        else:
            elements = data.unstack(dim0.name)
            for item_name, e in zip(dim0.get_item_names(dim0.name) or range(dim0.size), elements):
                index = dict(base_index, **{dim0.name: item_name})
                if dim0.only(row_dims):
                    e_rows, e_cols, e_non_reduced, e_reduced = layout_sub_figures(e.native(), row_dims, col_dims, animate, overlay, offset_row + rows, offset_col, positioning, indices, index)
                    rows += e_rows
                    cols = max(cols, e_cols)
                elif dim0.only(col_dims):
                    e_rows, e_cols, e_non_reduced, e_reduced = layout_sub_figures(e.native(), row_dims, col_dims, animate, overlay, offset_row, offset_col + cols, positioning, indices, index)
                    cols += e_cols
                    rows = max(rows, e_rows)
                else:
                    e_rows, e_cols, e_non_reduced, e_reduced = layout_sub_figures(e.native(), row_dims, col_dims, animate, overlay, offset_row, offset_col, positioning, indices, index)
                    cols = max(cols, e_cols)
                    rows = max(rows, e_rows)
                non_reduced &= e_non_reduced
                reduced = merge_shapes(reduced, e_reduced, allow_varying_sizes=True)
        return rows, cols, non_reduced, reduced
    else:
        data = to_field(data)
        overlay = data.shape.only(overlay)
        animate = data.shape.only(animate).without(overlay)
        row_shape = data.shape.only(row_dims).without(animate).without(overlay)
        col_shape = data.shape.only(col_dims).without(row_dims).without(animate).without(overlay)
        non_reduced: Shape = batch(data).without(row_dims).without(col_dims) & animate
        for ri, r in enumerate(row_shape.meshgrid(names=True)):
            for ci, c in enumerate(col_shape.meshgrid(names=True)):
                for o in overlay.meshgrid(names=True):
                    sub_data = data[r][c][o]
                    positioning.setdefault((offset_row + ri, offset_col + ci), []).append(sub_data)
                    indices.setdefault((offset_row + ri, offset_col + ci), []).append(dict(base_index, **r, **c, **o))
        return row_shape.volume, col_shape.volume, non_reduced, EMPTY_SHAPE


def _space(*values: Field or Tensor, ignore_dims: Shape) -> Box:
    all_dims = []
    for f in values:
        for dim in f.bounds.vector.item_names:
            if dim not in all_dims and dim not in ignore_dims:
                all_dims.append(dim)
    all_bounds = [embed(get_default_limits(f).without(ignore_dims.names).largest(shape), all_dims) for f in values]
    bounds: Box = math.stack(all_bounds, batch('_fields'))
    lower = math.finite_min(bounds.lower, bounds.shape.without('vector'), default=-math.INF)
    upper = math.finite_max(bounds.upper, bounds.shape.without('vector'), default=math.INF)
    return Box(lower, upper)


<<<<<<< HEAD
=======
def _insert_value_dim(space: Box, pos: Tuple[int, int], subplots: dict, min_val, max_val):
    row, col = pos
    axis = space.vector.item_names[0]
    new_axis = Box(_=(min_val, max_val))
    if space.vector.size <= 1:
        for (r, c), other_space in subplots.items():
            dims: tuple = other_space.vector.item_names
            if r == row and axis in dims and len(dims) == 2 and dims.index(axis) == 1:
                return concat([new_axis, space], 'vector')  # values along X
        return concat([space, new_axis], 'vector')  # values along Y (standard)
    else:
        return space


>>>>>>> 1c14b084
def overlay(*fields: Union[SampledField, Tensor]) -> Tensor:
    """
    Specify that multiple fields should be drawn on top of one another in the same figure.
    The fields will be plotted in the order they are given, i.e. the last field on top.

    >>> plot(vis.overlay(heatmap, points, velocity))

    Args:
        *fields: `SampledField` or `Tensor` instances

    Returns:
        Plottable object
    """
    return layout(fields, math.channel('overlay'))


def write_image(path: str, figure=None, dpi=120., close=False):
    """
    Save a figure to an image file.

    Args:
        figure: Matplotlib or Plotly figure or text.
        path: File path.
        dpi: Pixels per inch.
        close: Whether to close the figure after saving it.
    """
    figure = figure or LAST_FIGURE[0]
    if figure is None:
        figure = default_plots().current_figure
    assert figure is not None, "No figure to save."
    lib = get_plots_by_figure(figure)
    path = os.path.expanduser(path)
    lib.save(figure, path, dpi)
    if close:
        close_(figure=figure)


def default_gui() -> Gui:
    if GUI_OVERRIDES:
        return GUI_OVERRIDES[-1]
    if 'google.colab' in sys.modules or 'ipykernel' in sys.modules:
        raise NotImplementedError("There is currently no GUI support for Python notebooks. Use `vis.plot()` to display plots or animations instead.")
    else:
        options = ['dash', 'console']
    for option in options:
        try:
            return get_gui(option)
        except ImportError as import_error:
            warnings.warn(f"{option} user interface is unavailable because of missing dependency: {import_error}.", ImportWarning)
    raise RuntimeError("No user interface available.")


def get_gui(gui: Union[str, Gui]) -> Gui:
    if GUI_OVERRIDES:
        return GUI_OVERRIDES[-1]
    if isinstance(gui, str):
        if gui == 'dash':
            from ._dash.dash_gui import DashGui
            return DashGui()
        elif gui == 'console':
            from ._console import ConsoleGui
            return ConsoleGui()
        else:
            raise NotImplementedError(f"No display available with name {gui}")
    elif isinstance(gui, Gui):
        return gui
    else:
        raise ValueError(gui)


GUI_OVERRIDES = []


@contextmanager
def force_use_gui(gui: Gui):
    GUI_OVERRIDES.append(gui)
    try:
        yield None
    finally:
        assert GUI_OVERRIDES.pop(-1) is gui


_LOADED_PLOTTING_LIBRARIES: List[PlottingLibrary] = []


def default_plots() -> PlottingLibrary:
    if 'google.colab' in sys.modules or 'ipykernel' in sys.modules:
        options = ['matplotlib']
    else:
        options = ['matplotlib', 'plotly', 'ascii']
    for option in options:
        try:
            return get_plots(option)
        except ImportError as import_error:
            warnings.warn(f"{option} user interface is unavailable because of missing dependency: {import_error}.", ImportWarning)
    raise RuntimeError("No user interface available.")


def get_plots(lib: Union[str, PlottingLibrary]) -> PlottingLibrary:
    if isinstance(lib, PlottingLibrary):
        return lib
    for loaded_lib in _LOADED_PLOTTING_LIBRARIES:
        if loaded_lib.name == lib:
            return loaded_lib
    if lib == 'matplotlib':
        from ._matplotlib._matplotlib_plots import MATPLOTLIB
        _LOADED_PLOTTING_LIBRARIES.append(MATPLOTLIB)
        return MATPLOTLIB
    elif lib == 'plotly':
        from ._dash._plotly_plots import PLOTLY
        _LOADED_PLOTTING_LIBRARIES.append(PLOTLY)
        return PLOTLY
    elif lib == 'ascii':
        from ._console._console_plot import CONSOLE
        _LOADED_PLOTTING_LIBRARIES.append(CONSOLE)
        return CONSOLE
    else:
        raise NotImplementedError(f"No plotting library available with name {lib}")


def get_plots_by_figure(figure):
    for loaded_lib in _LOADED_PLOTTING_LIBRARIES:
        if loaded_lib.is_figure(figure):
            return loaded_lib
    else:
        raise ValueError(f"No library found matching figure {figure} from list {_LOADED_PLOTTING_LIBRARIES}")


def share_axes(*lims: Box, axes: Tuple[str]) -> Box or None:
    lower = {}
    upper = {}
    for axis in axes:
        if any(axis in box.vector.item_names for box in lims):
            lower[axis] = math.min([box.lower.vector[axis] for box in lims if axis in box.vector.item_names], shape)
            upper[axis] = math.max([box.upper.vector[axis] for box in lims if axis in box.vector.item_names], shape)
    return Box(vec(**lower), vec(**upper)) if lower else None


def replace_bounds(box: Box, replace: Box):
    if replace is None:
        return box
    lower = {axis: replace.lower.vector[axis] if axis in replace.vector.item_names else box.lower.vector[axis] for axis in box.vector.item_names}
    upper = {axis: replace.upper.vector[axis] if axis in replace.vector.item_names else box.upper.vector[axis] for axis in box.vector.item_names}
    return Box(vec(**lower), vec(**upper))


def _title(obj: Tensor, idx: dict):
    obj = obj[idx]
    while isinstance(obj, Layout) and not obj.shape and isinstance(obj.native(), Tensor):
        obj = obj.native()[idx]
    if not obj.shape:
        return obj.native()
    return ", ".join(obj)<|MERGE_RESOLUTION|>--- conflicted
+++ resolved
@@ -271,25 +271,12 @@
     return LAST_FIGURE[0]
 
 
-<<<<<<< HEAD
-def plot(*fields: Union[SampledField, Tensor],
-=======
 def plot(*fields: Union[SampledField, Tensor, Geometry, list, tuple, dict],
->>>>>>> 1c14b084
          lib: Union[str, PlottingLibrary] = None,
          row_dims: DimFilter = None,
          col_dims: DimFilter = batch,
          animate: DimFilter = None,
          overlay: DimFilter = 'overlay',
-<<<<<<< HEAD
-         title: Union[str, Tensor] = None,
-         size=(12, 5),
-         same_scale=True,
-         log_dims: Union[str, tuple, list, Shape] = '',
-         show_color_bar=True,
-         color: Union[str, int, Tensor] = None,
-         alpha: Union[float, Tensor] = 1.,
-=======
          title: Union[str, Tensor, list, tuple] = None,
          size=(12, 5),
          same_scale: Union[bool, Shape, tuple, list, str] = True,
@@ -298,7 +285,6 @@
          color: Union[str, int, Tensor, list, tuple] = None,
          alpha: Union[float, Tensor, list, tuple] = 1.,
          err: Union[Tensor, tuple, list, float] = 0.,
->>>>>>> 1c14b084
          frame_time=100,
          repeat=True):
     """
@@ -506,8 +492,6 @@
     return Box(lower, upper)
 
 
-<<<<<<< HEAD
-=======
 def _insert_value_dim(space: Box, pos: Tuple[int, int], subplots: dict, min_val, max_val):
     row, col = pos
     axis = space.vector.item_names[0]
@@ -522,7 +506,6 @@
         return space
 
 
->>>>>>> 1c14b084
 def overlay(*fields: Union[SampledField, Tensor]) -> Tensor:
     """
     Specify that multiple fields should be drawn on top of one another in the same figure.
