--- conflicted
+++ resolved
@@ -4,11 +4,7 @@
 import warnings
 from contextlib import contextmanager
 from threading import Thread
-<<<<<<< HEAD
-from typing import Tuple, List, Dict, Callable, Union
-=======
 from typing import Tuple, List, Dict
->>>>>>> 7c4de0d7
 
 from ._user_namespace import get_user_namespace, UserNamespace, DictNamespace
 from ._viewer import create_viewer, Viewer
@@ -21,10 +17,10 @@
 from ..math._shape import parse_dim_order, DimFilter
 
 
-def show(*model: Union[VisModel, SampledField, tuple, list, Tensor, Geometry],
+def show(*model: VisModel or SampledField or tuple or list or Tensor or Geometry,
          play=True,
-         gui: Union[Gui, str] = None,
-         lib: Union[Gui, str] = None,
+         gui: Gui or str = None,
+         lib: Gui or str = None,
          keep_alive=True,
          **config):
     """
@@ -100,10 +96,11 @@
         plots.close(figure)
 
 
+
 RECORDINGS = {}
 
 
-def record(*fields: Union[str, SampledField]) -> Viewer:
+def record(*fields: str or SampledField) -> Viewer:
     user_namespace = get_user_namespace(1)
     variables = _default_field_variables(user_namespace, fields)
     viewer = create_viewer(user_namespace, variables, "record", "", scene=None, asynchronous=False, controls=(),
@@ -113,14 +110,14 @@
     return viewer
 
 
-def view(*fields: Union[str, SampledField],
+def view(*fields: str or SampledField,
          play: bool = True,
          gui=None,
          name: str = None,
          description: str = None,
-         scene: Union[bool, Scene] = False,
+         scene: bool or Scene = False,
          keep_alive=True,
-         select: Union[str, tuple, list] = '',
+         select: str or tuple or list = '',
          framerate=None,
          namespace=None,
          log_performance=True,
@@ -269,14 +266,6 @@
     return LAST_FIGURE[0]
 
 
-<<<<<<< HEAD
-def plot(*fields: Union[SampledField, Tensor, Layout],
-         lib: Union[str, PlottingLibrary] = None,
-         row_dims: Union[str, Shape, tuple, list, Callable] = None,
-         col_dims: Union[str, Shape, tuple, list, Callable] = batch,
-         animate: Union[str, Shape, tuple, list, Callable] = None,
-         title: Union[str, Tensor] = None,
-=======
 def plot(*fields: SampledField or Tensor,
          lib: str or PlottingLibrary = None,
          row_dims: DimFilter = None,
@@ -284,7 +273,6 @@
          animate: DimFilter = None,
          overlay: DimFilter = 'overlay',
          title: str or Tensor = None,
->>>>>>> 7c4de0d7
          size=(12, 5),
          same_scale=True,
          log_dims: str or tuple or list or Shape = '',
@@ -337,14 +325,9 @@
 
         In case of an animation, a displayable animation object will be returned instead of a `Tensor`.
     """
-<<<<<<< HEAD
-    nrows, ncols, fig_shape, positioning, indices = layout_sub_figures(math.layout(fields, batch('args')), row_dims,
-                                                                       col_dims, animate, 0, 0, {}, {})
-=======
     positioning = {}
     indices: Dict[Tuple[int, int], List[dict]] = {}
     nrows, ncols, fig_shape, reduced_shape = layout_sub_figures(layout(fields, batch('args')), row_dims, col_dims, animate, overlay, 0, 0, positioning, indices, {})
->>>>>>> 7c4de0d7
     animate = fig_shape.only(animate)
     fig_shape = fig_shape.without(animate)
     plots = default_plots() if lib is None else get_plots(lib)
@@ -365,16 +348,11 @@
         title = {(row, col): title.rows[row].cols[col].native() for (row, col) in positioning}
     else:
         assert title is None, f"title must be a str or Tensor but got {title}"
-<<<<<<< HEAD
-        title = {pos: ", ".join([i for dim, i in index.items() if isinstance(i, str)]) for pos, index in
-                 indices.items()}
-=======
         title = {pos: title_label(common_index(*i, exclude=reduced_shape.singleton)) for pos, i in indices.items()}
     log_dims = parse_dim_order(log_dims) or ()
     color = layout_pytree_node(color, wrap_leaf=True)
     alpha = layout_pytree_node(alpha, wrap_leaf=True)
     # --- animate or plot ---
->>>>>>> 7c4de0d7
     if fig_shape.volume == 1:
         figure, axes = plots.create_figure(size, nrows, ncols, subplots, title, log_dims)
         if animate:
@@ -383,43 +361,24 @@
                     for i, f in enumerate(fields):
                         idx = indices[pos][i]
                         f = f[{animate.name: frame}]
-<<<<<<< HEAD
-                        plots.plot(f, figure, axes[pos], subplots[pos], min_val=min_val, max_val=max_val,
-                                   show_color_bar=show_color_bar, **plt_args)
-
-=======
                         plots.plot(f, figure, axes[pos], subplots[pos], min_val, max_val, show_color_bar, color[idx], alpha[idx])
                 plots.finalize(figure)
->>>>>>> 7c4de0d7
             anim = plots.animate(figure, animate.size, plot_frame, frame_time, repeat)
             LAST_FIGURE[0] = anim
             plots.close(figure)
             return anim
         else:
             for pos, fields in positioning.items():
-<<<<<<< HEAD
-                for f in fields:
-                    plots.plot(f, figure, axes[pos], subplots[pos], min_val=min_val, max_val=max_val,
-                               show_color_bar=show_color_bar, **plt_args)
-=======
                 for i, f in enumerate(fields):
                     idx = indices[pos][i]
                     plots.plot(f, figure, axes[pos], subplots[pos], min_val, max_val, show_color_bar, color[idx], alpha[idx])
             plots.finalize(figure)
->>>>>>> 7c4de0d7
             LAST_FIGURE[0] = figure
             return layout(figure)
     else:
-        raise NotImplementedError(
-            f"Figure batches not yet supported. Use rows and cols to reduce all batch dimensions. Not reduced. {fig_shape}")
-
-
-<<<<<<< HEAD
-def layout_sub_figures(data: Union[Tensor, Layout, SampledField],
-                       row_dims: Union[str, Shape, tuple, list, Callable],
-                       col_dims: Union[str, Shape, tuple, list, Callable],
-                       animate: Union[str, Shape, tuple, list, Callable],  # do not reduce these dims, has priority
-=======
+        raise NotImplementedError(f"Figure batches not yet supported. Use rows and cols to reduce all batch dimensions. Not reduced. {fig_shape}")
+
+
 def layout_pytree_node(data, wrap_leaf=False):
     if isinstance(data, tuple):
         return layout(data, batch('tuple'))
@@ -435,7 +394,6 @@
                        col_dims: DimFilter,
                        animate: DimFilter,  # do not reduce these dims, has priority
                        overlay: DimFilter,
->>>>>>> 7c4de0d7
                        offset_row: int,
                        offset_col: int,
                        positioning: Dict[Tuple[int, int], List],
@@ -447,19 +405,10 @@
     if isinstance(data, Tensor) and data.dtype.kind == object:  # layout
         rows, cols = 0, 0
         non_reduced = math.EMPTY_SHAPE
-<<<<<<< HEAD
-        indices = {}
-        if not batch(data):  # overlay
-            for d in data:  # overlay these fields
-                e_rows, e_cols, d_non_reduced, positioning, indices = layout_sub_figures(d, row_dims, col_dims, animate,
-                                                                                         offset_row, offset_col,
-                                                                                         positioning, base_index)
-=======
         dim0 = reduced = data.shape[0]
         if dim0.only(overlay):
             for overlay_index in dim0.only(overlay).meshgrid(names=True):  # overlay these fields
                 e_rows, e_cols, d_non_reduced, d_reduced = layout_sub_figures(data[overlay_index].native(), row_dims, col_dims, animate, overlay, offset_row, offset_col, positioning, indices, {**base_index, **overlay_index})
->>>>>>> 7c4de0d7
                 rows = max(rows, e_rows)
                 cols = max(cols, e_cols)
                 non_reduced &= d_non_reduced
@@ -468,40 +417,10 @@
             data = math.stack(data.native(), dim0)
             return layout_sub_figures(data, row_dims, col_dims, animate, overlay, offset_row, offset_col, positioning, indices, base_index)
         else:
-<<<<<<< HEAD
-            dim0 = data.shape[0]
-            if dim0.only(animate):
-                data = math.stack(data.native(), dim0)
-                return layout_sub_figures(data, row_dims, col_dims, animate, offset_row, offset_col, positioning,
-                                          base_index)
-=======
->>>>>>> 7c4de0d7
             elements = data.unstack(dim0.name)
             for item_name, e in zip(dim0.get_item_names(dim0.name) or range(dim0.size), elements):
                 index = dict(base_index, **{dim0.name: item_name})
                 if dim0.only(row_dims):
-<<<<<<< HEAD
-                    e_rows, e_cols, e_non_reduced, positioning, e_indices = layout_sub_figures(e.native(), row_dims,
-                                                                                               col_dims, animate,
-                                                                                               offset_row + rows,
-                                                                                               offset_col, positioning,
-                                                                                               index)
-                    rows += e_rows
-                    cols = max(cols, e_cols)
-                elif dim0.only(col_dims):
-                    e_rows, e_cols, e_non_reduced, positioning, e_indices = layout_sub_figures(e.native(), row_dims,
-                                                                                               col_dims, animate,
-                                                                                               offset_row,
-                                                                                               offset_col + cols,
-                                                                                               positioning, index)
-                    cols += e_cols
-                    rows = max(rows, e_rows)
-                else:
-                    e_rows, e_cols, e_non_reduced, positioning, e_indices = layout_sub_figures(e.native(), row_dims,
-                                                                                               col_dims, animate,
-                                                                                               offset_row, offset_col,
-                                                                                               positioning, index)
-=======
                     e_rows, e_cols, e_non_reduced, e_reduced = layout_sub_figures(e.native(), row_dims, col_dims, animate, overlay, offset_row + rows, offset_col, positioning, indices, index)
                     rows += e_rows
                     cols = max(cols, e_cols)
@@ -511,7 +430,6 @@
                     rows = max(rows, e_rows)
                 else:
                     e_rows, e_cols, e_non_reduced, e_reduced = layout_sub_figures(e.native(), row_dims, col_dims, animate, overlay, offset_row, offset_col, positioning, indices, index)
->>>>>>> 7c4de0d7
                     cols = max(cols, e_cols)
                     rows = max(rows, e_rows)
                 non_reduced &= e_non_reduced
@@ -552,7 +470,7 @@
     return Box(lower, upper)
 
 
-def overlay(*fields: Union[SampledField, Tensor]) -> Tensor:
+def overlay(*fields: SampledField or Tensor) -> Tensor:
     """
     Specify that multiple fields should be drawn on top of one another in the same figure.
     The fields will be plotted in the order they are given, i.e. the last field on top.
@@ -589,20 +507,18 @@
     if GUI_OVERRIDES:
         return GUI_OVERRIDES[-1]
     if 'google.colab' in sys.modules or 'ipykernel' in sys.modules:
-        raise NotImplementedError(
-            "There is currently no GUI support for Python notebooks. Use `vis.plot()` to display plots or animations instead.")
+        raise NotImplementedError("There is currently no GUI support for Python notebooks. Use `vis.plot()` to display plots or animations instead.")
     else:
         options = ['dash', 'console']
     for option in options:
         try:
             return get_gui(option)
         except ImportError as import_error:
-            warnings.warn(f"{option} user interface is unavailable because of missing dependency: {import_error}.",
-                          ImportWarning)
+            warnings.warn(f"{option} user interface is unavailable because of missing dependency: {import_error}.", ImportWarning)
     raise RuntimeError("No user interface available.")
 
 
-def get_gui(gui: Union[str, Gui]) -> Gui:
+def get_gui(gui: str or Gui) -> Gui:
     if GUI_OVERRIDES:
         return GUI_OVERRIDES[-1]
     if isinstance(gui, str):
@@ -644,12 +560,11 @@
         try:
             return get_plots(option)
         except ImportError as import_error:
-            warnings.warn(f"{option} user interface is unavailable because of missing dependency: {import_error}.",
-                          ImportWarning)
+            warnings.warn(f"{option} user interface is unavailable because of missing dependency: {import_error}.", ImportWarning)
     raise RuntimeError("No user interface available.")
 
 
-def get_plots(lib: Union[str, PlottingLibrary]) -> PlottingLibrary:
+def get_plots(lib: str or PlottingLibrary) -> PlottingLibrary:
     if isinstance(lib, PlottingLibrary):
         return lib
     for loaded_lib in _LOADED_PLOTTING_LIBRARIES:
@@ -676,4 +591,4 @@
         if loaded_lib.is_figure(figure):
             return loaded_lib
     else:
-        raise ValueError(f"No library found matching figure {figure} from list {_LOADED_PLOTTING_LIBRARIES}")+        raise ValueError(f"No library found matching figure {figure} from list {_LOADED_PLOTTING_LIBRARIES}")
