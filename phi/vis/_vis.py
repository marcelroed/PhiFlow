--- conflicted
+++ resolved
@@ -13,17 +13,9 @@
 from .. import math
 from ..field import SampledField, Scene, Field, PointCloud
 from ..field._scene import _slugify_filename
-<<<<<<< HEAD
 from ..geom import Geometry, Box, embed, LevelSet
 from ..math import Tensor, layout, batch, Shape, wrap, merge_shapes, EMPTY_SHAPE
 from ..math._shape import parse_dim_order, DimFilter
-=======
-from ..geom import Geometry, Box, embed
-from ..math import Tensor, layout, batch, Shape, vec, stack, concat
-from ..math import wrap
-from ..math._shape import parse_dim_order, DimFilter, EMPTY_SHAPE, merge_shapes, shape, non_batch
-from ..math._tensors import Layout
->>>>>>> 7904bc11
 
 
 def show(*model: Union[VisModel, SampledField, tuple, list, Tensor, Geometry],
@@ -470,15 +462,11 @@
                 reduced = merge_shapes(reduced, e_reduced, allow_varying_sizes=True)
         return rows, cols, non_reduced, reduced
     else:
-<<<<<<< HEAD
         if isinstance(data, Tensor):
-            data = tensor_as_field(data)
+            data = to_field(data)
         elif isinstance(data, Geometry) and not isinstance(data, LevelSet):
             data = PointCloud(data)
         assert isinstance(data, (Field, LevelSet)), f"Cannot plot {type(data)}. Only tensors, geometries and fields can be plotted."
-=======
-        data = to_field(data)
->>>>>>> 7904bc11
         overlay = data.shape.only(overlay)
         animate = data.shape.only(animate).without(overlay)
         row_shape = data.shape.only(row_dims).without(animate).without(overlay)
