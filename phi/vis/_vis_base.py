--- conflicted
+++ resolved
@@ -432,11 +432,7 @@
         return text
 
 
-<<<<<<< HEAD
-def index_label(idx: dict) -> Union[str, None]:
-=======
 def index_label(idx: dict, always_include_names: bool = False) -> Union[str, None]:
->>>>>>> 1c14b084
     if len(idx) == 0:
         return None
     if len(idx) == 1:
