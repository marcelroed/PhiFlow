import threading
import time
from collections import namedtuple
from math import log10
from threading import Lock
from typing import Tuple, Any, Optional, Dict, Callable, Union

from phi import field, math
from phi.field import SampledField, Scene, PointCloud, CenteredGrid
from phi.field._field_math import data_bounds
from phi.geom import Box, Cuboid
from phi.math import Shape, EMPTY_SHAPE, Tensor, spatial, instance, wrap, channel

Control = namedtuple('Control', [
    'name',
    'control_type',  # type (float, int, str, bool)
    'initial',
    'value_range',  # (lo, hi) or ("
    'description',  # str
    'kwargs'  # dict
])

Action = namedtuple('Action', ['name', 'description'])


def value_range(control: Control) -> tuple:
    if control.control_type == float:
        if isinstance(control.value_range, tuple):
            assert len(control.value_range) == 2, f"Tuple must be (min, max) but got length {len(control.value_range)}"
            return control.value_range
        log_scale = is_log_control(control)
        if log_scale:
            magn = log10(control.initial)
            val_range = (10.0 ** (magn - 3.2), 10.0 ** (magn + 2.2))
        else:
            if control.initial == 0.0:
                val_range = (-10.0, 10.0)
            elif control.initial > 0:
                val_range = (0., 4. * control.initial)
            else:
                val_range = (2. * control.initial, -2. * control.initial)
    elif control.control_type == int:
        if isinstance(control.value_range, tuple):
            assert len(control.value_range) == 2, f"Tuple must be (min, max) but got length {len(control.value_range)}"
            return control.value_range
        if control.initial == 0:
            val_range = (-10, 10)
        elif control.initial > 0:
            val_range = (0, 4 * control.initial)
        else:
            val_range = (2 * control.initial, -2 * control.initial)
    elif control.control_type == bool:
        assert control.value_range is None, "Specifying range for bool controls is not allowed."
        return False, True
    elif control.control_type == str:
        if isinstance(control.value_range, tuple):
            return "", control.value_range
        return "", ""
    else:
        raise AssertionError(f"Not a numeric control: {control}")
    return val_range


def is_log_control(control: Control):
    if control.control_type != float:
        return False
    log_scale = control.kwargs.get('log')
    if log_scale is not None:
        return log_scale
    else:
        if control.value_range is None:
            return True
        else:
            if 0 in control.value_range:
                return False
            return control.value_range[1] / float(control.value_range[0]) > 10


class VisModel:

    def __init__(self, name: str = None, description: str = "", scene: Scene = None):
        self.start_time = time.time()
        """ Time of creation (`App` constructor invocation) """
        self.name = name if name is not None else self.__class__.__name__
        """ Human-readable name. """
        self.description = description
        """ Description to be displayed. """
        self.scene = scene
        """ Directory to which data and logging information should be written as `Scene` instance. """
        self.uses_existing_scene = scene.exist_properties() if scene is not None else False
        self.steps = 0
        """ Counts the number of times `step()` has been called. May be set by the user. """
        self.progress_lock = Lock()
        self.pre_step = []  # callback(vis)
        self.post_step = []  # callback(vis)
        self.progress_available = []  # callback(vis)
        self.progress_unavailable = []  # callback(vis)
        self.growing_dims = ()  # tuple or list, used by GUI to determine whether to scroll to last element
        self.message = None
        self.log_file = None

    def progress(self):
        pass

    @property
    def is_progressing(self) -> bool:
        return self.progress_lock.locked()

    @property
    def can_progress(self) -> bool:
        raise NotImplementedError(self)

    def prepare(self):
        pass

    @property
    def field_names(self) -> tuple:
        raise NotImplementedError(self)

    def get_field(self, name: str, dim_selection: dict) -> SampledField:
        """
        Returns the current value of a field.
        The name must be part of `VisModel.field_names`.

        Raises:
            `KeyError` if `field_name` is not a valid field.

        Args:
            name: Registered name of the field.
            dim_selection: Slices the field according to `selection`. `dict` mapping dimension names to `int` or `slice`.

        Returns:
            `SampledField`
        """
        raise NotImplementedError(self)

    def get_field_shape(self, name: str) -> Shape:
        value = self.get_field(name, {})
        if isinstance(value, (Tensor, SampledField)):
            return value.shape
        else:
            return EMPTY_SHAPE

    @property
    def curve_names(self) -> tuple:
        raise NotImplementedError(self)

    def get_curve(self, name: str) -> tuple:
        raise NotImplementedError(self)

    @property
    def controls(self) -> Tuple[Control]:
        raise NotImplementedError(self)

    def get_control_value(self, name):
        raise NotImplementedError(self)

    def set_control_value(self, name, value):
        raise NotImplementedError(self)

    @property
    def actions(self) -> Tuple[Action]:
        raise NotImplementedError(self)

    def run_action(self, name):
        raise NotImplementedError(self)

    # Implemented methods

    def _call(self, observers):
        for obs in observers:
            obs(self)


def get_control_by_name(model: VisModel, control_name: str):
    assert isinstance(control_name, str)
    for control in model.controls:
        if control.name == control_name:
            return control
    raise KeyError(f"No control with name '{control_name}'. Available controls: {model.controls}")


def _step_and_wait(model: VisModel, framerate=None):
    t = time.time()
    model.progress()
    if framerate is not None:
        remaining_time = 1.0 / framerate - (time.time() - t)
        if remaining_time > 0:
            time.sleep(remaining_time)


class AsyncPlay:

    def __init__(self, model: VisModel, max_steps, framerate):
        self.model = model
        self.max_steps = max_steps
        self.framerate = framerate
        self.paused = False
        self._finished = False

    def start(self):
        thread = threading.Thread(target=self, name='AsyncPlay')
        thread.start()

    def __call__(self):
        step_count = 0
        while not self.paused:
            _step_and_wait(self.model, framerate=self.framerate)
            step_count += 1
            if self.max_steps and step_count >= self.max_steps:
                break
        self._finished = True

    def pause(self):
        self.paused = True

    def __bool__(self):
        return not self._finished

    def __repr__(self):
        return status_message(self.model, self)


def status_message(model: VisModel, play_status: Union[AsyncPlay, None]):
    pausing = "/Pausing" if (play_status and play_status.paused) else ""
    current_action = "Running" if model.is_progressing else "Waiting"
    action = current_action if play_status else "Idle"
    message = f" - {model.message}" if model.message else ""
    return f"{action}{pausing} ({model.steps} steps){message}"


def play_async(model: VisModel, max_steps=None, framerate=None):
    """
    Run a number of steps.

    Args:
        model: Model to progress
        max_steps: (optional) stop when this many steps have been completed (independent of the `steps` variable) or `pause()` is called.
        framerate: Target frame rate in Hz.
    """
    assert model.can_progress
    play = AsyncPlay(model, max_steps, framerate)
    play.start()
    return play


def benchmark(model: VisModel, sequence_count):
    # self._pause = False  # TODO allow premature stop
    step_count = 0
    t = time.time()
    for i in range(sequence_count):
        model.progress()
        step_count += 1
        # if self._pause:
        #     break
    time_elapsed = time.time() - t
    return step_count, time_elapsed


class Gui:

    def __init__(self, asynchronous=False):
        """
        Creates a display for the given vis and initializes the configuration.
        This method does not set up the display. It only sets up the Gui object and returns as quickly as possible.
        """
        self.app: Optional[VisModel] = None
        self.asynchronous = asynchronous
        self.config = {}

    def configure(self, config: dict):
        """
        Updates the GUI configuration.
        This method may only be called while the GUI is not yet visible, i.e. before show() is called.

        Args:
            config: Complete or partial GUI-specific configuration. dictionary mapping from strings to JSON serializable values
        """
        self.config.update(config)

    def get_configuration(self) -> dict:
        """
        Returns the current configuration of the GUI.
        The returned dictionary may only contain serializable values and all keys must be strings.
        The configuration can be passed to another instance of this class using set_configuration().
        """
        return self.config

    def setup(self, app: VisModel):
        """
        Sets up all necessary GUI components.
        
        The GUI can register callbacks with the vis to be informed about vis-state changes induced externally.
        The vis can be assumed to be prepared when this method is called.
        
        This method is called after set_configuration() but before show()

        Args:
          app: vis to be displayed, may not be prepared or be otherwise invalid at this point.
        """
        self.app = app

    def show(self, caller_is_main: bool):
        """
        Displays the previously setup GUI.
        This method is blocking and returns only when the GUI is hidden.

        This method will always be called after setup().

        Args:
            caller_is_main: True if the calling script is the __main__ module.
        """
        pass

    def auto_play(self):
        """
        Called if `autorun=True`.
        If no Gui is specified, `App.run()` is called instead.
        """
        raise NotImplementedError(self)


class PlottingLibrary:

    def __init__(self, name: str, figure_classes: Union[tuple, list]):
        self.name = name
        self.figure_classes = tuple(figure_classes)
        self.current_figure = None
        self.recipes = []

    def __repr__(self):
        return self.name

    def is_figure(self, obj):
        if isinstance(obj, (tuple, list)):
            return isinstance(obj[0], self.figure_classes)
        return isinstance(obj, self.figure_classes)

    def create_figure(self,
                      size: tuple,
                      rows: int,
                      cols: int,
                      spaces: Dict[Tuple[int, int], Box],
                      titles: Dict[Tuple[int, int], str],
                      log_dims: Tuple[str, ...]) -> Tuple[Any, Dict[Tuple[int, int], Any]]:
        """
        Args:
            size: Figure size in inches.
            rows: Number of sub-figures laid out vertically.
            cols: Number of sub-figures laid out horizontally.
            spaces: Axes and range per sub-plot: `(x,y) -> Box`. Only subplot locations contained as keys should be plotted.
                To indicate automatic limit, the box will have a lower or upper limit of -inf or inf, respectively.
            titles: Subplot titles.
            log_dims: Dimensions along which axes should be log-scaled

        Returns:
            figure: Native figure object
            subfigures: Native sub-figures by subplot location.
        """
        raise NotImplementedError

    def animate(self, fig, frames: int, plot_frame_function: Callable, interval: float, repeat: bool):
        raise NotImplementedError

    def finalize(self, figure):
        raise NotImplementedError

    def close(self, figure):
        raise NotImplementedError

    def show(self, figure):
        raise NotImplementedError

    def save(self, figure, path: str, dpi: float):
        raise NotImplementedError

    def plot(self, data, figure, subplot, space, *args, **kwargs):
        for recipe in self.recipes:
            if recipe.can_plot(data, space):
                recipe.plot(data, figure, subplot, space, *args, **kwargs)
                return
        raise NotImplementedError(f"No {self.name} recipe found for {data}. Recipes: {self.recipes}")


class Recipe:

    def can_plot(self, data: SampledField, space: Box) -> bool:
        raise NotImplementedError

    def plot(self,
             data: SampledField,
             figure,
             subplot,
             space: Box,
             min_val: float,
             max_val: float,
             show_color_bar: bool,
             color: Tensor,
             alpha: Tensor):
        raise NotImplementedError

    def __repr__(self):
        return self.__class__.__name__


class GuiInterrupt(KeyboardInterrupt):
    pass


def gui_interrupt(*args, **kwargs):
    raise GuiInterrupt()


def display_name(python_name: Any):
    if isinstance(python_name, (int, bool)):
        return str(python_name)
    n = list(python_name)
    n[0] = n[0].upper()
    for i in range(1, len(n)):
        if n[i] == "_":
            n[i] = " "
            if len(n) > i + 1:
                n[i + 1] = n[i + 1].upper()
    text = "".join(n)
    if "Reset" in text:
        return f"⏮ {text}"
    else:
        return text


<<<<<<< HEAD
def select_channel(value: Union[SampledField, Tensor, tuple, list], channel: Union[str, None]):
=======
def index_label(idx: dict) -> str or None:
    if len(idx) == 0:
        return None
    elif len(idx) == 1:
        return display_name(next(iter(idx.values())))
    else:
        number_unlabelled_dims = len([1 for k, v in idx.items() if isinstance(v, int)])
        if number_unlabelled_dims <= 1:
            return " ".join([display_name(n) for n in idx.values()])
        else:
            return ", ".join(f'{k}={display_name(v)}' for k, v in idx.items())


def title_label(idx: dict):
    idx = {k: v for k, v in idx.items() if k not in ['tuple', 'list', 'dict', 'args'] or isinstance(v, str)}
    if len(idx) == 0:
        return None
    elif len(idx) == 1:
        for name, value in idx.items():
            if isinstance(value, int):
                return f"{display_name(name)} {display_name(value)}"
            else:
                return display_name(value)
    else:
        return index_label(idx)



def common_index(*indices: dict, exclude=()):
    return {k: v for k, v in indices[0].items() if k not in exclude and all(i[k] == v for i in indices)}


def select_channel(value: SampledField or Tensor or tuple or list, channel: str or None):
>>>>>>> 7c4de0d7
    if isinstance(value, (tuple, list)):
        return [select_channel(v, channel) for v in value]
    if channel is None:
        return value
    elif channel == 'abs':
        if value.vector.exists:
            return field.vec_abs(value) if isinstance(value, SampledField) else math.vec_length(value)
        else:
            return value
    else:  # x, y, z
        if channel in value.shape.spatial and 'vector' in value.shape:
            return value.vector[channel]
        elif 'vector' in value.shape:
            raise ValueError(
                f"No {channel} component present. Available dimensions: {', '.join(value.shape.spatial.names)}")
        else:
            return value


def tensor_as_field(t: Tensor):
    """
    Interpret a `Tensor` as a `CenteredGrid` or `PointCloud` depending on its dimensions.

    Unlike the `CenteredGrid` constructor, this function will have the values sampled at integer points for each spatial dimension.

    Args:
        t: `Tensor` with either `spatial` or `instance` dimensions.

    Returns:
        `CenteredGrid` or `PointCloud`
    """
    arbitrary_lines_1d = spatial(t).rank == 1 and 'vector' in t.shape
    if instance(t) or arbitrary_lines_1d or arbitrary_lines_1d:
        bounds = data_bounds(t)
        extended_bounds = Cuboid(bounds.center, bounds.half_size * 1.2).box()
        lower = math.where(extended_bounds.lower * bounds.lower <= 0, bounds.lower * .9, extended_bounds.lower)
        upper = math.where(extended_bounds.upper * bounds.upper <= 0, bounds.lower * .9, extended_bounds.upper)
        return PointCloud(t, bounds=Box(lower, upper))
    elif spatial(t):
        return CenteredGrid(t, 0, bounds=Box(math.const_vec(-0.5, spatial(t)), wrap(spatial(t), channel('vector')) - 0.5))
    elif 'vector' in t.shape:
        return PointCloud(math.expand(t, instance(points=1)), bounds=Cuboid(t, half_size=math.const_vec(1, t.shape['vector'])).box())
    else:
        raise ValueError(f"Cannot create field from tensor with shape {t.shape}. Requires at least one spatial, instance or vector dimension.")<|MERGE_RESOLUTION|>--- conflicted
+++ resolved
@@ -3,7 +3,7 @@
 from collections import namedtuple
 from math import log10
 from threading import Lock
-from typing import Tuple, Any, Optional, Dict, Callable, Union
+from typing import Tuple, Any, Optional, Dict, Callable
 
 from phi import field, math
 from phi.field import SampledField, Scene, PointCloud, CenteredGrid
@@ -221,7 +221,7 @@
         return status_message(self.model, self)
 
 
-def status_message(model: VisModel, play_status: Union[AsyncPlay, None]):
+def status_message(model: VisModel, play_status: AsyncPlay or None):
     pausing = "/Pausing" if (play_status and play_status.paused) else ""
     current_action = "Running" if model.is_progressing else "Waiting"
     action = current_action if play_status else "Idle"
@@ -322,7 +322,7 @@
 
 class PlottingLibrary:
 
-    def __init__(self, name: str, figure_classes: Union[tuple, list]):
+    def __init__(self, name: str, figure_classes: tuple or list):
         self.name = name
         self.figure_classes = tuple(figure_classes)
         self.current_figure = None
@@ -428,9 +428,6 @@
         return text
 
 
-<<<<<<< HEAD
-def select_channel(value: Union[SampledField, Tensor, tuple, list], channel: Union[str, None]):
-=======
 def index_label(idx: dict) -> str or None:
     if len(idx) == 0:
         return None
@@ -464,7 +461,6 @@
 
 
 def select_channel(value: SampledField or Tensor or tuple or list, channel: str or None):
->>>>>>> 7c4de0d7
     if isinstance(value, (tuple, list)):
         return [select_channel(v, channel) for v in value]
     if channel is None:
