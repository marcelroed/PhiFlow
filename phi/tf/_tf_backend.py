--- conflicted
+++ resolved
@@ -1,7 +1,7 @@
 import numbers
 from contextlib import contextmanager
 from functools import wraps, partial
-from typing import List, Callable, Tuple, Union
+from typing import List, Callable, Tuple
 
 import keras
 import numpy as np
@@ -19,8 +19,7 @@
 class TFBackend(Backend):
 
     def __init__(self):
-        devices = [ComputeDevice(self, device.name, simple_device_type(device.device_type), device.memory_limit, -1,
-                                 str(device), device.name) for device in device_lib.list_local_devices()]
+        devices = [ComputeDevice(self, device.name, simple_device_type(device.device_type), device.memory_limit, -1, str(device), device.name) for device in device_lib.list_local_devices()]
         # Example refs: '/device:CPU:0'
         default_device_ref = '/' + os.path.basename(tf.zeros(()).device)
         default_device = None
@@ -109,16 +108,13 @@
         compiled = tf.function(f)
         return lambda *args: self.as_registered.call(compiled, *args, name=f"run jit-compiled '{f.__name__}'")
 
-    def custom_gradient(self, f: Callable, gradient: Callable, get_external_cache: Callable = None,
-                        on_call_skipped: Callable = None) -> Callable:
+    def custom_gradient(self, f: Callable, gradient: Callable, get_external_cache: Callable = None, on_call_skipped: Callable = None) -> Callable:
         @tf.custom_gradient
         def tf_function(*args, **kwargs):
             def grad(*grad_args):
                 return gradient(args, y, grad_args)
-
             y = f(*args, **kwargs)
             return y, grad
-
         return tf_function
 
     def transpose(self, tensor, axes):
@@ -135,19 +131,15 @@
             x, y = self.auto_cast(x, y)
             return tf.math.divide_no_nan(x, y)
 
-    def random_uniform(self, shape, low, high, dtype: Union[DType, None]):
+    def random_uniform(self, shape, low, high, dtype: DType or None):
         dtype = dtype or self.float_type
         tdt = to_numpy_dtype(dtype)
         with tf.device(self._default_device.ref):
             if dtype.kind != complex:
                 return tf.random.uniform(shape, low, high, dtype=tdt)
             else:
-                real = tf.cast(
-                    tf.random.uniform(shape, low.real, high.real, dtype=to_numpy_dtype(DType(float, dtype.precision))),
-                    tdt)
-                imag = tf.cast(
-                    tf.random.uniform(shape, low.imag, high.imag, dtype=to_numpy_dtype(DType(float, dtype.precision))),
-                    tdt)
+                real = tf.cast(tf.random.uniform(shape, low.real, high.real, dtype=to_numpy_dtype(DType(float, dtype.precision))), tdt)
+                imag = tf.cast(tf.random.uniform(shape, low.imag, high.imag, dtype=to_numpy_dtype(DType(float, dtype.precision))), tdt)
                 return real + 1j * imag
 
     def random_normal(self, shape, dtype: DType):
@@ -271,7 +263,7 @@
         with tf.device(self._default_device.ref):
             return self.to_float(tf.linspace(start, stop, number))
 
-    def tensordot(self, a, a_axes: Union[tuple, list], b, b_axes: Union[tuple, list]):
+    def tensordot(self, a, a_axes: tuple or list, b, b_axes: tuple or list):
         with self._device_for(a, b):
             a, b = self.auto_cast(a, b, bool_to_int=True)
             return tf.tensordot(a, b, (a_axes, b_axes))
@@ -340,8 +332,7 @@
             if isinstance(x, (tuple, list)):
                 x = tf.stack(x)
             if x.dtype == tf.bool:
-                return tf.cast(tf.reduce_max(tf.cast(x, tf.uint8), axis=axis, keepdims=keepdims),
-                               tf.bool)  # reduce_max allows no bool
+                return tf.cast(tf.reduce_max(tf.cast(x, tf.uint8), axis=axis, keepdims=keepdims), tf.bool)  # reduce_max allows no bool
             return tf.reduce_max(x, axis=axis, keepdims=keepdims)
 
     def min(self, x, axis=None, keepdims=False):
@@ -349,8 +340,7 @@
             if isinstance(x, (tuple, list)):
                 x = tf.stack(x)
             if x.dtype == tf.bool:
-                return tf.cast(tf.reduce_min(tf.cast(x, tf.uint8), axis=axis, keepdims=keepdims),
-                               tf.bool)  # reduce_min allows no bool
+                return tf.cast(tf.reduce_min(tf.cast(x, tf.uint8), axis=axis, keepdims=keepdims), tf.bool)  # reduce_min allows no bool
             return tf.reduce_min(x, axis=axis, keepdims=keepdims)
 
     def maximum(self, a, b):
@@ -379,23 +369,21 @@
     def conv(self, value, kernel, zero_padding=True):
         with self._device_for(value, kernel):
             value = self.to_float(value)
-            kernel = self.to_float(
-                kernel)  # should use auto_cast but TensorFlow only supports DT_HALF, DT_BFLOAT16, DT_FLOAT, DT_DOUBLE, DT_INT32
+            kernel = self.to_float(kernel)  # should use auto_cast but TensorFlow only supports DT_HALF, DT_BFLOAT16, DT_FLOAT, DT_DOUBLE, DT_INT32
             if zero_padding:
                 value_padding = [[0, 0]] * 2 + [[s // 2, (s - 1) // 2] for s in kernel.shape[3:]]
                 value = tf.pad(value, value_padding)
             convf = {3: partial(tf.nn.conv1d, stride=1),
                      4: partial(tf.nn.conv2d, strides=[1, 1, 1, 1]),
                      5: partial(tf.nn.conv3d, strides=[1, 1, 1, 1, 1])}[len(value.shape)]
-            value = tf.transpose(value, [0, *range(2, self.ndims(value)),
-                                         1])  # could use data_format='NC...' but it's supported neither on CPU and for int tensors
+            value = tf.transpose(value, [0, *range(2, self.ndims(value)), 1])  # could use data_format='NC...' but it's supported neither on CPU and for int tensors
             kernel = tf.transpose(kernel, [0, *range(3, self.ndims(kernel)), 2, 1])
             if kernel.shape[0] == 1:
                 result = convf(value, kernel[0, ...], padding='VALID')
             else:
                 result = []
                 for b in range(kernel.shape[0]):
-                    result.append(convf(value[b:b + 1, ...], kernel[b], padding='VALID'))
+                    result.append(convf(value[b:b+1, ...], kernel[b], padding='VALID'))
                 result = tf.concat(result, 0)
             result = tf.transpose(result, [0, self.ndims(result) - 1, *range(1, self.ndims(result) - 1)])
             return result
@@ -491,7 +479,7 @@
                 result.append(scatter(b_grid, b_indices, b_values))
             return self.stack(result, axis=0)
 
-    def fft(self, x, axes: Union[tuple, list]):
+    def fft(self, x, axes: tuple or list):
         if not axes:
             return x
         x = self.to_complex(x)
@@ -509,7 +497,7 @@
                     x = self.fft(x, [axis])
                 return x
 
-    def ifft(self, k, axes: Union[tuple, list]):
+    def ifft(self, k, axes: tuple or list):
         if not axes:
             return k
         k = self.to_complex(k)
@@ -712,7 +700,7 @@
             a, b = self.auto_cast(a, b)
             return a // b
 
-    def jacobian(self, f, wrt: Union[tuple, list], get_output: bool, is_f_scalar: bool):
+    def jacobian(self, f, wrt: tuple or list, get_output: bool, is_f_scalar: bool):
         @wraps(f)
         def eval_grad(*args):
             args = [self.as_tensor(arg, True) if i in wrt else arg for i, arg in enumerate(args)]
@@ -720,8 +708,7 @@
             wrt_args = [arg for i, arg in enumerate(args) if i in wrt]
             with tf.GradientTape(watch_accessed_variables=False) as tape:
                 for arg in wrt_args:
-                    assert arg.dtype in (tf.float16, tf.float32, tf.float64, tf.complex64,
-                                         tf.complex128), f"Gradients can only be computed for float or complex tensors but got {arg.dtype} for argument with shape {arg.shape}"
+                    assert arg.dtype in (tf.float16, tf.float32, tf.float64, tf.complex64, tf.complex128), f"Gradients can only be computed for float or complex tensors but got {arg.dtype} for argument with shape {arg.shape}"
                     tape.watch(arg)
                 loss, output = f(*args)
             if self.prod(tf.shape(loss)) == 1:
@@ -730,22 +717,15 @@
                 grads = list(self.as_registered.call(tape.jacobian, loss, wrt_args, name=f"Backpropagation"))
             assert None not in grads, f"Gradient could not be computed for wrt argument {grads.index(None)} (argument {wrt[grads.index(None)]}) with shape {wrt_args[grads.index(None)].shape}. TensorFlow returned gradient=None."
             return (*output, *grads) if get_output else grads
-
         return eval_grad
 
     def stop_gradient(self, value):
         with self._device_for(value):
             return tf.stop_gradient(value)
 
-<<<<<<< HEAD
-    def matrix_solve_least_squares(self, matrix: TensorType, rhs: TensorType) -> Tuple[
-        TensorType, TensorType, TensorType, TensorType]:
-        solution = tf.linalg.lstsq(matrix, rhs)
-=======
     def matrix_solve_least_squares(self, matrix: TensorType, rhs: TensorType) -> Tuple[TensorType, TensorType, TensorType, TensorType]:
         with self._device_for(matrix, rhs):
             solution = tf.linalg.lstsq(matrix, rhs)
->>>>>>> 7c4de0d7
         return solution, None, None, None
 
     def solve_triangular_dense(self, matrix, rhs, lower: bool, unit_diagonal: bool):
