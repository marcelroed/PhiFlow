import numbers
from contextlib import contextmanager
from functools import wraps, partial
from typing import List, Callable, Tuple, Union

import keras
import numpy as np
import os
import tensorflow as tf
from tensorflow.python.client import device_lib
from tensorflow.python.framework.errors_impl import NotFoundError

from ..math.backend._backend import combined_dim, TensorType
from ..math.backend._dtype import DType, to_numpy_dtype, from_numpy_dtype
from phi.math.backend import Backend, ComputeDevice, NUMPY
from ._tf_cuda_resample import resample_cuda, use_cuda


class TFBackend(Backend):

    def __init__(self):
        devices = [ComputeDevice(self, device.name, simple_device_type(device.device_type), device.memory_limit, -1, str(device), device.name) for device in device_lib.list_local_devices()]
        # Example refs: '/device:CPU:0'
        default_device_ref = '/' + os.path.basename(tf.zeros(()).device)
        default_device = None
        for device in devices:
            if device.ref == default_device_ref:
                default_device = device
        assert default_device is not None
        Backend.__init__(self, "TensorFlow", devices, default_device)

    def prefers_channels_last(self) -> bool:
        return True

    def _device_for(self, *values):
        devices = set(v.device for v in values if hasattr(v, 'device'))
        if len(devices) == 0:
            return tf.device(self._default_device.ref)
        elif len(devices) == 1:
            return tf.device(next(iter(devices)))
        else:
            return tf.device(self._default_device.ref)

    def seed(self, seed: int):
        tf.random.set_seed(seed)

    def is_module(self, obj):
        return isinstance(obj, keras.Model)

    def is_tensor(self, x, only_native=False):
        is_tf_tensor = tf.is_tensor(x) is True  # tf.is_tensor() can return non-bool values which indicates not a Tensor
        if only_native:
            return is_tf_tensor
        else:
            return is_tf_tensor or NUMPY.is_tensor(x, only_native=False)

    def is_sparse(self, x) -> bool:
        return isinstance(x, tf.SparseTensor)

    def as_tensor(self, x, convert_external=True):
        with tf.device(self._default_device.ref):
            if self.is_tensor(x, only_native=convert_external):
                return tf.identity(x)
            tensor = tf.convert_to_tensor(x)
            # --- Enforce Precision ---
            if not isinstance(tensor, numbers.Number):
                if isinstance(tensor, np.ndarray):
                    tensor = NUMPY.as_tensor(tensor)
                elif tensor.dtype.is_floating:
                    tensor = self.to_float(tensor)
            return tensor

    def is_available(self, tensor) -> bool:
        if self.is_tensor(tensor, only_native=True):
            return tf.executing_eagerly()
        else:
            return True

    def numpy(self, tensor):
        if self.is_sparse(tensor):
            indices = np.array(tensor.indices)
            values = np.array(tensor.values)
            indices = indices[..., 0], indices[..., 1]
            from scipy.sparse import coo_matrix
            return coo_matrix((values, indices), shape=self.staticshape(tensor))
        if tf.is_tensor(tensor):
            return tensor.numpy()
        return NUMPY.numpy(tensor)

    def to_dlpack(self, tensor):
        from tensorflow import experimental
        return experimental.dlpack.to_dlpack(tensor)

    def from_dlpack(self, capsule):
        from tensorflow import experimental
        with tf.device(self._default_device.ref):
            return experimental.dlpack.from_dlpack(capsule)

    def copy(self, tensor, only_mutable=False):
        if not only_mutable or tf.executing_eagerly():
            with tf.device(tensor.device):
                return tf.identity(tensor)
        else:
            return tensor

    def get_device(self, tensor: TensorType) -> ComputeDevice:
        device_name = '/' + os.path.basename(tensor.device)
        return self.get_device_by_ref(device_name)

    def allocate_on_device(self, tensor: TensorType, device: ComputeDevice) -> TensorType:
        with tf.device(device.ref):
            result = tf.identity(tensor)
            assert self.get_device(result) == device
            return result

    def vectorized_call(self, f, *args, output_dtypes=None, **aux_args):
        batch_size = self.determine_size(args, 0)
        args = [self.tile_to(t, 0, batch_size) for t in args]
        if output_dtypes is None:
            output0 = f(*[t[0] for t in args], **aux_args)  # Call f to determine its output signature.
            output_dtypes = tf.nest.map_structure(lambda x: x.dtype, output0)
        else:
            output_dtypes = tf.nest.map_structure(lambda dtype: to_numpy_dtype(dtype), output_dtypes)
        return tf.map_fn(lambda vals: f(*vals, **aux_args), tuple(args), fn_output_signature=output_dtypes)

    def jit_compile(self, f: Callable) -> Callable:
        compiled = tf.function(f)
        return lambda *args: self.as_registered.call(compiled, *args, name=f"run jit-compiled '{f.__name__}'")

    def custom_gradient(self, f: Callable, gradient: Callable, get_external_cache: Callable = None, on_call_skipped: Callable = None) -> Callable:
        @tf.custom_gradient
        def tf_function(*args, **kwargs):
            def grad(*grad_args):
                return gradient(args, y, grad_args)
            y = f(*args, **kwargs)
            return y, grad
        return tf_function

    def transpose(self, tensor, axes):
        with tf.device(tensor.device):
            return tf.transpose(tensor, perm=axes)

    def equal(self, x, y):
        with self._device_for(x, y):
            x, y = self.auto_cast(x, y)
            return tf.equal(x, y)

    def divide_no_nan(self, x, y):
        with self._device_for(x, y):
            x, y = self.auto_cast(x, y)
            return tf.math.divide_no_nan(x, y)

    def random_uniform(self, shape, low, high, dtype: Union[DType, None]):
        dtype = dtype or self.float_type
        tdt = to_numpy_dtype(dtype)
        with tf.device(self._default_device.ref):
            if dtype.kind != complex:
                return tf.random.uniform(shape, low, high, dtype=tdt)
            else:
                real = tf.cast(tf.random.uniform(shape, low.real, high.real, dtype=to_numpy_dtype(DType(float, dtype.precision))), tdt)
                imag = tf.cast(tf.random.uniform(shape, low.imag, high.imag, dtype=to_numpy_dtype(DType(float, dtype.precision))), tdt)
                return real + 1j * imag

    def random_normal(self, shape, dtype: DType):
        with tf.device(self._default_device.ref):
            return tf.random.normal(shape, dtype=to_numpy_dtype(dtype or self.float_type))

    def range(self, start, limit=None, delta=1, dtype: DType = DType(int, 32)):
        with tf.device(self._default_device.ref):
            return tf.range(start, limit, delta, to_numpy_dtype(dtype))

    def tile(self, value, multiples):
        with tf.device(value.device):
            if isinstance(multiples, (tuple, list)) and self.ndims(value) < len(multiples):
                value = self.expand_dims(value, axis=0, number=len(multiples) - self.ndims(value))
            return tf.tile(value, multiples)

    def repeat(self, x, repeats, axis: int, new_length=None):
        x = self.as_tensor(x)
        with tf.device(x.device):
            return tf.repeat(x, repeats, axis)

    def stack(self, values, axis=0):
        with self._device_for(*values):
            return tf.stack(values, axis=axis)

    def concat(self, values, axis):
        with self._device_for(*values):
            values = self.auto_cast(*values)
            return tf.concat(values, axis)

    def pad(self, value, pad_width, mode='constant', constant_values=0):
        if mode == 'boundary' and np.all(np.array(pad_width) <= 1):
            mode = 'symmetric'
        if mode in ('constant', 'symmetric', 'reflect'):
            with tf.device(value.device):
                constant_values = tf.cast(constant_values, value.dtype)
                return tf.pad(value, pad_width, mode.upper(), constant_values=constant_values)
        else:
            return NotImplemented

    def reshape(self, value, shape):
        with tf.device(value.device):
            return tf.reshape(value, shape)

    def sum(self, value, axis=None, keepdims=False):
        with tf.device(value.device):
            if self.dtype(value).kind == bool:
                value = self.to_int32(value)
            if axis is not None:
                if not isinstance(axis, int):
                    axis = list(axis)
            if isinstance(value, tf.SparseTensor):
                return tf.sparse.reduce_sum(value, axis=axis, keepdims=keepdims, output_is_sparse=False)
            if isinstance(value, (tuple, list)) and any([isinstance(x, tf.SparseTensor) for x in value]):
                result = value[0]
                for v in value[1:]:
                    result = tf.sparse.add(result, v, threshold=0)
                return result
            return tf.reduce_sum(value, axis=axis, keepdims=keepdims)

    def prod(self, value, axis=None):
        with tf.device(value.device):
            if axis is not None:
                if not isinstance(axis, int):
                    axis = list(axis)
            if value.dtype == bool:
                return tf.reduce_all(value, axis=axis)
            return tf.reduce_prod(value, axis=axis)

    def where(self, condition, x=None, y=None):
        with self._device_for(condition, x, y):
            x, y = self.auto_cast(x, y)
            condition = tf.cast(condition, tf.bool)
            return tf.where(condition, x, y)

    def nonzero(self, values):
        with tf.device(values.device):
            return tf.where(tf.not_equal(values, 0))

    def mean(self, value, axis=None, keepdims=False):
        with tf.device(value.device):
            if self.dtype(value).kind not in (float, complex):
                value = self.to_float(value)
            if axis is not None:
                if not isinstance(axis, int):
                    axis = list(axis)
            return tf.reduce_mean(value, axis, keepdims=keepdims)

    def grid_sample(self, grid, coordinates, extrapolation: str):
        assert extrapolation in ('undefined', 'zeros', 'boundary', 'periodic', 'symmetric', 'reflect'), extrapolation
        if use_cuda(grid):
            if self.staticshape(grid)[0] > self.staticshape(coordinates)[0]:
                assert self.staticshape(coordinates)[0] == 1
                coordinates = self.tile(coordinates, [self.staticshape(grid)[0], *[1] * (self.ndims(coordinates) - 1)])
            return resample_cuda(grid, coordinates, extrapolation)
        else:
            return NotImplemented

    def zeros(self, shape, dtype: DType = None):
        with tf.device(self._default_device.ref):
            return tf.zeros(shape, dtype=to_numpy_dtype(dtype or self.float_type))

    def zeros_like(self, tensor):
        with tf.device(self._default_device.ref):
            return tf.zeros_like(tensor)

    def ones(self, shape, dtype: DType = None):
        with tf.device(self._default_device.ref):
            return tf.ones(shape, dtype=to_numpy_dtype(dtype or self.float_type))

    def ones_like(self, tensor):
        with tf.device(self._default_device.ref):
            return tf.ones_like(tensor)

    def meshgrid(self, *coordinates):
        with tf.device(self._default_device.ref):
            result = tf.meshgrid(*coordinates, indexing='ij')
            return result

    def linspace(self, start, stop, number):
        with tf.device(self._default_device.ref):
            return self.to_float(tf.linspace(start, stop, number))

    def tensordot(self, a, a_axes: Union[tuple, list], b, b_axes: Union[tuple, list]):
        with self._device_for(a, b):
            a, b = self.auto_cast(a, b, bool_to_int=True)
            return tf.tensordot(a, b, (a_axes, b_axes))

    def mul_matrix_batched_vector(self, A, b):
        with self._device_for(A, b):
            if isinstance(A, tf.SparseTensor):
                result_T = tf.sparse.sparse_dense_matmul(A, tf.transpose(b))  # result shape contains unknown size
                result = tf.transpose(result_T)
                result.set_shape(tf.TensorShape([b.shape[0], A.shape[0]]))
                return result
            else:
                return tf.transpose(tf.matmul(A, b, transpose_b=True))

    def einsum(self, equation, *tensors):
        with self._device_for(*tensors):
            return tf.einsum(equation, *tensors)

    def cumsum(self, x, axis: int):
        with tf.device(x.device):
            return tf.cumsum(x, axis=axis, exclusive=False)

    def while_loop(self, loop: Callable, values: tuple, max_iter: Union[int, Tuple[int, ...], List[int]]):
        with self._device_for(*values):
            if isinstance(max_iter, (tuple, list)):  # stack traced trajectory, unroll until max_iter
                values = self.stop_gradient_tree(values)
                trj = [values] if 0 in max_iter else []
                for i in range(1, max(max_iter) + 1):
                    values = loop(*values)
                    if i in max_iter:
                        trj.append(values)  # values are not mutable so no need to copy
                    condition = values[0]
                    if self.is_available(condition) and not self.any(values[0]):
                        break
                trj.extend([trj[-1]] * (len(max_iter) - len(trj)))  # fill trj with final values
                return self.stop_gradient_tree(self.stack_leaves(trj))
            else:
                cond = lambda c, *vals: tf.reduce_any(tf.cast(c, tf.bool))
                return self.stop_gradient_tree(tf.while_loop(cond, loop, values, maximum_iterations=max_iter))

    def stop_gradient_tree(self, tree):
        return tf.nest.map_structure(tf.stop_gradient, tree)

    def abs(self, x):
        with tf.device(x.device):
            return tf.abs(x)

    def sign(self, x):
        with tf.device(x.device):
            return tf.sign(x)

    def round(self, x):
        with tf.device(x.device):
            return tf.round(x)

    def ceil(self, x):
        with tf.device(x.device):
            return tf.math.ceil(x)

    def floor(self, x):
        with tf.device(x.device):
            return tf.floor(x)

    def max(self, x, axis=None, keepdims=False):
        with tf.device(x.device):
            if isinstance(x, (tuple, list)):
                x = tf.stack(x)
            if x.dtype == tf.bool:
                return tf.cast(tf.reduce_max(tf.cast(x, tf.uint8), axis=axis, keepdims=keepdims), tf.bool)  # reduce_max allows no bool
            return tf.reduce_max(x, axis=axis, keepdims=keepdims)

    def min(self, x, axis=None, keepdims=False):
        with tf.device(x.device):
            if isinstance(x, (tuple, list)):
                x = tf.stack(x)
            if x.dtype == tf.bool:
                return tf.cast(tf.reduce_min(tf.cast(x, tf.uint8), axis=axis, keepdims=keepdims), tf.bool)  # reduce_min allows no bool
            return tf.reduce_min(x, axis=axis, keepdims=keepdims)

    def maximum(self, a, b):
        with self._device_for(a, b):
            a, b = self.auto_cast(a, b)
            return tf.maximum(a, b)

    def minimum(self, a, b):
        with self._device_for(a, b):
            a, b = self.auto_cast(a, b)
            return tf.minimum(a, b)

    def clip(self, x, minimum, maximum):
        with self._device_for(x, minimum, maximum):
            x, minimum, maximum = self.auto_cast(x, minimum, maximum)
            return tf.clip_by_value(x, minimum, maximum)

    def sqrt(self, x):
        with tf.device(x.device):
            return tf.sqrt(x)

    def exp(self, x):
        with tf.device(x.device):
            return tf.exp(x)

    def softplus(self, x):
        with tf.device(x.device):
            return tf.math.softplus(x)

    def log_gamma(self, x):
        with tf.device(x.device):
            return tf.math.lgamma(self.to_float(x))

    def conv(self, value, kernel, zero_padding=True):
        with self._device_for(value, kernel):
            value = self.to_float(value)
            kernel = self.to_float(kernel)  # should use auto_cast but TensorFlow only supports DT_HALF, DT_BFLOAT16, DT_FLOAT, DT_DOUBLE, DT_INT32
            if zero_padding:
                value_padding = [[0, 0]] * 2 + [[s // 2, (s - 1) // 2] for s in kernel.shape[3:]]
                value = tf.pad(value, value_padding)
            convf = {3: partial(tf.nn.conv1d, stride=1),
                     4: partial(tf.nn.conv2d, strides=[1, 1, 1, 1]),
                     5: partial(tf.nn.conv3d, strides=[1, 1, 1, 1, 1])}[len(value.shape)]
            value = tf.transpose(value, [0, *range(2, self.ndims(value)), 1])  # could use data_format='NC...' but it's supported neither on CPU and for int tensors
            kernel = tf.transpose(kernel, [0, *range(3, self.ndims(kernel)), 2, 1])
            if kernel.shape[0] == 1:
                result = convf(value, kernel[0, ...], padding='VALID')
            else:
                result = []
                for b in range(kernel.shape[0]):
                    result.append(convf(value[b:b+1, ...], kernel[b], padding='VALID'))
                result = tf.concat(result, 0)
            result = tf.transpose(result, [0, self.ndims(result) - 1, *range(1, self.ndims(result) - 1)])
            return result

    def expand_dims(self, a, axis=0, number=1):
        a = self.as_tensor(a)
        with tf.device(a.device):
            if number == 0:
                return a
            for _i in range(number):
                a = tf.expand_dims(a, axis)
            return a

    def shape(self, tensor):
        if isinstance(tensor, np.ndarray):
            return tensor.shape
        else:
            with tf.device(tensor.device):
                return tf.shape(tensor)

    def staticshape(self, tensor):
        if self.is_tensor(tensor, only_native=True):
            return tuple(tensor.shape.as_list())
        else:
            return np.shape(tensor)

    def gather(self, values, indices, axis: int):
        with self._device_for(values, indices):
            indices = indices % self.cast(self.shape(values)[axis], self.dtype(indices))
            return tf.gather(values, indices, axis=axis)

    def gather_by_component_indices(self, values, *component_indices):
        indices = self.stack(component_indices, -1)
        return tf.gather_nd(values, indices)

    def batched_gather_nd(self, values, indices):
        with self._device_for(values, indices):
            values_shape = self.staticshape(values)
            if values_shape[0] == 1 and self.staticshape(indices)[0] > 1:
                result = tf.gather_nd(values[0, ...], indices, batch_dims=0)
                return result
            if values_shape[0] > 1 and self.staticshape(indices)[0] == 1:
                indices = tf.tile(indices, [values_shape[0]] + [1] * (len(values_shape) - 1))
            return tf.gather_nd(values, indices, batch_dims=1)

    def unstack(self, tensor, axis=0, keepdims=False):
        with tf.device(tensor.device):
            unstacked = tf.unstack(tensor, axis=axis)
            if keepdims:
                unstacked = [self.expand_dims(c, axis=axis) for c in unstacked]
            return unstacked

    def std(self, x, axis=None, keepdims=False):
        with tf.device(x.device):
            if self.dtype(x).kind not in (float, complex):
                x = self.to_float(x)
            _mean, var = tf.nn.moments(x, axis, keepdims=keepdims)
            return tf.sqrt(var)

    def boolean_mask(self, x, mask, axis=0, new_length=None, fill_value=0):
        with self._device_for(x, mask):
            return tf.boolean_mask(x, mask, axis=axis)

    def isfinite(self, x):
        if self.dtype(x).kind in (bool, int):
            return self.ones(self.shape(x), dtype=DType(bool))
        with tf.device(x.device):
            return tf.math.is_finite(x)

    def isnan(self, x):
        if self.dtype(x).kind in (bool, int):
            return self.zeros(self.shape(x), dtype=DType(bool))
        with tf.device(x.device):
            return tf.math.is_nan(x)

    def isinf(self, x):
        if self.dtype(x).kind in (bool, int):
            return self.zeros(self.shape(x), dtype=DType(bool))
        with tf.device(x.device):
            return tf.math.is_inf(x)

    def any(self, boolean_tensor, axis=None, keepdims=False):
        with tf.device(boolean_tensor.device):
            if self.dtype(boolean_tensor).kind != bool:
                boolean_tensor = tf.not_equal(boolean_tensor, 0)
            return tf.reduce_any(boolean_tensor, axis=axis, keepdims=keepdims)

    def all(self, boolean_tensor, axis=None, keepdims=False):
        with tf.device(boolean_tensor.device):
            if self.dtype(boolean_tensor).kind != bool:
                boolean_tensor = tf.not_equal(boolean_tensor, 0)
            return tf.reduce_all(boolean_tensor, axis=axis, keepdims=keepdims)

    def quantile(self, x, quantiles):
        import tensorflow_probability as tfp
        with tf.device(x.device):
            x = self.to_float(x)
            result = tfp.stats.percentile(x, quantiles * 100, axis=-1, interpolation='linear')
            return result

    def argsort(self, x, axis=-1):
        return tf.argsort(x, axis)

    def searchsorted(self, sorted_sequence, search_values, side: str, dtype=DType(int, 32)):
        return tf.searchsorted(sorted_sequence, search_values, side=side, out_type=to_numpy_dtype(dtype))

    def scatter(self, base_grid, indices, values, mode: str):
        with self._device_for(base_grid, indices, values):
            base_grid, values = self.auto_cast(base_grid, values)
            indices = self.as_tensor(indices)
            batch_size = combined_dim(combined_dim(indices.shape[0], values.shape[0]), base_grid.shape[0])
            scatter = tf.tensor_scatter_nd_add if mode == 'add' else tf.tensor_scatter_nd_update
            result = []
            for b in range(batch_size):
                b_grid = base_grid[b, ...]
                b_indices = indices[min(b, indices.shape[0] - 1), ...]
                b_values = values[min(b, values.shape[0] - 1), ...]
                result.append(scatter(b_grid, b_indices, b_values))
            return self.stack(result, axis=0)

<<<<<<< HEAD
=======
    def histogram1d(self, values, weights, bin_edges):
        with self._device_for(values, weights, bin_edges):
            bin_count = self.staticshape(bin_edges)[-1] - 1
            bin_indices = tf.minimum(tf.searchsorted(bin_edges, values, side='right') - 1, bin_count - 1)  # ToDo this includes values outside
            hist = tf.math.bincount(bin_indices, weights=weights, minlength=bin_count, maxlength=bin_count, axis=-1)
            return hist

    def bincount(self, x, weights, bins: int):
        return tf.math.bincount(x, weights=weights, minlength=bins, maxlength=bins)

>>>>>>> 1c14b084
    def fft(self, x, axes: Union[tuple, list]):
        if not axes:
            return x
        x = self.to_complex(x)
        perm = (*[i for i in range(self.ndims(x)) if i not in axes], *axes)
        iperm = np.argsort(perm)
        with tf.device(x.device):
            if len(axes) == 1:
                return tf.transpose(tf.signal.fft(tf.transpose(x, perm)), iperm)
            elif len(axes) == 2:
                return tf.transpose(tf.signal.fft2d(tf.transpose(x, perm)), iperm)
            elif len(axes) == 3:
                return tf.transpose(tf.signal.fft3d(tf.transpose(x, perm)), iperm)
            else:
                for axis in axes:
                    x = self.fft(x, [axis])
                return x

    def ifft(self, k, axes: Union[tuple, list]):
        if not axes:
            return k
        k = self.to_complex(k)
        perm = (*[i for i in range(self.ndims(k)) if i not in axes], *axes)
        iperm = np.argsort(perm)
        with tf.device(k.device):
            if len(axes) == 1:
                return tf.transpose(tf.signal.ifft(tf.transpose(k, perm)), iperm)
            elif len(axes) == 2:
                return tf.transpose(tf.signal.ifft2d(tf.transpose(k, perm)), iperm)
            elif len(axes) == 3:
                return tf.transpose(tf.signal.ifft3d(tf.transpose(k, perm)), iperm)
            else:
                for axis in axes:
                    k = self.ifft(k, [axis])
                return k

    def imag(self, x):
        with tf.device(x.device):
            return tf.math.imag(x)

    def real(self, x):
        with tf.device(x.device):
            return tf.math.real(x)

    def conj(self, x):
        with tf.device(x.device):
            return tf.math.conj(x)

    def cast(self, x, dtype: DType):
        if not self.is_tensor(x, only_native=True):
            x = self.as_tensor(x, convert_external=True)
        if self.dtype(x) == dtype:
            return x
        else:
            with tf.device(x.device):
                return tf.cast(x, to_numpy_dtype(dtype))

    def unravel_index(self, flat_index, shape):
        idx_first = tf.unravel_index(flat_index, shape)
        return tf.transpose(idx_first, perm=tuple(range(1, self.ndims(flat_index)+1)) + (0,))

    def sin(self, x):
        with tf.device(x.device):
            return tf.math.sin(x)

    def arcsin(self, x):
        with tf.device(x.device):
            return tf.math.asin(x)

    def cos(self, x):
        with tf.device(x.device):
            return tf.math.cos(x)

    def arccos(self, x):
        with tf.device(x.device):
            return tf.math.acos(x)

    def tan(self, x):
        with tf.device(x.device):
            return tf.math.tan(x)

    def arctan(self, x):
        with tf.device(x.device):
            return tf.math.atan(x)

    def arctan2(self, y, x):
        y, x = self.auto_cast(y, x)
        with tf.device(x.device):
            return tf.math.atan2(y, x)

    def sinh(self, x):
        with tf.device(x.device):
            return tf.math.sinh(x)

    def arcsinh(self, x):
        with tf.device(x.device):
            return tf.math.asinh(x)

    def cosh(self, x):
        with tf.device(x.device):
            return tf.math.cosh(x)

    def arccosh(self, x):
        with tf.device(x.device):
            return tf.math.acosh(x)

    def tanh(self, x):
        with tf.device(x.device):
            return tf.math.tanh(x)

    def arctanh(self, x):
        with tf.device(x.device):
            return tf.math.atanh(x)

    def log(self, x):
        with tf.device(x.device):
            return tf.math.log(x)

    def sigmoid(self, x):
        with tf.device(x.device):
            return tf.math.sigmoid(x)

    def log2(self, x):
        with tf.device(x.device):
            return tf.math.log(x) / 0.6931471805599453094  # log(x) / log(2)

    def log10(self, x):
        with tf.device(x.device):
            return tf.math.log(x) / 2.3025850929940456840  # log(x) / log(10)

    def dtype(self, array) -> DType:
        if tf.is_tensor(array):
            dt = array.dtype.as_numpy_dtype
            return from_numpy_dtype(dt)
        else:
            return NUMPY.dtype(array)

    def sparse_coo_tensor(self, indices, values, shape):
        with self._device_for(indices, values):
            return tf.SparseTensor(indices=self.to_int64(indices), values=values, dense_shape=shape)

    def mul_coo_dense(self, indices, values, shape, dense):
        values, dense = self.auto_cast(values, dense)
        batch_size, nnz, channel_count = self.staticshape(values)
        if batch_size > 1:
            return Backend.mul_coo_dense(self, indices, values, shape, dense)
        indices = tf.cast(indices, np.int64)
        result = []
        for b in range(batch_size):
            b_result = []
            for c in range(channel_count):
                matrix = tf.SparseTensor(indices=indices[b], values=values[b, :, c], dense_shape=shape)
                try:
                    b_result.append(tf.sparse.sparse_dense_matmul(matrix, dense[b, :, c, :]))
                except NotFoundError:  # These data types are probably not supported by TensorFlow
                    return Backend.mul_coo_dense(self, indices, values, shape, dense)
            result.append(tf.stack(b_result))
        return tf.stack(result)

    def not_equal(self, x, y):
        with self._device_for(x, y):
            return ~self.equal(x, y)

    def greater_than(self, x, y):
        with self._device_for(x, y):
            x, y = self.auto_cast(x, y)
            return x > y

    def greater_or_equal(self, x, y):
        with self._device_for(x, y):
            x, y = self.auto_cast(x, y)
            return x >= y

    def add(self, a, b):
        with self._device_for(a, b):
            if isinstance(a, tf.SparseTensor) or isinstance(b, tf.SparseTensor):
                return tf.sparse.add(a, b, threshold=1e-5)
            else:
                return Backend.add(self, a, b)

    def sub(self, a, b):
        with self._device_for(a, b):
            a, b = self.auto_cast(a, b)
            return a - b

    def mul(self, a, b):
        with self._device_for(a, b):
            a, b = self.auto_cast(a, b)
            return a * b

    def div(self, numerator, denominator):
        with self._device_for(numerator, denominator):
            numerator, denominator = self.auto_cast(numerator, denominator)
            return numerator / denominator

    def pow(self, base, exp):
        with self._device_for(base, exp):
            base, exp = self.auto_cast(base, exp)
            return base ** exp

    def mod(self, dividend, divisor):
        with self._device_for(divisor, dividend):
            dividend, divisor = self.auto_cast(dividend, divisor)
            return dividend % divisor

    def and_(self, a, b):
        with self._device_for(a, b):
            a, b = self.auto_cast(a, b)
            return a & b

    def or_(self, a, b):
        with self._device_for(a, b):
            a, b = self.auto_cast(a, b)
            return a | b

    def xor(self, a, b):
        with self._device_for(a, b):
            a, b = self.auto_cast(a, b)
            return a ^ b

    def floordiv(self, a, b):
        with self._device_for(a, b):
            a, b = self.auto_cast(a, b)
            return a // b

    def jacobian(self, f, wrt: Union[tuple, list], get_output: bool, is_f_scalar: bool):
        @wraps(f)
        def eval_grad(*args):
            args = [self.as_tensor(arg, True) if i in wrt else arg for i, arg in enumerate(args)]
            args = [self.to_float(arg) if self.dtype(arg).kind in (bool, int) else arg for arg in args]
            wrt_args = [arg for i, arg in enumerate(args) if i in wrt]
            with tf.GradientTape(watch_accessed_variables=False) as tape:
                for arg in wrt_args:
                    assert arg.dtype in (tf.float16, tf.float32, tf.float64, tf.complex64, tf.complex128), f"Gradients can only be computed for float or complex tensors but got {arg.dtype} for argument with shape {arg.shape}"
                    tape.watch(arg)
                loss, output = f(*args)
            if self.prod(tf.shape(loss)) == 1:
                grads = list(self.as_registered.call(tape.gradient, loss, wrt_args, name=f"Backpropagation"))
            else:
                grads = list(self.as_registered.call(tape.jacobian, loss, wrt_args, name=f"Backpropagation"))
            assert None not in grads, f"Gradient could not be computed for wrt argument {grads.index(None)} (argument {wrt[grads.index(None)]}) with shape {wrt_args[grads.index(None)].shape}. TensorFlow returned gradient=None."
            return (*output, *grads) if get_output else grads
        return eval_grad

    def stop_gradient(self, value):
        with self._device_for(value):
            return tf.stop_gradient(value)

    def matrix_solve_least_squares(self, matrix: TensorType, rhs: TensorType) -> Tuple[TensorType, TensorType, TensorType, TensorType]:
        with self._device_for(matrix, rhs):
            solution = tf.linalg.lstsq(matrix, rhs)
        return solution, None, None, None

    def solve_triangular_dense(self, matrix, rhs, lower: bool, unit_diagonal: bool):
        matrix, rhs = self.auto_cast(matrix, rhs, int_to_float=True, bool_to_int=True)
        rhs = self.expand_dims(rhs, -1)
        if unit_diagonal:
            diag = np.diag(np.ones((self.staticshape(matrix)[-1],)))
            matrix = self.where(diag, diag, matrix)
        result = tf.linalg.triangular_solve(matrix, rhs, lower=lower)
        return result[..., 0]

    def get_diagonal(self, matrices, offset=0):
        with self._device_for(matrices):
            matrices = tf.transpose(matrices, [0, 3, 1, 2])
            result = tf.linalg.diag_part(matrices, k=offset)
            return tf.transpose(result, [0, 2, 1])


_TAPES = []


def simple_device_type(t: str):
    return t[len('XLA_'):] if t.startswith('XLA_') else t<|MERGE_RESOLUTION|>--- conflicted
+++ resolved
@@ -531,8 +531,6 @@
                 result.append(scatter(b_grid, b_indices, b_values))
             return self.stack(result, axis=0)
 
-<<<<<<< HEAD
-=======
     def histogram1d(self, values, weights, bin_edges):
         with self._device_for(values, weights, bin_edges):
             bin_count = self.staticshape(bin_edges)[-1] - 1
@@ -543,7 +541,6 @@
     def bincount(self, x, weights, bins: int):
         return tf.math.bincount(x, weights=weights, minlength=bins, maxlength=bins)
 
->>>>>>> 1c14b084
     def fft(self, x, axes: Union[tuple, list]):
         if not axes:
             return x
