--- conflicted
+++ resolved
@@ -4,7 +4,7 @@
 
 For API documentation, see https://tum-pbs.github.io/PhiFlow/Network_API .
 """
-from typing import Callable, Tuple, List, Union
+from typing import Callable, Tuple, List
 import pickle
 from typing import Callable
 from typing import Tuple, List
@@ -72,7 +72,7 @@
     return result
 
 
-def save_state(obj: Union[keras.models.Model, keras.optimizers.Optimizer], path: str):
+def save_state(obj: keras.models.Model or keras.optimizers.Optimizer, path: str):
     """
     Write the state of a module or optimizer to a file.
 
@@ -97,7 +97,7 @@
         raise ValueError("obj must be a Keras model or optimizer")
 
 
-def load_state(obj: Union[keras.models.Model, keras.optimizers.Optimizer], path: str):
+def load_state(obj: keras.models.Model or keras.optimizers.Optimizer, path: str):
     """
     Read the state of a module or optimizer from a file.
 
@@ -122,8 +122,7 @@
         raise ValueError("obj must be a Keras model or optimizer")
 
 
-def update_weights(net: keras.Model, optimizer: keras.optimizers.Optimizer, loss_function: Callable, *loss_args,
-                   **loss_kwargs):
+def update_weights(net: keras.Model, optimizer: keras.optimizers.Optimizer, loss_function: Callable, *loss_args, **loss_kwargs):
     """
     Computes the gradients of `loss_function` w.r.t. the parameters of `net` and updates its weights using `optimizer`.
 
@@ -163,8 +162,7 @@
     return keras.optimizers.SGD(learning_rate, momentum, nesterov)
 
 
-def adagrad(net: keras.Model, learning_rate: float = 1e-3, lr_decay=0, weight_decay=0, initial_accumulator_value=0,
-            eps=1e-10):
+def adagrad(net: keras.Model, learning_rate: float = 1e-3, lr_decay=0, weight_decay=0, initial_accumulator_value=0, eps=1e-10):
     """
     Creates an Adagrad optimizer for 'net', alias for ['keras.optimizers.Adagrad'](https://www.tensorflow.org/api_docs/python/tf/keras/optimizers/Adagrad)
     Analogous functions exist for other learning frameworks.
@@ -172,8 +170,7 @@
     return keras.optimizers.Adagrad(learning_rate, initial_accumulator_value, eps)
 
 
-def rmsprop(net: keras.Model, learning_rate: float = 1e-3, alpha=0.99, eps=1e-08, weight_decay=0, momentum=0,
-            centered=False):
+def rmsprop(net: keras.Model, learning_rate: float = 1e-3, alpha=0.99, eps=1e-08, weight_decay=0, momentum=0, centered=False):
     """
     Creates an RMSProp optimizer for 'net', alias for ['keras.optimizers.RMSprop'](https://www.tensorflow.org/api_docs/python/tf/keras/optimizers/RMSprop)
     Analogous functions exist for other learning frameworks.
@@ -183,7 +180,7 @@
 
 def dense_net(in_channels: int,
               out_channels: int,
-              layers: Union[Tuple[int, ...], List[int]],
+              layers: Tuple[int, ...] or List[int],
               batch_norm=False,
               activation='ReLU',
               softmax=False) -> keras.Model:
@@ -214,13 +211,8 @@
 def u_net(in_channels: int,
           out_channels: int,
           levels: int = 4,
-          filters: Union[int, tuple, list] = 16,
+          filters: int or tuple or list = 16,
           batch_norm: bool = True,
-<<<<<<< HEAD
-          activation: Union[str, Callable] = 'ReLU',
-          in_spatial: Union[tuple, int] = 2,
-          use_res_blocks: bool = False) -> keras.Model:
-=======
           activation: str or Callable = 'ReLU',
           in_spatial: tuple or int = 2,
           periodic=False,
@@ -244,7 +236,6 @@
 
         U-net model as specified by input arguments
     """
->>>>>>> 7c4de0d7
     if isinstance(in_spatial, int):
         d = in_spatial
         in_spatial = (None,) * d
@@ -258,41 +249,16 @@
         filters = (filters,) * levels
     # --- Construct the U-Net ---
     x = inputs = keras.Input(shape=in_spatial + (in_channels,))
-<<<<<<< HEAD
-    x = resnet_block(x, x.shape[-1], filters[0], batch_norm, activation, d) if use_res_blocks else double_conv(x, d,
-                                                                                                               filters[
-                                                                                                                   0],
-                                                                                                               filters[
-                                                                                                                   0],
-                                                                                                               batch_norm,
-                                                                                                               activation)
-    xs = [x]
-    for i in range(1, levels):
-        x = MAX_POOL[d](2, padding="same")(x)
-        x = resnet_block(x, x.shape[-1], filters[i], batch_norm, activation, d) if use_res_blocks else double_conv(x, d,
-                                                                                                                   filters[
-                                                                                                                       i],
-                                                                                                                   filters[
-                                                                                                                       i],
-                                                                                                                   batch_norm,
-                                                                                                                   activation)
-=======
     x = resnet_block(x.shape[-1], filters[0], periodic, batch_norm, activation, d)(x) if use_res_blocks else double_conv(x, d, filters[0], filters[0], batch_norm, activation, periodic)
     xs = [x]
     for i in range(1, levels):
         x = MAX_POOL[d](2, padding="same")(x)
         x = resnet_block(x.shape[-1], filters[i], periodic, batch_norm, activation, d)(x) if use_res_blocks else double_conv(x, d, filters[i], filters[i], batch_norm, activation, periodic)
->>>>>>> 7c4de0d7
         xs.insert(0, x)
     for i in range(1, levels):
         x = UPSAMPLE[d](2)(x)
         x = kl.Concatenate()([x, xs[i]])
-<<<<<<< HEAD
-        x = resnet_block(x, x.shape[-1], filters[i - 1], batch_norm, activation, d) if use_res_blocks else double_conv(
-            x, d, filters[i - 1], filters[i - 1], batch_norm, activation)
-=======
         x = resnet_block(x.shape[-1], filters[i - 1], periodic, batch_norm, activation, d)(x) if use_res_blocks else double_conv(x, d, filters[i - 1], filters[i - 1], batch_norm, activation, periodic)
->>>>>>> 7c4de0d7
     x = CONV[d](out_channels, 1)(x)
     return keras.Model(inputs, x)
 
@@ -331,10 +297,6 @@
              out_channels: int,
              layers: Tuple[int, ...] or List[int],
              batch_norm: bool = False,
-<<<<<<< HEAD
-             activation: Union[str, Callable] = 'ReLU',
-             in_spatial: Union[int, tuple] = 2) -> keras.Model:
-=======
              activation: str or Callable = 'ReLU',
              periodic=False,
              in_spatial: int or tuple = 2, **kwargs) -> keras.Model:
@@ -353,7 +315,6 @@
 
         Conv-net model as specified by input arguments
     """
->>>>>>> 7c4de0d7
     if isinstance(in_spatial, int):
         d = in_spatial
         in_spatial = (None,) * d
@@ -377,8 +338,8 @@
                  out_channels: int,
                  periodic: bool,
                  batch_norm: bool = False,
-                 activation: Union[str, Callable] = 'ReLU',
-                 in_spatial: Union[int, tuple] = 2):
+                 activation: str or Callable = 'ReLU',
+                 in_spatial: int or tuple = 2):
     activation = ACTIVATIONS[activation] if isinstance(activation, str) else activation
     if isinstance(in_spatial, int):
         d = in_spatial
@@ -406,16 +367,6 @@
             out_channels: int,
             layers: Tuple[int, ...] or List[int],
             batch_norm: bool = False,
-<<<<<<< HEAD
-            activation: Union[str, Callable] = 'ReLU',
-            in_spatial: Union[int, tuple] = 2):
-    if isinstance(in_spatial, int):
-        d = (None,) * in_spatial
-    else:
-        assert isinstance(in_spatial, tuple)
-        d = in_spatial
-        in_spatial = len(d)
-=======
             activation: str or Callable = 'ReLU',
             periodic=False,
             in_spatial: int or tuple = 2, **kwargs):
@@ -423,7 +374,6 @@
     Built in Res-Nets are provided in the ΦFlow framework. Similar to the conv-net, the feature map spatial size remains the same throughout the layers.
     These networks use residual blocks composed of two conv layers with a skip connection added from the input to the output feature map.
     A default filter size of 3 is used in the convolutional layers.
->>>>>>> 7c4de0d7
 
     Arguments:
 
@@ -436,12 +386,8 @@
 
     Returns:
 
-<<<<<<< HEAD
-def conv_classifier(input_shape: list, num_classes: int, batch_norm: bool, in_spatial: Union[int, tuple]):
-=======
         Res-net model as specified by input arguments
     """
->>>>>>> 7c4de0d7
     if isinstance(in_spatial, int):
         d = in_spatial
         in_spatial = (None,) * d
