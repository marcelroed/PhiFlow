--- conflicted
+++ resolved
@@ -4,10 +4,6 @@
 
 For API documentation, see https://tum-pbs.github.io/PhiFlow/Network_API .
 """
-<<<<<<< HEAD
-from typing import Callable, Tuple, List, Union
-=======
->>>>>>> 1c14b084
 import pickle
 from typing import Callable
 from typing import Union, Sequence
@@ -182,11 +178,7 @@
 
 def dense_net(in_channels: int,
               out_channels: int,
-<<<<<<< HEAD
-              layers: Union[Tuple[int, ...], List[int]],
-=======
               layers: Sequence[int],
->>>>>>> 1c14b084
               batch_norm=False,
               activation='ReLU',
               softmax=False) -> keras.Model:
@@ -301,11 +293,7 @@
 
 def conv_net(in_channels: int,
              out_channels: int,
-<<<<<<< HEAD
-             layers: Union[Tuple[int, ...], List[int]],
-=======
              layers: Sequence[int],
->>>>>>> 1c14b084
              batch_norm: bool = False,
              activation: Union[str, Callable] = 'ReLU',
              periodic=False,
@@ -375,11 +363,7 @@
 
 def res_net(in_channels: int,
             out_channels: int,
-<<<<<<< HEAD
-            layers: Union[Tuple[int, ...], List[int]],
-=======
             layers: Sequence[int],
->>>>>>> 1c14b084
             batch_norm: bool = False,
             activation: Union[str, Callable] = 'ReLU',
             periodic=False,
@@ -791,11 +775,7 @@
 def fno(in_channels: int,
         out_channels: int,
         mid_channels: int,
-<<<<<<< HEAD
-        modes: Union[Tuple[int, ...], List[int]],
-=======
         modes: Sequence[int],
->>>>>>> 1c14b084
         activation: Union[str, type] = 'ReLU',
         batch_norm: bool = False,
         in_spatial: int = 2):
